

class InconsistentParameter(Exception):
    """ Generic exception class for inconsistent parameters.
    """

    def __init__(self, *args):
        """
        Exception raised for inconsistent parameter choice
        :param expression:
        :param message:
        """
        if args:
            self.message = args[0]
        else:
            self.message = None

    def __str__(self):
        if self.message:
            return '{0} '.format(self.message)
        return 'Inconsistent parameter choice'


class InconsistentArguments(Exception):
    """ Generic exception class for inconsistent combinations of arguments.
    """

    def __init__(self, *args):
        """
        Exception raised for inconsistent argument choice
        :param expression:
        :param message:
        """
        if args:
            self.message = args[0]
        else:
            self.message = None

    def __str__(self):
        if self.message:
            return '{0} '.format(self.message)
        return 'Inconsistent parameter choice'


class UnimplementedFunctionality(Exception):
    """ Generic exception class for functionality not yet implemented.
    """

    def __init__(self, *args):
        """
        Exception raised for inconsistent argument choice
        :param expression:
        :param message:
        """
        if args:
            self.message = args[0]
        else:
            self.message = None

    def __str__(self):
        if self.message:
            return '{0} '.format(self.message)
        return 'Unimplemented functionality!'


class UnknownImageType(Exception):
    """ Generic exception class for functionality not yet implemented.
    """

    def __init__(self, *args):
        """
        Exception raised for inconsistent argument choice
        :param expression:
        :param message:
        """
        if args:
            self.message = args[0]
        else:
<<<<<<< HEAD
=======
            return 'Inconsistent parameter choice'


class InconsistentAddition(Exception):
    def __init__(self, *args):
        """
        Exception raised for inconsistent adding (a+b=c)
        :param expression:
        :param message:
        """
        if args:
            self.message = args[0]
        else:
>>>>>>> 47c6325b
            self.message = None

    def __str__(self):
        if self.message:
            return '{0} '.format(self.message)
<<<<<<< HEAD
        return 'Unimplemented functionality!'
=======
        else:
            return 'Unable to add'
>>>>>>> 47c6325b
<|MERGE_RESOLUTION|>--- conflicted
+++ resolved
@@ -76,8 +76,6 @@
         if args:
             self.message = args[0]
         else:
-<<<<<<< HEAD
-=======
             return 'Inconsistent parameter choice'
 
 
@@ -91,15 +89,10 @@
         if args:
             self.message = args[0]
         else:
->>>>>>> 47c6325b
             self.message = None
 
     def __str__(self):
         if self.message:
             return '{0} '.format(self.message)
-<<<<<<< HEAD
-        return 'Unimplemented functionality!'
-=======
         else:
-            return 'Unable to add'
->>>>>>> 47c6325b
+            return 'Unable to add'