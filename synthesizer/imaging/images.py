--- conflicted
+++ resolved
@@ -1,4 +1,5 @@
-""" Definitions for image objects
+"""
+Definitions for image objects
 """
 import math
 import numpy as np
@@ -6,15 +7,11 @@
 from scipy import signal
 from scipy.ndimage import zoom
 import matplotlib.pyplot as plt
-import synthesizer.exceptions as exceptions
-<<<<<<< HEAD
-from synthesizer.imaging.scene import Scene, ParticleScene, ParametricScene
-=======
 from unyt import unyt_quantity, kpc, mas
 from unyt.dimensions import length, angle
-from synthesizer.imaging.observation import (Observation, ParticleObservation,
-                                             ParametricObservation)
->>>>>>> ffbedd1a
+
+import synthesizer.exceptions as exceptions
+from synthesizer.imaging.scene import Scene, ParticleScene, ParametricScene
 from synthesizer.imaging.spectral_cubes import (ParticleSpectralCube,
                                                 ParametricSpectralCube)
 
@@ -931,12 +928,8 @@
 
     """
 
-<<<<<<< HEAD
-    def __init__(self, resolution, morphology, filters=(), sed=None, npix=None,
-                 fov=None):
-=======
-    def __init__(self, morphology, resolution, filters=None, sed=None, npix=None, fov=None, survey=None, cosmo=None, z=None, rest_frame=True):
->>>>>>> ffbedd1a
+    def __init__(self, morphology, resolution, filters=None, sed=None,
+                 npix=None, fov=None, cosmo=None, redshift=None, rest_frame=True):
         """
         Intialise the ParametricImage.
 
@@ -992,11 +985,11 @@
         # this might not be generic enough
         if (resolution.units == kpc) & (not morphology.model_kpc):
 
-            if (cosmo != None) & (z != None):
-                morphology.update(morphology.p, cosmo=cosmo, z=z)
+            if (cosmo != None) & (redshift != None):
+                morphology.update(morphology.p, cosmo=cosmo, z=redshift)
             else:
                 """ raise exception, morphology is defined in mas but image
-                resolution in kpc. Please provide cosmology (cosmo) and redshift (z)
+                resolution in kpc. Please provide cosmology (cosmo) and redshift.
                 """
                 pass
 
@@ -1006,7 +999,7 @@
                 morphology.update(morphology.p, cosmo=cosmo, z=z)
             else:
                 """ raise exception, morphology is defined in kpc but image
-                resolution in mas. Please provide cosmology (cosmo) and redshift (z)
+                resolution in mas. Please provide cosmology (cosmo) and redshift.
                 """
                 pass
 
@@ -1078,12 +1071,14 @@
             img = self.img
 
         plt.figure()
-<<<<<<< HEAD
+
+
+<< << << < HEAD
         plt.imshow(np.log10(self.imgs[filter_code]),
                    origin='lower', interpolation='nearest')
-=======
+== == == =
         plt.imshow(np.log10(img), origin='lower', interpolation='nearest')
->>>>>>> ffbedd1a
+>>>>>> > origin/main
         plt.show()
 
     def make_ascii(self, filter_code=None):
