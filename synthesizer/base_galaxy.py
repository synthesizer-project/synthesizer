--- conflicted
+++ resolved
@@ -31,48 +31,6 @@
                        "`parametric.galaxy.Galaxy`\n"
                        "You should not be seeing this!!!")
                       )
-<<<<<<< HEAD
-=======
-
-    def get_spectra_stellar(
-            self,
-            grid,
-            young=False,
-            old=False,
-            update=True
-    ):
-        """
-        Generate the pure stellar spectra using the provided Grid. 
-
-        NOTE: this should be replace by incident.
-
-        Args:
-            grid (obj):
-                spectral grid object
-            update (bool):
-                flag for whether to update the `stellar` spectra
-                inside the galaxy object `spectra` dictionary.
-                These are the combined values of young and old.
-            young (bool, float):
-                if not False, specifies age in Myr at which to filter
-                for young star particles
-            old (bool, float):
-                if not False, specifies age in Myr at which to filter
-                for old star particles
-
-        Returns:
-            An Sed object containing the stellar spectra
-        """
-
-        lnu = self.generate_lnu(grid, "incident", young=young, old=old)
-
-        sed = Sed(grid.lam, lnu)
-
-        if update:
-            self.spectra["incident"] = sed
-
-        return sed
->>>>>>> 5ce905fc
     
     def get_spectra_incident(
             self,
@@ -212,19 +170,12 @@
             update=True
     ):
         """
-<<<<<<< HEAD
-        Generates the gas reprocessed spectra, this is the sum of the escaping 
-        radiation (if fesc>0), the transmitted emission, and the nebular 
-        emission. The transmitted emission is the emission that is
-        transmitted through the gas. 
-=======
         Generates the intrinsic spectra, this is the sum of the escaping 
         radiation (if fesc>0), the transmitted emission, and the nebular 
         emission. The transmitted emission is the emission that is
         transmitted through the gas. In addition to returning the intrinsic
         spectra this saves the incident, nebular, and escape spectra if 
         update is set to True.
->>>>>>> 5ce905fc
 
         Args:
             grid (obj):
@@ -256,7 +207,6 @@
 
         # the incident emission 
         incident = self.get_spectra_incident(grid, update=update,
-<<<<<<< HEAD
                                            young=young, old=old, label=label)
         
         # the emission which escapes the gas
@@ -265,21 +215,10 @@
         # the stellar emission which **is** reprocessed by the gas
         transmitted = self.get_spectra_transmitted(grid, fesc, update=update,
                                            young=young, old=old, label=label)        
-=======
-                                           young=young, old=old)
-        
-        # the emission which escapes the gas
-        escape = Sed(grid.lam, incident._lnu)
-
-        # the stellar emission which **is** reprocessed by the gas
-        transmitted = self.get_spectra_transmitted(grid, fesc, update=update,
-                                           young=young, old=old)        
->>>>>>> 5ce905fc
         # the nebular emission 
         nebular = self.get_spectra_nebular(grid, fesc, update=update,
                                            young=young, old=old, label=label)
 
-<<<<<<< HEAD
         # the reprocessed emission, the sum of transmitted, and nebular
         reprocessed = nebular + transmitted
 
@@ -292,16 +231,6 @@
             self.spectra[label+'intrinsic'] = intrinsic
 
         return reprocessed
-=======
-        # the intrinsic emission, the sum of escape, transmitted, and nebular
-        intrinsic = Sed(grid.lam, escape._lnu + transmitted._lnu + nebular._lnu)
-
-        if update:
-            self.spectra['escape'] = escape
-            self.spectra['intrinsic'] = intrinsic
-
-        return intrinsic
->>>>>>> 5ce905fc
 
     def get_spectra_screen(
             self,
@@ -398,11 +327,8 @@
             CF00 (bool):
                 Toggle Charlot and Fall 2000 dust attenuation
                 Requires two values for tau_v and alpha
-<<<<<<< HEAD
 
                 
-=======
->>>>>>> 5ce905fc
 
         Raises:
             InconsistentArguments:
@@ -428,19 +354,10 @@
                     ("Only single value supported for tau_v and alpha in "
                      "case of single dust screen"))
 
-<<<<<<< HEAD
         # this is repitition get_spectra_intrinsic() 
 
         
 
-=======
-        # --- begin by generating the pure stellar spectra
-        self.spectra["incident"] = self.get_spectra_stellar(grid, update=update)
-
-        # --- this is the starlight that escapes any reprocessing
-        self.spectra['escape'] = \
-            Sed(grid.lam, fesc * self.spectra["incident"]._lnu)
->>>>>>> 5ce905fc
 
         # --- this is the starlight after reprocessing by gas
 
@@ -520,7 +437,6 @@
             # reprocessed emission and the escaping radiation
             self.spectra['attenuated']._lnu = self.spectra['escape']._lnu + \
                 self.spectra['reprocessed_attenuated']._lnu
-<<<<<<< HEAD
                         
         elif np.isscalar(tau_v) == False:
 
@@ -528,12 +444,6 @@
             Apply separate attenuation to both the young and old components.  
             """
 
-=======
-            
-            # self.spectra['total']._lnu = self.spectra['attenuated']._lnu
-        
-        elif np.isscalar(tau_v) == False:
->>>>>>> 5ce905fc
             # Two screen dust, one for diffuse other for birth cloud dust.
             if np.isscalar(alpha):
                 print(("Separate dust curve slopes for diffuse and "
