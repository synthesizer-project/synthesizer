--- conflicted
+++ resolved
@@ -21,15 +21,10 @@
 import warnings
 
 import numpy as np
-<<<<<<< HEAD
-from .particles import Particles
-from synthesizer.units import Quantity
-=======
 
 from synthesizer.particle.particles import Particles
 from synthesizer.units import Quantity
 from synthesizer import exceptions
->>>>>>> 8911068c
 
 
 class Stars(Particles):
@@ -77,7 +72,6 @@
             The number of stellar particles in the object.
     """
 
-<<<<<<< HEAD
     # Define the allowed attributes
     __slots__ = ["metallicities", "nparticles",
                  "tauV", "alpha", "imf_hmass_slope", "log10ages",
@@ -85,20 +79,6 @@
                  "velocities", "current_masses",
                  "s_oxygen", "s_hydrogen"]
 
-    initial_masses = Quantity()
-    coordinates = Quantity()
-    ages = Quantity()
-    smoothing_lengths = Quantity()
-
-    def __init__(self, initial_masses, ages, metallicities, **kwargs):
-=======
-    # # Define the allowed attributes
-    # __slots__ = ["initial_masses", "ages", "metallicities", 
-    #              "tauV", "alpha_enhancement", "imf_hmass_slope",
-    #              "log10ages", "log10metallicities", "resampled", 
-    #              "current_masses", "smoothing_lengths",
-    #              "s_oxygen", "s_hydrogen", "nstars"]
-
     # Define class level Quantity attributes
     initial_masses = Quantity()
     ages = Quantity()
@@ -110,7 +90,6 @@
                  velocities=None, current_masses=None, smoothing_lengths=None,
                  s_oxygen=None, s_hydrogen=None, imf_hmass_slope=None,
                  softening_length=None):
->>>>>>> 8911068c
         """
         Intialise the Stars instance. The first 3 arguments are always required.
         All other arguments are optional attributes applicable in different
