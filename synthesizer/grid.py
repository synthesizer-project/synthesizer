--- conflicted
+++ resolved
@@ -424,15 +424,11 @@
             luminosity.append(line_['luminosity'][grid_point])
             continuum.append(line_['continuum'][grid_point])
 
-<<<<<<< HEAD
         return Line(line_id, wavelength, luminosity, continuum)
-=======
-        return line
-
-    def get_lines_info(self, line_ids, ia, iZ):
+
+    def get_lines_info(self, line_ids, grid_point):
         """
         Return a LineCollection object for a given line and metallicity/age index
-
         Parameters:
         ------------
         line_ids : list:
@@ -441,7 +437,6 @@
             age grid point index
         iZ : int
             metallicity grid point index
-
         Returns:
         ------------
         obj (Line)
@@ -452,7 +447,7 @@
 
         for line_id in line_ids:
 
-            line = self.get_line_info(line_id, ia, iZ)
+            line = self.get_line_info(line_id, grid_point)
 
             # add to dictionary
             lines[line.id] = line
@@ -461,5 +456,4 @@
         line_collection = LineCollection(lines)
 
         # return collection
-        return line_collection
->>>>>>> ee91595f
+        return line_collection