import os
import numpy as np
import h5py
from . import __file__ as filepath
from . import exceptions
from .sed import Sed
from .line import Line, LineCollection


def get_available_lines(grid_name, grid_dir, include_wavelengths=False):
    """Get a list of the lines available to a grid

    Arguments:
        grid_name (str)
            The name of the grid file.

        grid_dir (str)
            The directory to the grid file.

    Returns:
        (list)
            List of available lines
    """

    grid_filename = f"{grid_dir}/{grid_name}.hdf5"
    with h5py.File(grid_filename, "r") as hf:
        lines = list(hf["lines"].keys())

        if include_wavelengths:
            wavelengths = np.array(
                [hf["lines"][line].attrs["wavelength"] for line in lines]
            )
            return lines, wavelengths
        else:
            return lines


def flatten_linelist(list_to_flatten):
    """
    Flatten a mixed list of lists and strings and remove duplicates. Used when
    converting a desired line list which may contain single lines and doublets.

    Arguments:
        list_to_flatten (list)
            list containing lists and/or strings and integers

    Returns:
        (list)
            flattend list
    """

    flattend_list = []
    for lst in list_to_flatten:
        if isinstance(lst, list) or isinstance(lst, tuple):
            for ll in lst:
                flattend_list.append(ll)

        elif isinstance(lst, str):
            # if the line is a doublet resolve it and add each line
            # individually
            if len(lst.split(",")) > 1:
                flattend_list += lst.split(",")
            else:
                flattend_list.append(lst)

        else:
            # raise exception
            pass

    return list(set(flattend_list))


def parse_grid_id(grid_id):
    """
    This is used for parsing a grid ID to return the SPS model,
    version, and IMF
    """

    if len(grid_id.split("_")) == 2:
        sps_model_, imf_ = grid_id.split("_")
        cloudy = cloudy_model = ""

    if len(grid_id.split("_")) == 4:
        sps_model_, imf_, cloudy, cloudy_model = grid_id.split("_")

    if len(sps_model_.split("-")) == 1:
        sps_model = sps_model_.split("-")[0]
        sps_model_version = ""

    if len(sps_model_.split("-")) == 2:
        sps_model = sps_model_.split("-")[0]
        sps_model_version = sps_model_.split("-")[1]

    if len(sps_model_.split("-")) > 2:
        sps_model = sps_model_.split("-")[0]
        sps_model_version = "-".join(sps_model_.split("-")[1:])

    if len(imf_.split("-")) == 1:
        imf = imf_.split("-")[0]
        imf_hmc = ""

    if len(imf_.split("-")) == 2:
        imf = imf_.split("-")[0]
        imf_hmc = imf_.split("-")[1]

    if imf in ["chab", "chabrier03", "Chabrier03"]:
        imf = "Chabrier (2003)"
    if imf in ["kroupa"]:
        imf = "Kroupa (2003)"
    if imf in ["salpeter", "135all"]:
        imf = "Salpeter (1955)"
    if imf.isnumeric():
        imf = rf"$\alpha={float(imf)/100}$"

    return {
        "sps_model": sps_model,
        "sps_model_version": sps_model_version,
        "imf": imf,
        "imf_hmc": imf_hmc,
    }


class Grid:
    """
    The Grid class, containing attributes and methods for reading and
    manipulating spectral grids.

    Attributes:

        grid_name (str)
            The name of the grid file.

        grid_dir (str)
            The directory to the grid file.

        parameters (dict)
            A dictionary containing parameters used to create the grid.

        axes (list)
            A list of the axes.

        axes_values (dict)
            A dictionary containing the axes values. Note, these are also set
            as attributes, e.g. self.axes_values['log10age']==self.log10age.

        naxes (int)
            The number of axes.

        lam (numpy.ndarray)
            The wavelength grid.

        spectra (dict)
            A dictionary containing arrays for the different available spectra.
            Each array has shape (*axes.shape, len(lam))

        available_spectra (list)
            A list of the available spectra.

        lines (dict)
            A dictionary containing line quantities.

        available_lines (list)
            A list of the available lines.

        log10Q (dict)
            A dictionary containing log10Q arrays for each ions.

<<<<<<< HEAD
    Methods:

        get_nearest_index

        get_grid_point

        get_spectra

        get_line

        get_lines
=======
    Attributes:
        grid_dir (str)
            The directory containing the grid HDF5 file.
        grid_name (str)
            The name of the grid (as defined by the file name) with no extension.
        grid_ext (str)
            The grid extension. Either ".hdf5" or ".h5". If the passed grid_name
            has no extension then ".hdf5" is assumed.
        read_lines (bool/list)
            Flag for whether to read lines. If False they are not read, otherwise,
            this is a list of the requested lines.
        read_spectra (bool/list)
            Flag for whether to read spectra.
        spectra (array-like, float)
            The spectra array from the grid. This is an N-dimensional grid where 
            N is the number of axes of the SPS grid. The final dimension is
            always wavelength.
        lines (array-like, float)
            The lines array from the grid. This is an N-dimensional grid where 
            N is the number of axes of the SPS grid. The final dimension is
            always wavelength.
        parameters (dict)
            A dictionary containing the grid's parameters used in its generation.
        axes (list, str)
            A list of the names of the spectral grid axes.
        naxes
            The number of axes the spectral grid has.
        logQ10 (dict)
            A dictionary of ionisation Q parameters.
        <grid_axis> (array-like, float)
            A Grid will always contain 1D arrays corresponding to the axes of the
            spectral grid. These are read dynamically from the HDF5 file so can be
            anything but usually contain at least stellar ages and stellar 
            metallicity.
>>>>>>> ee5630c8
    """

    def __init__(
        self,
        grid_name,
        grid_dir=None,
        read_spectra=True,
        read_lines=True,
    ):
<<<<<<< HEAD
        """
        Initialisation function.

        Arguments:
            grid_name (str)
                The name of the grid file.

            grid_dir (str)
                The directory to the grid file.

            read_spectra (bool)
                Flag specifying whether to read spectra.

            read_lines (bool)
                Flag specifying whether to read lines.

        """

        # if no grid_dir provided assume in <current path>/data/grids/
        # NOTE: not sure this is desired anymore.
        if not grid_dir:
=======
        if grid_dir is None:
>>>>>>> ee5630c8
            grid_dir = os.path.join(os.path.dirname(filepath), "data/grids")

        # The grid directory
        self.grid_dir = grid_dir
<<<<<<< HEAD
        self.grid_name = grid_name
        self.grid_filename = f"{self.grid_dir}/{self.grid_name}.hdf5"
        self.spectra = None
        self.lines = None
        self.available_spectra = []
        self.available_lines = []
=======

        # Have we been passed an extension?
        if len(grid_name.split(".")) > 1:
            self.grid_ext = grid_name.split(".")[-1]
        else:
            self.grid_ext = "hdf5"

        # Strip the extension off the name (harmless if no extension)
        self.grid_name = grid_name.replace(".hdf5", "").replace(".h5", "")

        # Construct the full path
        self.grid_filename = f"{self.grid_dir}/{self.grid_name}.{self.grid_ext}"

        # Flags for reading behaviour
        self.read_lines = read_lines
        self.read_spectra = read_spectra  #  not used

        # Set up attributes we will set later
        self.spectra = None
        self.lines = None

        # Convert line list into flattened list and remove duplicates
        if isinstance(read_lines, list):
            read_lines = flatten_linelist(read_lines)
>>>>>>> ee5630c8

        # Get basic info of the grid
        with h5py.File(self.grid_filename, "r") as hf:
            self.parameters = {k: v for k, v in hf.attrs.items()}

            # Get list of axes
            self.axes = list(hf.attrs["axes"])

<<<<<<< HEAD
            # put the values of each axis in a dictionary
            self.axes_values = {axis: hf["axes"][axis][:] for axis
                                in self.axes}

            # set the values of each axis as an attribute
            # e.g. self.log10age == self.axes_values['log10age']
=======
            # Loop over axes extracting their data
>>>>>>> ee5630c8
            for axis in self.axes:
                setattr(self, axis, self.axes_values[axis])

            # Number of axes
            self.naxes = len(self.axes)

<<<<<<< HEAD
            # if log10Q is available set this as an attribute as well
=======
            # Get ionisation data
>>>>>>> ee5630c8
            if "log10Q" in hf.keys():
                self.log10Q = {}
                for ion in hf["log10Q"].keys():
                    self.log10Q[ion] = hf["log10Q"][ion][:]

        # Read in spectra
        if read_spectra:
<<<<<<< HEAD
            self.spectra = {}

            with h5py.File(f"{self.grid_dir}/{self.grid_name}.hdf5",
                           "r") as hf:

                # get list of available spectra
                spectra_ids = list(hf["spectra"].keys())

                # remove wavelength dataset
                spectra_ids.remove("wavelength")

                # remove normalisation dataset
                if "normalisation" in spectra_ids:
                    spectra_ids.remove("normalisation")

                for spectra_id in spectra_ids:
                    self.lam = hf["spectra/wavelength"][:]
                    self.spectra[spectra_id] = hf["spectra"][spectra_id][:]
            """
            If full cloudy grid available calculate some other spectra for
            convenience.
            """
            if "linecont" in self.spectra.keys():
                self.spectra["total"] = (
                    self.spectra["transmitted"] + self.spectra["nebular"]
                )

                self.spectra["nebular_continuum"] = (
                    self.spectra["nebular"] - self.spectra["linecont"]
                )

            # save list of available spectra
            self.available_spectra = list(self.spectra.keys())

        if read_lines is not False:
            """
            If read_lines is True read all available lines in the grid,
            otherwise if read_lines is a list just read the lines in the list.
            """

            self.lines = {}

            # if a list of lines is provided then only read lines in this list
            if isinstance(read_lines, list):
                read_lines = flatten_linelist(read_lines)
            # if a list isn't provided then use all available lines to the grid
            else:
                read_lines = get_available_lines(self.grid_name, self.grid_dir)

            with h5py.File(f"{self.grid_dir}/{self.grid_name}.hdf5",
                           "r") as hf:
                for line in read_lines:
                    self.lines[line] = {}
                    self.lines[line]["wavelength"] = hf["lines"][line].attrs[
                        "wavelength"]
                    self.lines[line]["luminosity"] = hf["lines"][line][
                        "luminosity"][:]
                    self.lines[line]["continuum"] = hf["lines"][line][
                        "continuum"][:]

            # save list of available lines
            self.available_lines = list(self.lines.keys())
=======
            self.get_spectra()

        # Read in lines
        if read_lines:
            self.get_lines()
>>>>>>> ee5630c8

    def __str__(self):
        """
        Function to print a basic summary of the Grid object.
        """

        # Set up string for printing
        pstr = ""

        # Add the content of the summary to the string to be printed
        pstr += "-" * 30 + "\n"
        pstr += "SUMMARY OF GRID" + "\n"
        for axis in self.axes:
            pstr += f"{axis}: {getattr(self, axis)} \n"
        for k, v in self.parameters.items():
            pstr += f"{k}: {v} \n"
        if self.spectra:
            pstr += f"available lines: {self.available_lines}\n"
        if self.lines:
            pstr += f"available spectra: {self.available_spectra}\n"
        pstr += "-" * 30 + "\n"

        return pstr

    def get_nearest_index(self, value, array):
        """
        Function for calculating the closest index in an array for a
        given value.

        TODO: This could be moved to utils?

        Arguments:
            value (float)
                The target value.

            array (np.ndarray)
                The array to search.

        Returns:
            int
                The index of the closet point in the grid (array)
        """

        return (np.abs(array - value)).argmin()

    def get_grid_point(self, values):

        """
        Function to identify the nearest grid point for a tuple of values.

        Arguments:
            values (tuple)
                The values for which we want the grid point. These have to be 
                in the same order as the axes.

        Returns:
            (tuple)
                A tuple of integers specifying the closest grid point.
        """

        return tuple(
            [
                self.get_nearest_index(value, getattr(self, axis))
                for axis, value in zip(self.axes, values)
            ]
        )

    def get_spectra(self, grid_point, spectra_id="incident"):
        """
        Function for creating an Sed object for a specific grid point.

        Arguments:
            grid_point (tuple)
                A tuple of integers specifying the closest grid point.
            spectra_id (str)
                The name of the spectra (in the grid) that is desired.

        Returns:
            sed (synthesizer.sed.Sed)
                A synthesizer Sed object
        """
        # throw exception if tline_id not in list of available lines
        if spectra_id not in self.available_spectra:
            raise exceptions.InconsistentParameter("""Provided spectra_id is not in
            list of available spectra.""")

        # throw exception if the grid_point has a different shape from the grid
        if len(grid_point) != self.naxes:
            raise exceptions.InconsistentParameter("""The grid_point tuple provided
            as an argument should have same shape as the grid.""")

        # TODO: throw an exception if grid point is outside grid bounds

        return Sed(self.lam, lnu=self.spectra[spectra_id][grid_point])

    def get_line(self, grid_point, line_id):
        """
        Function for creating a Line object for a given line_id and grid_point.

        Arguments:
            grid_point (tuple)
                A tuple of integers specifying the closest grid point.
            line_id (str)
                The id of the line.

        Returns:
            line (synthesizer.line.Line)
                A synthesizer Line object.
        """
        # throw exception if tline_id not in list of available lines
        if line_id not in self.available_lines:
            raise exceptions.InconsistentParameter("""Provided line_id is not in list
            of available lines.""")

        # throw exception if the grid_point has a different shape from the grid
        if len(grid_point) != self.naxes:
            raise exceptions.InconsistentParameter("""The grid_point tuple provided
            as an argument should have same shape as the grid.""")

        if type(line_id) is str:
            line_id = [line_id]

        wavelength = []
        luminosity = []
        continuum = []

        for line_id_ in line_id:
            line_ = self.lines[line_id_]
            wavelength.append(line_["wavelength"])
            luminosity.append(line_["luminosity"][grid_point])
            continuum.append(line_["continuum"][grid_point])

        return Line(line_id, wavelength, luminosity, continuum)

    def get_lines(self, grid_point, line_ids=None):
        """
        Function a LineCollection of multiple lines.

        Arguments:
            grid_point (tuple)
                A tuple of the grid point indices.
            line_ids (list)
                A list of lines, if None use all available lines.

        Returns:
            lines (lines.LineCollection)
        """

        # if no line ids provided calcualte all lines
        if line_ids is None:
            line_ids = self.available_lines

        # line dictionary
        lines = {}

        for line_id in line_ids:
            line = self.get_line(grid_point, line_id)

            # add to dictionary
            lines[line.id] = line

        # create and return collection
        return LineCollection(lines)<|MERGE_RESOLUTION|>--- conflicted
+++ resolved
@@ -125,59 +125,6 @@
     The Grid class, containing attributes and methods for reading and
     manipulating spectral grids.
 
-    Attributes:
-
-        grid_name (str)
-            The name of the grid file.
-
-        grid_dir (str)
-            The directory to the grid file.
-
-        parameters (dict)
-            A dictionary containing parameters used to create the grid.
-
-        axes (list)
-            A list of the axes.
-
-        axes_values (dict)
-            A dictionary containing the axes values. Note, these are also set
-            as attributes, e.g. self.axes_values['log10age']==self.log10age.
-
-        naxes (int)
-            The number of axes.
-
-        lam (numpy.ndarray)
-            The wavelength grid.
-
-        spectra (dict)
-            A dictionary containing arrays for the different available spectra.
-            Each array has shape (*axes.shape, len(lam))
-
-        available_spectra (list)
-            A list of the available spectra.
-
-        lines (dict)
-            A dictionary containing line quantities.
-
-        available_lines (list)
-            A list of the available lines.
-
-        log10Q (dict)
-            A dictionary containing log10Q arrays for each ions.
-
-<<<<<<< HEAD
-    Methods:
-
-        get_nearest_index
-
-        get_grid_point
-
-        get_spectra
-
-        get_line
-
-        get_lines
-=======
     Attributes:
         grid_dir (str)
             The directory containing the grid HDF5 file.
@@ -212,7 +159,6 @@
             spectral grid. These are read dynamically from the HDF5 file so can be
             anything but usually contain at least stellar ages and stellar 
             metallicity.
->>>>>>> ee5630c8
     """
 
     def __init__(
@@ -222,43 +168,11 @@
         read_spectra=True,
         read_lines=True,
     ):
-<<<<<<< HEAD
-        """
-        Initialisation function.
-
-        Arguments:
-            grid_name (str)
-                The name of the grid file.
-
-            grid_dir (str)
-                The directory to the grid file.
-
-            read_spectra (bool)
-                Flag specifying whether to read spectra.
-
-            read_lines (bool)
-                Flag specifying whether to read lines.
-
-        """
-
-        # if no grid_dir provided assume in <current path>/data/grids/
-        # NOTE: not sure this is desired anymore.
-        if not grid_dir:
-=======
         if grid_dir is None:
->>>>>>> ee5630c8
             grid_dir = os.path.join(os.path.dirname(filepath), "data/grids")
 
         # The grid directory
         self.grid_dir = grid_dir
-<<<<<<< HEAD
-        self.grid_name = grid_name
-        self.grid_filename = f"{self.grid_dir}/{self.grid_name}.hdf5"
-        self.spectra = None
-        self.lines = None
-        self.available_spectra = []
-        self.available_lines = []
-=======
 
         # Have we been passed an extension?
         if len(grid_name.split(".")) > 1:
@@ -283,7 +197,6 @@
         # Convert line list into flattened list and remove duplicates
         if isinstance(read_lines, list):
             read_lines = flatten_linelist(read_lines)
->>>>>>> ee5630c8
 
         # Get basic info of the grid
         with h5py.File(self.grid_filename, "r") as hf:
@@ -292,27 +205,19 @@
             # Get list of axes
             self.axes = list(hf.attrs["axes"])
 
-<<<<<<< HEAD
             # put the values of each axis in a dictionary
             self.axes_values = {axis: hf["axes"][axis][:] for axis
                                 in self.axes}
 
             # set the values of each axis as an attribute
             # e.g. self.log10age == self.axes_values['log10age']
-=======
-            # Loop over axes extracting their data
->>>>>>> ee5630c8
             for axis in self.axes:
                 setattr(self, axis, self.axes_values[axis])
 
             # Number of axes
             self.naxes = len(self.axes)
 
-<<<<<<< HEAD
             # if log10Q is available set this as an attribute as well
-=======
-            # Get ionisation data
->>>>>>> ee5630c8
             if "log10Q" in hf.keys():
                 self.log10Q = {}
                 for ion in hf["log10Q"].keys():
@@ -320,7 +225,6 @@
 
         # Read in spectra
         if read_spectra:
-<<<<<<< HEAD
             self.spectra = {}
 
             with h5py.File(f"{self.grid_dir}/{self.grid_name}.hdf5",
@@ -383,13 +287,6 @@
 
             # save list of available lines
             self.available_lines = list(self.lines.keys())
-=======
-            self.get_spectra()
-
-        # Read in lines
-        if read_lines:
-            self.get_lines()
->>>>>>> ee5630c8
 
     def __str__(self):
         """
