import numpy as np
import urllib.request
import matplotlib.pyplot as plt
from scipy import integrate

import synthesizer.exceptions as exceptions


def UVJ(new_lam=None):
    """
    Helper function to produce a FilterCollection containing UVJ tophat filters.

    Parameters
    ----------
    new_lam : array-like (float)
        The wavelength array for which each filter's transmission curve is
        defined.

    Returns
    -------
    FilterCollection
        A filter collection containing top hat UVJ filters.
    """

    # Define the UVJ filters dictionary.
    tophat_dict = {'U': {'lam_eff': 3650, 'lam_fwhm': 660},
                   'V': {'lam_eff': 5510, 'lam_fwhm': 880},
                   'J': {'lam_eff': 12200, 'lam_fwhm': 2130}}

    return FilterCollection(tophat_dict=tophat_dict, new_lam=new_lam)


class FilterCollection:
    """
    Holds a collection of filters and enables various quality of life
    operations such as plotting, adding, looping and len as if the collection
    was a simple list.

    Filters can be derived from the SVO database
    (http://svo2.cab.inta-csic.es/svo/theory/fps3/), specific top hat filter
    properties or generic filter transmission curves and a wavelength array.

    All filters are defined in terms of the same wavelength array.

    Attributes
    ----------
    filters : list (Filter)
        A list containing the individual Filter objects.
    filter_codes : list (string)
        A list of the names of each filter. For SVO filters these have to have
        the form "Observatory/Instrument.Filter" matching the database, but for
        all other filter types this can be an arbitrary label.
    lam : array-like (float)
        The wavelength array for which each filter's transmission curve is
        defined.
    nfilters : inta
        The number of filters in this collection.

    Methods
    -------
    plot_transmission_curves
        A helper function to quickly plot all the transmission curves.

    """

    def __init__(self, filter_codes=None, tophat_dict=None, generic_dict=None,
                 new_lam=None):
        """
        Intialise the FilterCollection.

        Parameters
        ----------
        filter_codes : list (string)
            A list of SVO filter codes, used to retrieve filter data from the
            database.
        tophat_dict : dict
            A dictionary containing the data to make a collection of top hat
            filters from user defined properties. The dictionary must have
            the form:
            {<filter_code> : {"lam_eff": <effective_wavelength>,
                              "lam_fwhm": <FWHM_of_filter>}, ...},
            or:
            {<filter_code> : {"lam_min": <minimum_nonzero_wavelength>,
                              "lam_max": <maximum_nonzero_wavelength>}, ...}.
        generic_dict : dict
            A dictionary containing the data to make a collection of filters
            from user defined transmission curves. The dictionary must have
            the form:
            {<filter_code1> : {"transmission": <transmission_array>}}.
            For generic filters new_lam must be provided.
        new_lam : array-like (float)
            The wavelength array to define the tranmission curve on.
        """

        # Define lists to hold our filters and filter codes
        self.filters = {}
        self.filter_codes = []

        # Do we have an wavelength array? If so we will resample the
        # transmission.
        self.lam = new_lam

        # Let's make the filters
        if filter_codes is not None:
            self._make_svo_collection(filter_codes)
        if tophat_dict is not None:
            self._make_top_hat_collection(tophat_dict)
        if generic_dict is not None:
            self._make_generic_colleciton(generic_dict)

        # Atrributes to enable looping
        self._current_ind = 0
        self.nfilters = len(self.filter_codes)

    def _make_svo_collection(self, filter_codes):
        """
        Populate the FilterCollection with filters from SVO.

        Parameters
        ----------
        filter_codes : list (string)
            A list of SVO filter codes, used to retrieve filter data from the
            database.
        """

        # Loop over the given filter codes
        for f in filter_codes:

            # Get filter from SVO
            _filter = Filter(f, new_lam=self.lam)

            # Store the filter and its code
            self.filters[_filter.filter_code] = _filter
            self.filter_codes.append(_filter.filter_code)

    def _make_top_hat_collection(self, tophat_dict):
        """
        Populate the FilterCollection with user defined top hat filters.

        Parameters
        ----------
        tophat_dict : dict
            A dictionary containing the data to make a collection of top hat
            filters from user defined properties. The dictionary must have
            the form:
            {<filter_code> : {"lam_eff": <effective_wavelength>,
                              "lam_fwhm": <FWHM_of_filter>}, ...},
            or:
            {<filter_code> : {"lam_min": <minimum_nonzero_wavelength>,
                              "lam_max": <maximum_nonzero_wavelength>}, ...}.
        """

        # Loop over the keys of the dictionary
        for key in tophat_dict:

            # Get this filter's properties
            if "lam_min" in tophat_dict[key]:
                lam_min = tophat_dict[key]["lam_min"]
            else:
                lam_min = None
            if "lam_max" in tophat_dict[key]:
                lam_max = tophat_dict[key]["lam_max"]
            else:
                lam_max = None
            if "lam_eff" in tophat_dict[key]:
                lam_eff = tophat_dict[key]["lam_eff"]
            else:
                lam_eff = None
            if "lam_fwhm" in tophat_dict[key]:
                lam_fwhm = tophat_dict[key]["lam_fwhm"]
            else:
                lam_fwhm = None

            # Instantiate the filter
            _filter = Filter(key, lam_min=lam_min, lam_max=lam_max,
                             lam_eff=lam_eff, lam_fwhm=lam_fwhm,
                             new_lam=self.lam)

            # Store the filter and its code
            self.filters[_filter.filter_code] = _filter
            self.filter_codes.append(_filter.filter_code)

    def _make_generic_colleciton(self, generic_dict):
        """
        Populate the FilterCollection with user defined filters.

        Parameters
        ----------
        generic_dict : dict
            A dictionary containing the data to make a collection of filters
            from user defined transmission curves. The dictionary must have
            the form:
            {<filter_code1>: <transmission_array>}.
            For generic filters new_lam must be provided.
        """

        # Loop over the keys of the dictionary
        for key in generic_dict:

            # Get this filter's properties
            t = generic_dict[key]

            # Instantiate the filter
            _filter = Filter(key, transmission=t, new_lam=self.lam)

            # Store the filter and its code
            self.filters[_filter.filter_code] = _filter
            self.filter_codes.append(_filter.filter_code)

    def __add__(self, other_filters):
        """
        Enable the addition of FilterCollections and Filters with
        filtercollection1 + filtercollection2 or filtercollection + filter
        syntax.

        Returns
        -------
        FilterCollection
            This filter collection containing the filter/filters from
            other_filters.
        """

        # Are we adding a collection or a single filter?
        if isinstance(other_filters, FilterCollection):

            # Loop over the filters in other_filters
            for key in other_filters.filters:

                # Store the filter and its code
                self.filters[key] = other_filters.filters[key]
                self.filter_codes.append(
                    other_filters.filters[key].filter_code)

        elif isinstance(other_filters, Filter):

            # Store the filter and its code
            self.filters[other_filters.filter_code] = other_filters
            self.filter_codes.append(other_filters.filter_code)

        else:
            raise exceptions.InconsistentAddition(
                "Cannot add non-filter objects together!"
            )

        # Update the number of filters we have
        self.nfilters = len(self.filter_codes)

        return self

    def __len__(self):
        """
        Overload the len operator to return how many filters there are.
        """
        return len(self.filters)

    def __iter__(self):
        """
        Overload iteration to allow simple looping over filter objects,
        combined with __next__ this enables for f in FilterCollection syntax
        """
        return self

    def __next__(self):
        """
        Overload iteration to allow simple looping over filter objects,
        combined with __iter__ this enables for f in FilterCollection syntax
        """

        # Check we haven't finished
        if self._current_ind >= self.nfilters:
            self._current_ind = 0
            raise StopIteration
        else:
            # Increment index
            self._current_ind += 1

            # Return the filter
            return self.filters[self.filter_codes[self._current_ind - 1]]

    def __ne__(self, other_filters):
        """
        Enables the != comparison of two filter collections. If the filter
        collections contain the same filter codes they are guaranteed to
        be identical.

        Parameters
        ----------
        other_filters : obj (FilterCollection)
            The other FilterCollection to be compared to self.

        Returns
        -------
        True/False : bool
             Are the FilterCollections the same?
        """

        # Do they have the same number of filters?
        if self.nfilters != other_filters.nfilters:
            return True

        # Ok they do, so do they have the same filter codes? (elementwise test)
        not_equal = False
        for n in range(self.nfilters):
            if self.filter_codes[n] != other_filters.filter_codes[n]:
                not_equal = True
                break

        return not_equal

    def __eq__(self, other_filters):
        """
        Enables the == comparison of two filter collections. If the filter
        collections contain the same filter codes they are guaranteed to
        be identical.

        Parameters
        ----------
        other_filters : obj (FilterCollection)
            The other FilterCollection to be compared to self.

        Returns
        -------
        True/False : bool
             Are the FilterCollections the same?
        """

        # Do they have the same number of filters?
        if self.nfilters != other_filters.nfilters:
            return False

        # Ok they do, so do they have the same filter codes? (elementwise test)
        equal = True
        for n in range(self.nfilters):
            if self.filter_codes[n] != other_filters.filter_codes[n]:
                equal = False
                break

        return equal

    def _transmission_curve_ax(self, ax, add_filter_label=True):
        """
        Add filter transmission curves to a give axes

        Parameters
        ----------
        ax : obj (matplotlib.axis)
            The axis to plot the transmission curves in.
        add_filter_label : bool
            Are we labelling the filter? (NotYetImplemented)

        """

        # TODO: Add colours

        # Loop over the filters plotting their curves.
        for key in self.filters:
            f = self.filters[key]
<<<<<<< HEAD
            ax.semilogx(f.lam, f.t, label=f.filter_code)
=======
            ax.plot(f.lam, f.t, label=f.filter_code)
>>>>>>> ffbedd1a

            # TODO: Add label with automatic placement

        # Label the axes
        ax.set_xlabel(r'$\rm \lambda/\AA$')
        ax.set_ylabel(r'$\rm T_{\lambda}$')

    def plot_transmission_curves(self, show=False):
        """
        Create a filter transmission curve plot

        Parameters
        ----------
        show : bool
            Are we showing the output?

        Returns
        -------
        fig obj (matplotlib.Figure)
            The matplotlib figure object containing the plot.
        ax obj (matplotlib.axis)
            The matplotlib axis object containg the plot.
        """

        # Set up figure
        fig = plt.figure(figsize=(5., 3.5))
        left = 0.1
        height = 0.8
        bottom = 0.15
        width = 0.85

        # Add an axis to hold plot
        ax = fig.add_axes((left, bottom, width, height))

        # Make plot
        self._transmission_curve_ax(ax, add_filter_label=True)

        # Are we showing?
        if show:
            plt.show()

        return fig, ax


class Filter:
    """
    A class holding a filter's transmission curve and wavelength array.

    A filter can either be retrieved from the SVO database
    (http://svo2.cab.inta-csic.es/svo/theory/fps3/), made from specific top hat
    filter properties or made from a generic filter transmission curve and
    wavelength array.

    Also contains methods for calculating basic filter properties taken
    from (page 42 (5.1)):
        http://stsdas.stsci.edu/stsci_python_epydoc/SynphotManual.pdf

    Attributes
    ----------
    filter_code : string
        The full name defining this Filter.
    observatory : string
        The name of the observatory
    instrument : string
        The name of the instrument.
    filter_ : string
        The name of the filter.
    filter_type : string
        A string describing the filter type: "SVO", "TopHat", or "Generic".
    lam_min : float
        If a top hat filter: The minimum wavelength where transmission is
        nonzero.
    lam_max : float
        If a top hat filter: The maximum wavelength where transmission is
        nonzero.
    lam_eff : float
        If a top hat filter: The effective wavelength of the filter curve.
    lam_fwhm : float
        If a top hat filter: The FWHM of the filter curve.
    svo_url : string
        If an SVO filter: the url from which the data was extracted.
    t : array-like (float)
        The transmission curve.
    lam : array-like (float)
        The wavelength array for which the transmission is defined.
    original_lam : array-like (float)
        The original wavelength extracted from SVO.
    original_t : array-like (float)
        The original transmission extracted from SVO.

    Methods
    -------
    pivwv:
        Calculate pivot wavelength
    """

    def __init__(self, filter_code, transmission=None, lam_min=None,
                 lam_max=None, lam_eff=None, lam_fwhm=None, new_lam=None):
        """
        Initialise a filter.

        Parameters
        ----------
        filter_code : string
            The full name defining this Filter.
        transmission : array-like (float)
            An array describing the filter's transmission curve. Only used for
            generic filters.
        lam_min : float
            If a top hat filter: The minimum wavelength where transmission is
            nonzero.
        lam_max : float
            If a top hat filter: The maximum wavelength where transmission is
            nonzero.
        lam_eff : float
            If a top hat filter: The effective wavelength of the filter curve.
        lam_fwhm : float
            If a top hat filter: The FWHM of the filter curve.
        new_lam : array-like (float)
            The wavelength array for which the transmission is defined.

        """

        # Metadata of this filter
        self.filter_code = filter_code
        self.observatory = None
        self.instrument = None
        self.filter_ = None
        self.filter_type = None

        # Properties for a top hat filter
        self.lam_min = lam_min
        self.lam_max = lam_max
        self.lam_eff = lam_eff
        self.lam_fwhm = lam_fwhm

        # Properties for a filter from SVO
        self.svo_url = None

        # Define transmission curve and wavelength (if provided) of
        # this filter
        self.t = transmission
        self.lam = new_lam
        self.original_lam = new_lam
        self.original_t = transmission

        # Is this a generic filter? (Everything other the label is defined
        # above.)
        if transmission is not None and new_lam is not None:
            self.filter_type = "Generic"

        # Is this a top hat filter?
        elif ((lam_min is not None and lam_max is not None) or
              (lam_eff is not None and lam_fwhm is not None)):
            self._make_top_hat_filter()

        # Is this an SVO filter?
        elif "/" in filter_code and "." in filter_code:
            self._make_svo_filter()

        # Otherwise we haven't got a valid combination of inputs.
        else:
            raise exceptions.InconsistentArguments(
                "Invalid combination of filter inputs. \n For a generic "
                "filter provide a transimision and wavelength array. \nFor "
                "a filter from the SVO database provide a filter code of the "
                "form Observatory/Instrument.Filter that matches the database."
                " \nFor a top hat provide either a minimum and maximum "
                "wavelength or an effective wavelength and FWHM."
            )

        # Define the original wavelength and transmission for property
        # calculation later.
        if self.original_lam is None:
            self.original_lam = self.lam
            self.original_t = self.t

    def _make_top_hat_filter(self):
        """
        Make a top hat filter from the input.
        """

        # Define the type of this filter
        self.filter_type = "TopHat"

        # If filter has been defined with an effective wavelength and FWHM
        # calculate the minimum and maximum wavelength.
        if self.lam_eff is not None and self.lam_fwhm is not None:
            self.lam_min = self.lam_eff - self.lam_fwhm/2.
            self.lam_max = self.lam_eff + self.lam_fwhm/2.

        # Otherwise, use the explict min and max

        # Define this top hat filters wavelength array (+/- 1000 Angstrom)
        # if it hasn't been provided
        if self.lam is None:
            self.lam = np.arange(np.max([0, self.lam_min - 1000]),
                                 self.lam_max + 1000, 1)

        # Define the transmission curve (1 inside, 0 outside)
        self.t = np.zeros(len(self.lam))
        s = (self.lam > self.lam_min) & (self.lam <= self.lam_max)
        self.t[s] = 1.0

    def _make_svo_filter(self):
        """
        Retrieve a filter's data from the SVO database.

        Raises
        ------
        SVOFilterNotFound
            If a filter code cannot be matched to a database entry or a
            connection cannot be made to the database and error is thrown.
        """

        # Define the type of this filter
        self.filter_type = "SVO"

        # Get the information stored in the filter code
        self.observatory = self.filter_code.split('/')[0]
        self.instrument = self.filter_code.split('/')[1].split('.')[0]
        self.filter_ = self.filter_code.split('.')[-1]

        # Read directly from the SVO archive.
        self.svo_url = (f'http://svo2.cab.inta-csic.es/theory/'
                        f'fps/getdata.php?format=ascii&id={self.observatory}'
                        f'/{self.instrument}.{self.filter_}')
        with urllib.request.urlopen(self.svo_url) as f:
            df = np.loadtxt(f)

        # Throw an error if we didn't find the filter.
        if df.size == 0:
            raise exceptions.SVOFilterNotFound(
                "Filter (" + self.filter_code + ") not in the database. "
                "Double check the database: http://svo2.cab.inta-csic.es/"
                "svo/theory/fps3/. This could also mean you have no connection."
            )

        # Extract the wavelength and transmission given by SVO
        self.original_lam = df[:, 0]
        self.original_t = df[:, 1]

        # If a new wavelength grid is provided, interpolate
        # the transmission curve on to that grid
        if isinstance(self.lam, np.ndarray):
            self.t = self._interpolate_wavelength()
        else:
            self.lam = self.original_lam
            self.t = self.original_t

    def _interpolate_wavelength(self):
        """
        Interpolates a filter transmission curve onto the Filter's wavelength
        array.

        Returns
        -------
        array-like (float)
            Transmission curve interpolated onto the new wavelength array.
        """

        return np.interp(self.lam, self.original_lam, self.original_t,
                         left=0.0, right=0.0)

    def apply_filter(self, arr, xs=None):
        """
        Apply this filter's transmission curve to an arbitrary dimensioned
        array returning the sum of the array convolved with the filter
        transmission curve along the wavelength axis.

        Parameters
        ----------
        arr :  array-like (float)
            The array to convolve with the filter's transmission curve. Can
            be any dimension but wavelength must be the final axis.

        Returns
        -------
        sum_in_band : array-like (float)
            The array (arr) convolved with the transmission curve and summed
            along the wavelength axis.

        Raises
        ------
        ValueError
            If the shape of the transmission and wavelength array differ the
            convolution cannot be done.
        """

        # Check dimensions are ok
        if x is None:
            if self.lam.size != arr.shape[-1]:
                raise ValueError("Final dimension of array did not match "
                                 "wavelength array size (arr.shape[-1]=%d, "
                                 "transmission.size=%d)" % (arr.shape[-1],
                                                            self.lam.size))
            else:
                if xs.size != arr.shape[-1]:
                raise ValueError("Final dimension of array did not match "
                                 "wavelength array size (arr.shape[-1]=%d, "
                                 "xs.size=%d)" % (arr.shape[-1],
                                                  xs.size))

        # Get the mask that removes wavelengths we don't currently care about
        in_band = self.t > 0

        # Multiply the IFU by the filter transmission curve
        arr_in_band = arr.compress(in_band, axis=-1) * self.t[in_band]
<<<<<<< HEAD

        # Get the xs in the band, this could be lam or nu.
        if xs is not None:
            xs_in_band = xs[in_band]
        else:
            xs_in_band = self.lam[in_band]
=======
>>>>>>> ffbedd1a

        # Sum over the final axis to "collect" transmission in this filer
        sum_per_x = integrate.trapezoid(arr_in_band * self.t[in_band]
                                        / xs_in_band, xs_in_band, axis=-1)
        sum_den = integrate.trapezoid(self.t[in_band] / xs_in_band, xs_in_band,
                                      axis=-1)
        sum_in_band = sum_per_x / sum_den

        return sum_in_band

    def pivwv(self):
        """
        Calculate the pivot wavelength.

        For an SVO filter this uses the wavelength and transmission from
        the database.

        Returns
        -------
        float
            Pivot wavelength.
        """

        return np.sqrt(np.trapz(self.original_lam * self.original_t,
                                x=self.original_lam) /
                       np.trapz(self.original_t / self.original_lam,
                                x=self.original_lam))

    def pivT(self):
        """
        Calculate the transmission at the pivot wavelength.

        For an SVO filter this uses the wavelength and transmission from
        the database.

        Returns
        -------
        float
            Transmission at pivot wavelength.
        """

        return np.interp(self.pivwv(), self.original_lam, self.original_t)

    def meanwv(self):
        """
        Calculate the mean wavelength.

        For an SVO filter this uses the wavelength and transmission from
        the database.

        Returns
        -------
        float
            Mean wavelength.        
        """

        return np.exp(np.trapz(np.log(self.original_lam) * self.original_t /
                               self.original_lam, x=self.original_lam) /
                      np.trapz(self.original_t / self.original_lam,
                               x=self.original_lam))

    def bandw(self):
        """
        Calculate the bandwidth.

        For an SVO filter this uses the wavelength and transmission from
        the database.

        Returns
        -------
        float
            The bandwidth.
        """

        # Calculate the left and right hand side.
        A = np.sqrt(np.trapz((np.log(self.original_lam /
                                     self.meanwv())**2) * self.original_t /
                             self.original_lam, x=self.original_lam))

        B = np.sqrt(np.trapz(self.original_t / self.original_lam,
                             x=self.original_lam))

        return self.meanwv() * (A / B)

    def fwhm(self):
        """
        Calculate the FWHM.

        For an SVO filter this uses the wavelength and transmission from
        the database.

        Returns
        -------
        float
            The FWHM of the filter.
        """

        return np.sqrt(8. * np.log(2)) * self.bandw()

    def Tpeak(self):
        """
        Calculate the peak transmission

        For an SVO filter this uses the transmission from the database.

        Returns
        -------
        float
            The peak transmission.
        """

        return np.max(self.original_t)

    def rectw(self):
        """
        Calculate the rectangular width.

        For an SVO filter this uses the wavelength and transmission from
        the database.

        Returns
        -------
        float
            The rectangular width.
        """

        return np.trapz(self.original_t, x=self.original_lam) / self.Tpeak()

    def max(self):
        """
        Calculate the longest wavelength where the transmission is still >0.01

        For an SVO filter this uses the wavelength and transmission from
        the database.

        Returns
        -------
        float
            The maximum wavelength at which transmission is nonzero.
        """

        return self.original_lam[self.original_t > 1E-2][-1]

    def min(self):
        """
        Calculate the shortest wavelength where the transmission is still >0.01

        For an SVO filter this uses the wavelength and transmission from
        the database.

        Returns
        -------
        float
            The minimum wavelength at which transmission is nonzero.
        """

        return self.original_lam[self.original_t > 1E-2][0]

    def mnmx(self):
        """
        Calculate the minimum and maximum wavelengths.

        For an SVO filter this uses the wavelength and transmission from
        the database.

        Returns
        -------
        float
            The minimum wavelength.
        float
            The maximum wavelength.
        """

        return (self.original_lam.min(), self.original_lam.max())<|MERGE_RESOLUTION|>--- conflicted
+++ resolved
@@ -355,11 +355,7 @@
         # Loop over the filters plotting their curves.
         for key in self.filters:
             f = self.filters[key]
-<<<<<<< HEAD
-            ax.semilogx(f.lam, f.t, label=f.filter_code)
-=======
             ax.plot(f.lam, f.t, label=f.filter_code)
->>>>>>> ffbedd1a
 
             # TODO: Add label with automatic placement
 
@@ -668,15 +664,12 @@
 
         # Multiply the IFU by the filter transmission curve
         arr_in_band = arr.compress(in_band, axis=-1) * self.t[in_band]
-<<<<<<< HEAD
 
         # Get the xs in the band, this could be lam or nu.
         if xs is not None:
             xs_in_band = xs[in_band]
         else:
             xs_in_band = self.lam[in_band]
-=======
->>>>>>> ffbedd1a
 
         # Sum over the final axis to "collect" transmission in this filer
         sum_per_x = integrate.trapezoid(arr_in_band * self.t[in_band]
