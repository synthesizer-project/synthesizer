import numpy as np

from ..exceptions import MissingSpectraType
from ..particle.stars import Stars
from ..particle.gas import Gas
from ..sed import Sed
from ..dust import power_law
from .galaxy import BaseGalaxy
from .. import exceptions
from ..imaging.images import ParticleImage


class ParticleGalaxy(BaseGalaxy):

    __slots__ = [
        # "stellar_lum", "stellar_lum_array",
        # "intrinsic_lum", "intrinsic_lum_array",
        "spectra", "spectra_array", "lam",
        "stars", "gas",
        "sf_gas_metallicity", "sf_gas_mass",
        "gas_mass"
    ]

    def __init__(self, name="galaxy", stars=None, gas=None, redshift=None):

        # Define a name for this galaxy
        self.name = name

        # What is the redshift of this galaxy?
        self.redshift = redshift

        # self.stellar_lum = None
        # self.stellar_lum_array = None
        # self.intrinsic_lum = None
        # self.intrinsic_lum_array = None

        self.spectra = {}  # integrated spectra dictionary
        self.spectra_array = {}  # spectra arrays dictionary

        self.stars = stars  # a star object
        self.gas = gas

        # If we have them, record how many stellar particles there are
        if self.stars:
            self.calculate_integrated_stellar_properties()

        if self.gas:
            self.calculate_integrated_gas_properties()

        # Ensure all attributes are intialised to None
        for attr in ParticleGalaxy.__slots__:
            try:
                getattr(self, attr)
            except AttributeError:
                setattr(self, attr, None)

    def calculate_integrated_stellar_properties(self):
        """
        Calculate integrated stellar properties
        """
        self.n_starparticles = self.stars.nparticles

        # Define integrated properties of this galaxy
        if self.stars.current_masses is not None:
            self.stellar_mass = np.sum(self.stars.current_masses)

    def calculate_integrated_gas_properties(self):
        """
        Calculate integrated gas properties
        """
        self.n_gasparticles = self.gas.nparticles

        # Define integrated properties of this galaxy
        if self.gas.masses is not None:
            self.gas_mass = np.sum(self.gas.masses)

        if self.gas.star_forming is not None:
            mask = self.gas.star_forming
            if np.sum(mask) == 0:
                self.sf_gas_mass = 0.
                self.sf_gas_metallicity = 0.
            else:
                self.sf_gas_mass = np.sum(self.gas.masses[mask])

                # mass weighted gas phase metallicity
                self.sf_gas_metallicity = \
                    np.sum(self.gas.masses[mask] *
                           self.gas.metallicities[mask]) / self.sf_gas_mass

    def load_stars(self, initial_masses, ages, metals, **kwargs):
        """
        Load arrays for star properties into a `Stars`  object,
        and attach to this galaxy object

        Args:
        initial_masses : array_like (float)
            initial stellar particle masses (mass at birth), Msol
        ages : array_like (float)
            star particle age, Myr
        metals : array_like (float)
            star particle metallicity (total metal fraction)
        **kwargs

        Returns:
        None

        # TODO: this should be able to take a pre-existing stars object!
        """
        self.stars = Stars(initial_masses, ages, metals, **kwargs)
        self.calculate_integrated_stellar_properties()

    def load_gas(self, masses, metals, **kwargs):
        """
        Load arrays for gas particle properties into a `Gas` object,
        and attach to this galaxy object

        Args:
        masses : array_like (float)
            gas particle masses, Msol
        metals : array_like (float)
            gas particle metallicity (total metal fraction)
        **kwargs

        Returns:
        None

        # TODO: this should be able to take a pre-existing stars object!
        """
        self.gas = Gas(masses, metals, **kwargs)
        self.calculate_integrated_gas_properties()

    def _prepare_args(self, grid, fesc, spectra_type, mask=None):
        """
        A method to prepare the arguments for SED computation with the C
        functions.
        """

        if mask is None:
            mask = np.ones(self.stars.nparticles, dtype=bool)

        # Set up the inputs to the C function.
        grid_props = [
            np.ascontiguousarray(grid.log10ages, dtype=np.float64),
            np.ascontiguousarray(grid.log10metallicities, dtype=np.float64)
        ]
        part_props = [
            np.ascontiguousarray(
                self.stars.log10ages[mask], dtype=np.float64),
            np.ascontiguousarray(
                self.stars.log10metallicities[mask], dtype=np.float64),
        ]
        part_mass = np.ascontiguousarray(
            self.stars.initial_masses[mask], dtype=np.float64)
        npart = np.int32(part_mass.size)
        nlam = np.int32(grid.spectra[spectra_type].shape[-1])

        # Slice the spectral grids and pad them with copies of the edges.
        grid_spectra = np.ascontiguousarray(
            grid.spectra[spectra_type], np.float64)

        # Get the grid dimensions after slicing what we need
        grid_dims = np.zeros(len(grid_props) + 1, dtype=np.int32)
        for ind, g in enumerate(grid_props):
            grid_dims[ind] = len(g)
        grid_dims[ind + 1] = nlam

        # Convert inputs to tuples
        grid_props = tuple(grid_props)
        part_props = tuple(part_props)

        return (grid_spectra, grid_props, part_props, part_mass, fesc,
                grid_dims, len(grid_props), npart, nlam)

        
    def generate_spectra(
        self,
        grid,
        spectra_type,
        fesc=0.0,
        update=True,
        young=False,
        old=False,
        sed_object=True,
        return_wavelength=False
    ):
        """

        TODO: DEPRECATED, left to avoid compatibility issues (for now)

        Calculate spectra from stellar particles.

        Parameters
        ----------
        grid : obj (Grid)
            The SPS grid object sampled by stellar particle to make the SED.
        spectra_type : string
            The spectra type stored in the grid. Will return an error if not
            provided in the grid object
        fesc : float
            The Lyc escape fraction.
        update : bool
            Should we update the Galaxy's attributes?
        young : bool
            Are we masking for only young stars?
        old : bool
            Are we masking for only old stars?
        sed_object: bool
            Flag for whether to retun an Sed object, or the individual
            numpy arrays
        return wavelength : bool
            if sed_object==False, Flag for whether to return grid wavelength

        Returns
        -------
        if sed_object==True:
            Sed object containing integrated intrinsic spectra
        if return_wavelength==True:
            grid.lam: array-like (float)
                The wavelength array associated to grid (N_wavelength).
        if sed_object==False:
            stellar_lum : array-like (float)
                Integrated stellar spectrum.

        Raises
        ------
        InconsistentArguments
            Errors if both a young and old component is requested because these
            directly contradict each other resulting in 0 particles in
            the mask.
        """

        # Ensure we have a total key in the grid. If not error.
        if spectra_type not in list(grid.spectra.keys()):
            raise MissingSpectraType(
                "The Grid does not contain the key '%s'" % spectra_type
            )
        
        # get particle age masks
        mask = self._get_masks(young, old)

        from ..extensions.csed import compute_integrated_sed

        # Prepare the arguments for the C function.
        args = self._prepare_args(grid, fesc=fesc, 
                                  spectra_type=spectra_type,
                                  mask=mask)

        # Get the integrated spectra in grid units (erg / s / Hz)
        spec = compute_integrated_sed(*args)
        
        # Store the spectra in the galaxy
        self.spectra[spectra_type] = Sed(grid.lam, spec)

        if sed_object:
            return self.spectra[spectra_type]
        else:
            if return_wavelength:
                return grid.lam, spec
            else:
                return spec
            
    def generate_lnu(
                    self,
                    grid,
                    spectra_name,
                    fesc=0.0,
                    young=False,
                    old=False,
                    verbose=False
    ):

        # Ensure we have a total key in the grid. If not error.
        if spectra_name not in list(grid.spectra.keys()):
            raise MissingSpectraType(
                "The Grid does not contain the key '%s'" % spectra_name
            )
        
        # get particle age masks
        mask = self._get_masks(young, old)

        if np.sum(mask) == 0:
            if verbose:
                print('Age mask has filtered out all particles')

            return np.zeros(len(grid.lam))

        from ..extensions.csed import compute_integrated_sed

        # Prepare the arguments for the C function.
        args = self._prepare_args(grid, fesc=fesc, 
                                  spectra_type=spectra_name,
                                  mask=mask)

        # Get the integrated spectra in grid units (erg / s / Hz)
        spec = compute_integrated_sed(*args)

        return spec
        
        # # Store the spectra in the galaxy
        # self.spectra[spectra_name] = Sed(grid.lam, spec)

        # if sed_object:
        #     return self.spectra[spectra_name]
        # else:
        #     if return_wavelength:
        #         return grid.lam, spec
        #     else:
        #         return spec

    def get_stellar_spectra(self, grid, 
                            update=True, 
                            sed_object=True,
                            young=False,
                            old=False,
                            return_wavelength=False):

        lnu = self.generate_lnu(grid, 'stellar', 
                                young=young,
                                old=old)

        sed = Sed(grid.lam, lnu)

        if update:
            self.spectra['stellar'] = sed

        if sed_object:
            return sed
        else:
            if return_wavelength:
                return grid.lam, lnu
            else:
                return lnu

    def get_nebular_spectra(self, grid, fesc=0.0, 
                            update=True,
                            young=False,
                            old=False,
                            sed_object=True,
                            return_wavelength=False):

        lnu = self.generate_lnu(grid, 'nebular',
                                young=young,
                                old=old)

        lnu *= (1-fesc)

        sed = Sed(grid.lam, lnu)

        if update:
            self.spectra['nebular'] = sed

        if sed_object:
            return sed
        else:
            if return_wavelength:
                return grid.lam, lnu
            else:
                return lnu

    def get_intrinsic_spectra(self, grid, fesc=0.0, 
                              update=True,
                              young=False,
                              old=False,
                              sed_object=True,
                              return_wavelength=False):

        stellar = self.get_stellar_spectra(grid, update=update,
                                           young=young,
                                           old=old)
        
        nebular = self.get_nebular_spectra(grid, fesc, 
                                           update=update,
                                           young=young,
                                           old=old)

        lnu = stellar._lnu + nebular._lnu
        sed = Sed(grid.lam, lnu)

        if update:
            self.spectra['intrinsic'] = sed

        if sed_object:
            return sed
        else:
            if return_wavelength:
                return grid.lam, lnu
            else:
                return lnu

    def get_screen_spectra(self, grid, fesc=0.0, tauV=None, 
                           dust_curve=power_law({'slope': -1.}), 
                           update=True,
                           young=False,
                           old=False,
                           sed_object=True,
                           return_wavelength=False):
        
        # --- begin by calculating intrinsic spectra
        intrinsic = self.get_intrinsic_spectra(grid, 
                                               update=update, 
                                               fesc=fesc,
                                               young=young,
                                               old=old)

        if tauV:
            T = dust_curve.attenuate(tauV, grid.lam)
        else:
            T = 1.0

        lnu = T * intrinsic._lnu
        sed = Sed(grid.lam, T * intrinsic._lnu)

        if update:
            self.spectra['attenuated'] = sed

        if sed_object:
            return sed
        else:
            if return_wavelength:
                return grid.lam, lnu
            else:
                return lnu

    def _get_masks(self, young=None, old=None):
        """
        Get masks for which components we are handling, if a sub-component
        has not been requested it's necessarily all particles.
        """

        if young and old:
            raise exceptions.InconsistentParameter(
                "Galaxy sub-component can not be simultaneously young and old"
            )
        if young:
            s = self.stars.log10ages <= np.log10(young)
        elif old:
            s = self.stars.log10ages > np.log10(old)
        else:
            s = np.ones(self.n_starparticles, dtype=bool)

        return s

    def get_CharlotFall_spectra(self, grid, 
                                tauV_ISM, 
                                tauV_BC,
                                alpha_ISM=-0.7, 
                                alpha_BC=-1.3,
                                intrinsic_young=None, 
                                intrinsic_old=None,
                                save_young_and_old=False, 
                                sed_object=True,
                                update=True,
                                return_wavelength=False):
        """
        Calculates dust attenuated spectra assuming the Charlot & Fall (2000)
        dust model. In this model young star particles are embedded in a dusty
        birth cloud, and thus feel more dust attenuation.

        Parameters
        ----------
        grid : obj (Grid)
            The spectral frid
        tauV_ISM: float
            numerical value of dust attenuation due to the ISM in the V-band
        tauV_BC: float
            numerical value of dust attenuation due to the BC in the V-band
        alpha_ISM: float
            slope of the ISM dust curve, -0.7 in MAGPHYS
        alpha_BC: float
            slope of the BC dust curve, -1.3 in MAGPHYS
        save_young_and_old: boolean
            flag specifying whether to save young and old spectra individually
        sed_object: bool
            flag whether to return an SED object
        update: bool
            flag for whether to update the `intrinsic` and `attenuated` spectra
            inside the galaxy object `spectra` dictionary. These are the combined values
            of young and old.
        return_wavelength: bool
            return wavelenght numpy array

        Returns
        -------
        obj (Sed)
             A Sed object containing the dust attenuated spectra
        """

        # _, stellar_sed_young, intrinsic_sed_young = \
        #         self.generate_intrinsic_spectra(
        #     grid, update=False, young=1E7, integrated=integrated)
        # this does not return an Sed object
        # _, stellar_sed_old, intrinsic_sed_old = \
        #         self.generate_intrinsic_spectra(
        # grid, update=False, old=1E7, integrated=integrated)  # this does not
        # return an Sed object

        intrinsic_sed_young = self.get_intrinsic_spectra(
            grid, update=False, young=1E7)
        intrinsic_sed_old = self.get_intrinsic_spectra(
            grid, update=False, old=1e7)

        # save combined intrinsic spectra 
        if update:
            self.spectra['intrinsic'] = intrinsic_sed_young + intrinsic_sed_old

        if save_young_and_old:

            # if integrated:
            self.spectra['intrinsic_young'] = intrinsic_sed_young
            self.spectra['intrinsic_old'] = intrinsic_sed_old

            # else:
            #     self.spectra_array['intrinsic_young'] = Sed(
            #         grid.lam, intrinsic_sed_young)
            #     self.spectra_array['intrinsic_old'] = Sed(
            #         grid.lam, intrinsic_sed_old)
            #     self.spectra['intrinsic_young'] = Sed(
            #         grid.lam, np.sum(intrinsic_sed_young))
            #     self.spectra['intrinsic_old'] = Sed(
            #         grid.lam, np.sum(intrinsic_sed_old))

        T_ISM = power_law({'slope': alpha_ISM}).attenuate(tauV_ISM, grid.lam)
        T_BC = power_law({'slope': alpha_BC}).attenuate(tauV_BC, grid.lam)

        T_young = T_ISM * T_BC
        T_old = T_ISM

        lnu_young = intrinsic_sed_young.lnu * T_young
        lnu_old = intrinsic_sed_old.lnu * T_old

        if save_young_and_old:

            # if integrated:
            self.spectra['attenuated_young'] = Sed(grid.lam, lnu_young)
            self.spectra['attenuated_old'] = Sed(grid.lam, lnu_old)

            # else:
            #     self.spectra_array['attenuated_young'] = Sed(
            #         grid.lam, sed_young)
            #     self.spectra_array['attenuated_old'] = Sed(grid.lam, sed_old)
            #     self.spectra['attenuated_young'] = Sed(
            #         grid.lam, np.sum(sed_young))
            #     self.spectra['attenuated_old'] = \
            #         Sed(grid.lam, np.sum(sed_old))

        lnu = lnu_young + lnu_old
        sed = Sed(grid.lam, lnu)

        if update:
            self.spectra['attenuated'] = sed
        
        if sed_object:
            return sed
        else:
            if return_wavelength:
                return grid.lam, lnu
            else:
                return lnu

    def calculate_los_tauV(self, update=True):
        """
        Calculate tauV for each star particle based on the distribution of
        star/gas particles
        """

        # by default should update self.stars
        
        pass

    def apply_los(self, tauV, 
                  spectra_type,
                  dust_curve=power_law({'slope': -1.}),
                  integrated=True, sed_object=True):
        """
        Generate
        tauV: V-band optical depth for every star particle
        dust_curve: instance of the dust class
        """

        T = np.outer(tauV, dust_curve.T(self.lam))

        # need exception
        # if not self.intrinsic_lum_array:
        #     print('Must generate spectra for individual star particles')

        # these two should have the same shape so should work?
        sed = self.spectra_array[spectra_type] * T
        self.spectra_array['attenuated'] = Sed(self.lam, sed)
        self.spectra['attenuated'] = Sed(self.lam, np.sum(sed, axis=0))

        if integrated:
            return self.spectra['attenuated']
        else:
            return self.spectra_array['attenuated']
        
    def generate_particle_spectra(
        self,
        grid,
        spectra_type,
        fesc=0.0,
        update=True,
        young=False,
        old=False,
        sed_object=True,
        return_wavelength=False
    ):
        """
        Calculate intrinsic spectra for all *individual* stellar particles.
        The stellar SED component is always created, the intrinsic SED
        component is only computed if the "total" grid is available from
        the passed grid.

        TODO: need to be able to apply masks to get young and old stars.

        Parameters
        ----------
        grid : obj (Grid)
            The SPS grid object sampled by stellar particle to make the SED.
        fesc : float
            The Lyc escape fraction.
        update : bool
            Should we update the Galaxy's attributes?
        young : bool
            Are we masking for only young stars?
        old : bool
            Are we masking for only old stars?
        sed_object : bool
            Flag for whether to return an Sed object, or the individual
            numpy arrays
        return wavelength : bool
            if sed_object==False, Flag for whether to return grid wavelength

        Returns
        -------
        grid.lam: array-like (float)
            The wavelength array associated to grid (N_wavelength).
        stellar_lum/stellar_lum_array : float/array-like (float)
            Stellar spectrum of each particle (N_part, N_wavelength).
        intrinsic_lum/intrinsic_lum_array :
            Intrinsic spectrum of each particle (N_part, N_wavelength).

        Raises
        ------
        InconsistentArguments
            Errors if both a young and old component is requested because these
            directly contradict each other resulting in 0 particles in
            the mask.
        """

        # Ensure we have a total key in the grid. If not error.
        if spectra_type not in list(grid.spectra.keys()):
            raise MissingSpectraType(
                "The Grid does not contain the key '%s'" % spectra_type
            )

        from ..extensions.csed import compute_particle_seds

        # Prepare the arguments for the C function.
        args = self._prepare_args(grid, fesc=fesc, spectra_type=spectra_type)

        # Get the integrated stellar SED
        spec_arr = compute_particle_seds(*args)

        # Store the spectra in the galaxy
        self.spectra_array[spectra_type] = spec_arr

        if sed_object:
            return Sed(grid.lam, spec_arr)
        else:
            if return_wavelength:
                return grid.lam, spec_arr
            else:
                return spec_arr

    def stellar_particle_line_luminosities(self, grid):
        """
        Calculate line luminosities from individual young stellar particles

        Warning: slower than calculating integrated line luminosities,
        particularly where young particles are resampled, as it does
        not use vectorisation.

        Args
        grid (object)
        """
        age_mask = self.stars.log10ages < grid.max_age
        lum = np.zeros((np.sum(age_mask), len(grid.lines)))

        if np.sum(age_mask) == 0:
            return lum
        else:
            for i, (mass, age, metal) in enumerate(zip(
                    self.stars.initial_masses[age_mask],
                    self.stars.log10ages[age_mask],
                    self.stars.log10metallicities[age_mask])):

                weights_temp = self._calculate_weights(grid, metal, age, mass,
                                                       young_stars=True)
                lum[i] = np.sum(grid.line_luminosities * weights_temp,
                                axis=(1, 2))

            return lum

    def integrated_stellar_line_luminosities(self, grid, save=False,
                                             verbose=False):
        """
        Calculate integrated line luminosities for whole galaxy

        Args
        grid (object)
        save (bool, False) determines if line luminosities dict saved
                           to galaxy object. If false, return dict
        """
        # lum = self.stellar_particle_line_luminosities(grid)

        age_mask = self.stars.log10ages < grid.max_age

        if np.sum(age_mask) > 0:
            weights_temp =\
                self._calculate_weights(
                        grid,
                        self.stars.log10metallicities[age_mask],
                        self.stars.log10ages[age_mask],
                        self.stars.initial_masses[age_mask],
                        young_stars=True
                )

            lum = np.sum(grid.line_luminosities * weights_temp, axis=(1, 2))
        else:
            if verbose:
                print("Warning: no particles below max age limit")
            lum = np.empty([grid.line_luminosities.shape[0]])
            lum[:] = np.nan

        line_lums = {}
        for i, line in enumerate(grid.lines):
            line_lums[line] = lum[i]

        if save:
            self.stellar_line_luminosities = line_lums
        else:
            return line_lums

    def create_stellarmass_hist(self, resolution, npix=None, fov=None):
        """
        Calculate a 2D histogram of the galaxy's mass distribution.

        NOTE: Either npix or fov must be defined.

        Parameters
        ----------
        resolution : float
           The size of a pixel.
        npix : int
            The number of pixels along an axis.
        fov : float
            The width of the image in image coordinates.

        Returns
        -------
        Image : array-like
            A 2D array containing the image.

        """

        # Instantiate the Image object.
        img = ParticleImage(resolution, npix, fov, stars=self.stars,
                            pixel_values=self.stars.initial_masses)

        return img.get_hist_img()

    def screen_dust_gamma_parameter(
        self, beta=0.1, Z14=0.035, sf_gas_metallicity=None,
        sf_gas_mass=None, stellar_mass=None
    ):
        """
        Calculate the gamma parameter controlling the optical depth
        due to dust from integrated galaxy properties

        Args:

        """

        if sf_gas_metallicity is None:
            if self.sf_gas_metallicity is None:
                raise ValueError('No sf_gas_metallicity provided')
            else:
                sf_gas_metallicity = self.sf_gas_metallicity

        if sf_gas_mass is None:
            if self.sf_gas_mass is None:
                raise ValueError('No sf_gas_mass provided')
            else:
                sf_gas_mass = self.sf_gas_mass

        if stellar_mass is None:
            if self.stellar_mass is None:
                raise ValueError('No stellar_mass provided')
            else:
                stellar_mass = self.stellar_mass

        gamma = (sf_gas_metallicity / Z14) *\
                (sf_gas_mass / stellar_mass) *\
                (1. / beta)

        return gamma

    def make_image(self, resolution, fov=None, img_type="hist",
                   sed=None, filters=(), pixel_values=None, psfs=None,
                   depths=None, snrs=None, aperture=None, noises=None,
<<<<<<< HEAD
                   rest_frame=True, cosmo=None,
                   super_resolution_factor=1,
=======
                   kernel_func=None, rest_frame=True, cosmo=None,
                   psf_resample_factor=1,
>>>>>>> d8001d48
                   ):
        """
        Makes images, either one or one per filter. This is a generic method
        that will make every sort of image using every possible combination of
        arguments allowed by the ParticleImage class. These methods can be
        either a simple histogram or smoothing particles over a kernel. Either
        of these operations can be done with or without a PSF and noise.
        NOTE: Either npix or fov must be defined.
        Parameters
        ----------
        resolution : float
           The size of a pixel.
           (Ignoring any supersampling defined by psf_resample_factor)
        npix : int
            The number of pixels along an axis.
        fov : float
            The width of the image in image coordinates.
        img_type : str
            The type of image to be made, either "hist" -> a histogram, or
            "smoothed" -> particles smoothed over a kernel.
        sed : obj (SED)
            An sed object containing the spectra for this image.
        survey : obj (Survey)
            WorkInProgress
        filters : obj (FilterCollection)
            An imutable collection of Filter objects. If provided images are 
            made for each filter.
        pixel_values : array-like (float)
            The values to be sorted/smoothed into pixels. Only needed if an sed
            and filters are not used.
        psfs : dict
            A dictionary containing the psf in each filter where the key is
            each filter code and the value is the psf in that filter.
        depths : dict
            A dictionary containing the depth of an observation in each filter
            where the key is each filter code and the value is the depth in
            that filter.
        aperture : float/dict
            Either a float describing the size of the aperture in which the
            depth is defined or a dictionary containing the size of the depth
            aperture in each filter.
        kernel_func : function
            A function describing the smoothing kernel that returns a single
            number between 0 and 1. This function can be imported from the
            options in kernel_functions.py or can be user defined. If user
            defined the function must return the kernel value corredsponding
            to the position of a particle with smoothing length h at distance
            r from the centre of the kernel (r/h).
        rest_frame : bool
            Are we making an observation in the rest frame?
        redshift : float
            The redshift of the observation. Used when converting rest frame
            luminosity to flux.
        cosmo : obj (astropy.cosmology)
            A cosmology object from astropy, used for cosmological calculations
            when converting rest frame luminosity to flux.
        igm : obj (Inoue14/Madau96)
            Object containing the absorbtion due to an intergalactic medium.
        psf_resample_factor : float
            The factor by which the image should be resampled for robust PSF
            convolution. Note the images after PSF application will be
            downsampled to the native pixel scale.
        Returns
        -------
        Image : array-like
            A 2D array containing the image.
        """

        # Handle a super resolution image
        if psf_resample_factor is not None:
            if psf_resample_factor != 1:
                resolution /= psf_resample_factor

        # Instantiate the Image object.
        img = ParticleImage(
            resolution=resolution,
            fov=fov,
            sed=sed,
            stars=self.stars,
            filters=filters,
            pixel_values=pixel_values,
            rest_frame=rest_frame,
            redshift=self.redshift,
            cosmo=cosmo,
            psfs=psfs,
            depths=depths,
            apertures=aperture,
            snrs=snrs,
        )

        # Make the image, handling incorrect image types
        if img_type == "hist":

            # Compute the image
            img.get_hist_img()

            if psfs is not None:

                # Convolve the image/images
                img.get_psfed_imgs()

                # Downsample to the native resolution if we need to.
                if psf_resample_factor is not None:
                    if psf_resample_factor != 1:
                        img.downsample(1 / psf_resample_factor)

            if depths is not None or noises is not None:

                img.get_noisy_imgs(noises)

            return img

        elif img_type == "smoothed":

            # Compute image
            img.get_img()

            if psfs is not None:

                # Convolve the image/images
                img.get_psfed_imgs()

                # Downsample to the native resolution if we need to.
                if psf_resample_factor is not None:
                    if psf_resample_factor != 1:
                        img.downsample(1 / psf_resample_factor)

            if depths is not None or noises is not None:

                img.get_noisy_imgs(noises)

            return img

        else:
            raise exceptions.UnknownImageType(
                "Unknown img_type %s. (Options are 'hist' or "
                "'smoothed')" % img_type
            )<|MERGE_RESOLUTION|>--- conflicted
+++ resolved
@@ -808,13 +808,8 @@
     def make_image(self, resolution, fov=None, img_type="hist",
                    sed=None, filters=(), pixel_values=None, psfs=None,
                    depths=None, snrs=None, aperture=None, noises=None,
-<<<<<<< HEAD
                    rest_frame=True, cosmo=None,
-                   super_resolution_factor=1,
-=======
-                   kernel_func=None, rest_frame=True, cosmo=None,
                    psf_resample_factor=1,
->>>>>>> d8001d48
                    ):
         """
         Makes images, either one or one per filter. This is a generic method
