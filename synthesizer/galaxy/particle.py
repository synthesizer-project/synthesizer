--- conflicted
+++ resolved
@@ -129,7 +129,7 @@
         self.gas = Gas(masses, metals, **kwargs)
         self.calculate_integrated_gas_properties()
 
-    def _prepare_args(self, grid, fesc, spectra_type):
+    def _prepare_args(self, grid, fesc, spectra_type, part_mask):
         """
         A method to prepare the arguments for SED computation with the C
         functions.
@@ -139,12 +139,12 @@
         grid_props = [grid.log10ages, grid.log10metallicities]
         part_props = [
             np.ascontiguousarray(
-                self.stars.log10ages, dtype=np.float64),
+                self.stars.log10ages[part_mask], dtype=np.float64),
             np.ascontiguousarray(
-                self.stars.log10metallicities, dtype=np.float64),
+                self.stars.log10metallicities[part_mask], dtype=np.float64),
         ]
         part_mass = np.ascontiguousarray(
-            self.stars.initial_masses, dtype=np.float64)
+            self.stars.initial_masses[part_mask], dtype=np.float64)
         npart = np.int32(part_mass.size)
         nlam = np.int32(grid.spectra[spectra_type].shape[-1])
 
@@ -221,57 +221,56 @@
             the mask.
         """
         from ..extensions.csed import compute_integrated_sed
-
-<<<<<<< HEAD
-        # Prepare the arguments for the C function.
-        args = self._prepare_args(grid, fesc=fesc, spectra_type="stellar")
-
-        # Get the integrated stellar SED
-        stellar_lum = compute_integrated_sed(*args)
-=======
+        
         # Get masks for which components we are handling, if a sub-component
         # has not been requested it's necessarily all particles.
         s = self._get_masks(young, old)
 
-        # Calculate the grid weights for all stellar particles
-        weights_temp = self._calculate_weights(
-            grid,
-            self.stars.log10metallicities[s],
-            self.stars.log10ages[s],
-            self.stars.initial_masses[s],
-        )
-
-        # Get the mask for grid cells we need to sum
-        non0_inds = np.where(weights_temp > 0)
-
-        # Compute stellar sed
-        stellar_lum = np.sum(
-            grid.spectra["stellar"][non0_inds[0], non0_inds[1], :]
-            * weights_temp[non0_inds[0], non0_inds[1], None],
-            axis=0,
-        )
-
-        if "total" in list(grid.spectra.keys()):
-            # Compute the intrinsic sed
-            intrinsic_lum = np.sum(
-                (1.0 - fesc)
-                * grid.spectra["total"][non0_inds[0], non0_inds[1], :]
-                * weights_temp[non0_inds[0], non0_inds[1], None],
-                axis=0,
-            )
-        else:
-            # If no nebular emission the intrinsic emission is simply
-            # the stellar emission
-            intrinsic_lum = stellar_lum
+        # Prepare the arguments for the C function.
+        args = self._prepare_args(grid, fesc=fesc, spectra_type="stellar",
+                                  part_mask=s)
+
+        # Get the integrated stellar SED
+        stellar_lum = compute_integrated_sed(*args)
+
+        # # Calculate the grid weights for all stellar particles
+        # weights_temp = self._calculate_weights(
+        #     grid,
+        #     self.stars.log10metallicities[s],
+        #     self.stars.log10ages[s],
+        #     self.stars.initial_masses[s],
+        # )
+
+        # # Get the mask for grid cells we need to sum
+        # non0_inds = np.where(weights_temp > 0)
+
+        # # Compute stellar sed
+        # stellar_lum = np.sum(
+        #     grid.spectra["stellar"][non0_inds[0], non0_inds[1], :]
+        #     * weights_temp[non0_inds[0], non0_inds[1], None],
+        #     axis=0,
+        # )
+
+        # if "total" in list(grid.spectra.keys()):
+        #     # Compute the intrinsic sed
+        #     intrinsic_lum = np.sum(
+        #         (1.0 - fesc)
+        #         * grid.spectra["total"][non0_inds[0], non0_inds[1], :]
+        #         * weights_temp[non0_inds[0], non0_inds[1], None],
+        #         axis=0,
+        #     )
+        # else:
+        #     # If no nebular emission the intrinsic emission is simply
+        #     # the stellar emission
+        #     intrinsic_lum = stellar_lum
 
         # Update the SED's attributes
         if update:
             # self.stellar_lum = stellar_lum
             # self.intrinsic_lum = intrinsic_lum
             self.spectra["stellar"] = Sed(grid.lam, stellar_lum)
-            self.spectra["intrinsic"] = Sed(grid.lam, intrinsic_lum)
+            # self.spectra["intrinsic"] = Sed(grid.lam, intrinsic_lum)
         #     self.lam = grid.lam
->>>>>>> 85186737
 
         if sed_object:
             return Sed(grid.lam, stellar_lum)
@@ -332,40 +331,32 @@
             the mask.
         """
 
-<<<<<<< HEAD
         from ..extensions.csed import compute_particle_seds
-=======
         s = self._get_masks(young, old)
 
         # Calculate spectra for every particle individually. This is
         # necessary for los calculation anyway.
 
-        # # Initialise arrays to store SEDs
-        # stellar_lum_array = np.zeros(
-        #     (self.n_starparticles, grid.spectra["stellar"].shape[-1])
-        # )
-
+        # Initialise arrays to store SEDs
         stellar_lum_array = np.zeros(
             (self.n_starparticles, grid.spectra["stellar"].shape[-1])
         )
 
-        # Loop over all stellar particles
-        for i, (mass, age, metal) in enumerate(
-            zip(
-                self.stars.initial_masses[s],
-                self.stars.log10ages[s],
-                self.stars.log10metallicities[s],
-            )
-        ):
->>>>>>> 85186737
+        # # Loop over all stellar particles
+        # for i, (mass, age, metal) in enumerate(
+        #     zip(
+        #         self.stars.initial_masses[s],
+        #         self.stars.log10ages[s],
+        #         self.stars.log10metallicities[s],
+        #     )
+        # ):
 
         # Prepare the arguments for the C function.
         args = self._prepare_args(grid, fesc=fesc, spectra_type="stellar")
 
-<<<<<<< HEAD
         # Get the integrated stellar SED
         stellar_lum_array = compute_particle_seds(*args)
-=======
+            
             # # TODO: perhaps should also check that fesc is not false
             # if "total" in list(grid.spectra.keys()):
 
@@ -410,7 +401,6 @@
 
         #     # Store the wavelength array
         #     self.lam = grid.lam
->>>>>>> 85186737
 
         if sed_object:
             return Sed(grid.lam, stellar_lum_array)
