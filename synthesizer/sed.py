--- conflicted
+++ resolved
@@ -29,23 +29,13 @@
     Methods:    
     """
 
-<<<<<<< HEAD
     # Define Quantities, for details see units.py
     lam = Quantity()
     nu = Quantity()
     lnu = Quantity()
     fnu = Quantity()
-    nuz = Quantity()
+    obsnu = Quantity()
     obslam = Quantity()
-=======
-    # for details see units.py
-    lam = Quantity()  # Angstrom
-    obslam = Quantity()  # Angstrom
-    nu = Quantity()  # Hz
-    obsnu = Quantity()  # Hz 
-    lnu = Quantity()  # erg/s/Hz
-    fnu = Quantity()  # nJy
->>>>>>> d3a0643e
 
     def __init__(self, lam, lnu=None, description=False):
         """
@@ -80,13 +70,7 @@
 
         # The wavelengths and frequencies in the observer frame
         self.obslam = None
-<<<<<<< HEAD
-        self.nuz = None
-
-        # Fluxes
-=======
         self.obsnu = None
->>>>>>> d3a0643e
         self.fnu = None
 
         # Broadband photometry
