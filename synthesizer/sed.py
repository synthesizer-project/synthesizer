--- conflicted
+++ resolved
@@ -46,21 +46,13 @@
         self.description = description
 
         self.lam = lam  # \AA
-<<<<<<< HEAD
-=======
-        self.lam_m = lam * 1E10  # m
->>>>>>> b1a860d0
 
         if lnu is None:
             self.lnu = np.zeros(self.lam.shape)  # luminosity ers/s/Hz
         else:
             self.lnu = lnu
 
-<<<<<<< HEAD
         self.nu = (c/(self.lam)).to('Hz').value  # Hz
-=======
-        self.nu = c.value/(self.lam_m)  # Hz
->>>>>>> b1a860d0
 
         self.lamz = None
         self.nuz = None
@@ -124,7 +116,6 @@
             at two wavelength. """
 
         if self._spec_dims == 2:
-<<<<<<< HEAD
             f0 = np.array(
                 [np.interp(wv[0], self.lam, _lnu) for _lnu in self.lnu]
             )
@@ -132,24 +123,16 @@
                 [np.interp(wv[1], self.lam, _lnu) for _lnu in self.lnu]
             )
 
-=======
-            f0 = np.array([np.interp(wv[0], self.lam, _lnu)
-                           for _lnu in self.lnu])
-            f1 = np.array([np.interp(wv[1], self.lam, _lnu)
-                           for _lnu in self.lnu])
->>>>>>> b1a860d0
         else:
             f0 = np.interp(wv[0], self._lam, self._lnu)
             f1 = np.interp(wv[1], self._lam, self._lnu)
 
         return np.log10(f0/f1)/np.log10(wv[0]/wv[1])-2.0
 
-<<<<<<< HEAD
+
 
     def return_beta_spec(self, wv=[1250.0, 3000.0]):
-=======
-    def return_beta_spec(self, wv=[1250., 3000.]):
->>>>>>> b1a860d0
+
         """
         Return the UV continuum slope (\beta) based on linear
         regression to the spectra over a wavelength range.
@@ -239,18 +222,10 @@
 
         self.nuz = c.value/self.lamz
 
-        # erg/s/Hz/cm2
-<<<<<<< HEAD
-
         self.fnu = self._lnu * (1.+z) / (4 * np.pi * luminosity_distance**2)
 
         self._fnu *= 1E23  # convert to Jy
         self._fnu *= 1E9  # convert to nJy
-=======
-        self.fnu = self._lnu * (1.+z) / (4 * np.pi * luminosity_distance**2)
-        self.fnu *= 1E23  # convert to Jy
-        self.fnu *= 1E9  # convert to nJy
->>>>>>> b1a860d0
 
         if igm:
             self._fnu *= igm.T(z, self.lamz)
@@ -289,16 +264,10 @@
             # int_num = integrate.trapezoid(self.fnu * fc.filter[f].t)
             # int_den = integrate.trapezoid(fc.filter[f].t)
 
-<<<<<<< HEAD
             int_num = integrate.trapezoid(self._fnu * f.t/self.nuz,
                                           self.nuz)
             int_den = integrate.trapezoid(f.t/self.nuz, self.nuz)
 
-=======
-            int_num = integrate.trapezoid(self.fnu * f.t/self.nu,
-                                          self.nu)
-            int_den = integrate.trapezoid(f.t/self.nu, self.nu)
->>>>>>> b1a860d0
 
             # int_num = integrate.simpson(self.fnu * fc.filter[f].t/self.nu,
             #                             self.nu)
