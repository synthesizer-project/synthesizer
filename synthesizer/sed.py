--- conflicted
+++ resolved
@@ -89,7 +89,8 @@
 
             else:
 
-                exceptions.InconsistentAddition("Sed.lnu must have ndim 1 or 2")
+                exceptions.InconsistentAddition(
+                    "Sed.lnu must have ndim 1 or 2")
 
     def __str__(self):
         """
@@ -141,7 +142,8 @@
         if self._spec_dims == 2:
             slope = np.array(
                 [
-                    linregress(np.log10(self.lam[s]), np.log10(_lnu[..., s]))[0]
+                    linregress(np.log10(self.lam[s]),
+                               np.log10(_lnu[..., s]))[0]
                     for _lnu in self.lnu
                 ]
             )
@@ -191,14 +193,8 @@
             # Calculate broadband fluxes by multiplying the observed spectra
             # by the filter transmission curve and dividing by the
             # normalisation.
-<<<<<<< HEAD
-            int_num = integrate.trapezoid(
-                self.lnu * _filter.t / self.nu, self.nu
-            )
-=======
             int_num = integrate.trapezoid(self._lnu * _filter.t / self.nu,
                                           self.nu)
->>>>>>> 3d0a3f43
             int_den = integrate.trapezoid(_filter.t / self.nu, self.nu)
 
             self.broadband_luminosities[_filter.filter_code] = (
