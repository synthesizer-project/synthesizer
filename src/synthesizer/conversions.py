"""A module containing functions for conversions.

This module contains helpful conversions for converting between different
observables. This mainly covers conversions between flux, luminosity and
magnitude systems.

Example usage:

    lum = flux_to_luminosity(flux, cosmo, redshift)
    fnu = apparent_mag_to_fnu(m)
    lnu = absolute_mag_to_lnu(M)

"""

from typing import Union

import numpy as np
<<<<<<< HEAD
from astropy.cosmology import Cosmology
from numpy.typing import NDArray
from unyt import Hz, c, cm, erg, nJy, pc, s, unyt_array, unyt_quantity
=======
from unyt import Angstrom, Hz, c, cm, erg, nJy, pc, s, unyt_array
>>>>>>> ae926fb1

from synthesizer import exceptions
from synthesizer.utils import has_units


def flux_to_luminosity(
    flux: Union[unyt_quantity, unyt_array],
    cosmo: Cosmology,
    redshift: float,
) -> Union[unyt_quantity, unyt_array]:
    """
    Converts flux to luminosity in erg / s.

    Args:
        flux: The flux to be converted to luminosity, can either be a singular
              value or array.
        cosmo: The cosmology object used to calculate luminosity distance.
        redshift: The redshift of the rest frame.

    Returns:
        The converted luminosity.

    Raises:
        IncorrectUnits
            If units are missing an error is raised.
    """

    # Ensure we have units
    if not has_units(flux):
        raise exceptions.IncorrectUnits("Flux must be given with unyt units.")

    # Calculate the luminosity distance (need to convert from astropy to unyt)
    lum_dist: unyt_quantity = (
        cosmo.luminosity_distance(redshift).to("cm").value * cm
    )

    # Calculate the luminosity in interim units
    lum: Union[unyt_quantity, unyt_array] = flux * 4 * np.pi * lum_dist**2

    # And redshift
    lum /= 1 + redshift

    return lum.to(erg / s)


def fnu_to_lnu(
    fnu: Union[unyt_quantity, unyt_array],
    cosmo: Cosmology,
    redshift: float,
) -> Union[unyt_quantity, unyt_array]:
    """
    Converts spectral flux density to spectral luminosity density
    in erg / s / Hz.

    Args:
        fnu: The spectral flux dnesity to be converted to luminosity, can
             either be a singular value or array.
        cosmo: The cosmology object used to calculate luminosity distance.
        redshift: The redshift of the rest frame.

    Returns:
        The converted spectral luminosity density.

    Raises:
        IncorrectUnits
            If units are missing an error is raised.
    """

    # Ensure we have units
    if not has_units(fnu):
        raise exceptions.IncorrectUnits("fnu must be given with unyt units.")

    # Calculate the luminosity distance (need to convert from astropy to unyt)
    lum_dist: unyt_quantity = (
        cosmo.luminosity_distance(redshift).to("cm").value * cm
    )

    # Calculate the luminosity in interim units
    lnu: Union[unyt_quantity, unyt_array] = fnu * 4 * np.pi * lum_dist**2

    # And redshift
    lnu /= 1 + redshift

    return lnu.to(erg / s / Hz)


def fnu_to_apparent_mag(
    fnu: Union[unyt_quantity, unyt_array],
) -> Union[float, NDArray[np.float64]]:
    """
    Converts flux to apparent AB magnitude.

    Args:
        flux: The flux to be converted, can either be a single value or array.

    Returns:
        The apparent AB magnitude.

    Raises:
        IncorrectUnits
            If units are missing an error is raised.
    """

    # Ensure we have units
    if not has_units(fnu):
        raise exceptions.IncorrectUnits("fnu must be given with unyt units.")

    app_mag: Union[float, NDArray[np.float64]] = (
        -2.5 * np.log10(fnu / (10**9 * nJy)) + 8.9
    )

    return app_mag


def apparent_mag_to_fnu(
    app_mag: Union[float, NDArray[np.float64]],
) -> Union[unyt_quantity, unyt_array]:
    """
    Converts apparent AB magnitude to flux.

    Args:
        app_mag: The apparent AB magnitude to be converted, can either be a
                 singular value or array.

    Returns:
        The flux.

    """

    fnu: Union[unyt_quantity, unyt_array] = (
        10**9 * 10 ** (-0.4 * (app_mag - 8.9)) * nJy
    )

    return fnu


def llam_to_lnu(
    lam: Union[unyt_quantity, unyt_array],
    llam: Union[unyt_quantity, unyt_array],
) -> Union[unyt_quantity, unyt_array]:
    """
    Converts spectral luminosity density in terms of wavelength (llam) to
    spectral luminosity density in terms of frequency (lnu).

    Args:
        lam: The wavelength array the flux is defined at.
        llam: The spectral luminoisty density in terms of wavelength.

    Returns:
        The spectral luminosity in terms of frequency, in units of nJy.

    Raises:
        IncorrectUnits
            If units are missing an error is raised.
    """

    # Ensure we have units
    if not has_units(llam):
        raise exceptions.IncorrectUnits("llam must be given with unyt units.")
    if not has_units(lam):
        raise exceptions.IncorrectUnits("lam must be given with unyt units.")

    return (llam * lam**2 / c).to("erg / s / Hz")


def lnu_to_llam(
    lam: Union[unyt_quantity, unyt_array],
    lnu: Union[unyt_quantity, unyt_array],
) -> Union[unyt_quantity, unyt_array]:
    """
    Converts spectral luminoisty density in terms of frequency (lnu)
    to luminoisty in terms of wavelength (llam).

    Args:
        lam: The wavelength array the luminoisty density is defined at.
        lnu: The spectral luminoisty density in terms of frequency.

    Returns:
        The spectral luminoisty density in terms of wavelength, in units
        of erg / s / A.

    Raises:
        IncorrectUnits
            If units are missing an error is raised.
    """

    # Ensure we have units
    if not has_units(lnu):
        raise exceptions.IncorrectUnits("lnu must be given with unyt units.")
    if not has_units(lam):
        raise exceptions.IncorrectUnits("lam must be given with unyt units.")

    return ((lnu * c) / lam**2).to("erg / s / angstrom")


def flam_to_fnu(
    lam: Union[unyt_quantity, unyt_array],
    flam: Union[unyt_quantity, unyt_array],
) -> Union[unyt_quantity, unyt_array]:
    """
    Converts spectral flux in terms of wavelength (f_lam) to spectral flux
    in terms of frequency (f_nu).

    Args:
        lam: The wavelength array the flux is defined at.
        flam: The spectral flux in terms of wavelength.

    Returns:
        The spectral flux in terms of frequency, in units of nJy.

    Raises:
        IncorrectUnits
            If units are missing an error is raised.
    """

    # Ensure we have units
    if not has_units(flam):
        raise exceptions.IncorrectUnits("flam must be given with unyt units.")
    if not has_units(lam):
        raise exceptions.IncorrectUnits("lam must be given with unyt units.")

    return (flam * lam**2 / c).to("nJy")


def fnu_to_flam(
    lam: Union[unyt_quantity, unyt_array],
    fnu: Union[unyt_quantity, unyt_array],
) -> Union[unyt_quantity, unyt_array]:
    """
    Converts spectral flux density in terms of frequency (f_nu)
    to flux in terms of wavelength (flam).

    Args:
        lam: The wavelength array the flux density is defined at.
        fnu: The spectral flux density in terms of frequency.

    Returns:
        The spectral flux density in terms of wavelength, in units
        of erg / s / Hz / cm**2.

    Raises:
        IncorrectUnits
            If units are missing an error is raised.
    """

    # Ensure we have units
    if not has_units(fnu):
        raise exceptions.IncorrectUnits("fnu must be given with unyt units.")
    if not has_units(lam):
        raise exceptions.IncorrectUnits("lam must be given with unyt units.")

    return ((fnu * c) / lam**2).to("erg / s / angstrom / cm**2")


def absolute_mag_to_lnu(
    ab_mag: Union[float, NDArray[np.float64]],
) -> Union[unyt_quantity, unyt_array]:
    """Convert absolute magnitude (M) to luminosity.

    Args:
        ab_mag: The absolute magnitude to convert.

    Returns:
        The luminosity in erg / s / Hz.
    """

    # Define the distance modulus at 10 pcs
    dist_mod: float = 4 * np.pi * (10 * pc).to("cm").value ** 2

    return 10 ** (-0.4 * (ab_mag + 48.6)) * dist_mod * erg / s / Hz


def lnu_to_absolute_mag(
    lnu: Union[unyt_quantity, unyt_array],
) -> Union[unyt_quantity, unyt_array]:
    """Convert spectral luminosity density to absolute magnitude (M).

    Args:
        lnu: The luminosity to convert with units.

    Returns:
        The absolute magnitude.

    Raises:
        IncorrectUnits
            If units are missing an error is raised.
    """

    # Enusre we have units
    if not has_units(lnu):
        raise exceptions.IncorrectUnits("lnu must be given with unyt units.")

    # Define the distance modulus at 10 pcs
    dist_mod: float = 4 * np.pi * ((10 * pc).to("cm").value * cm) ** 2

    # Make sure the units are consistent
    lnu = lnu.to(erg / s / Hz)

    return -2.5 * np.log10(lnu / dist_mod / (erg / s / Hz)) - 48.6


def vacuum_to_air(wavelength):
    """
    A function for converting a vacuum wavelength into an air wavelength.

    Arguments:
        wavelength (float or unyt_array)
            A wavelength in air.

    Returns:
        wavelength (unyt_array)
            A wavelength in vacuum.
    """

    # if wavelength is not a unyt_array conver to one assume unit is Anstrom.
    if not isinstance(wavelength, unyt_array):
        wavelength *= Angstrom

    # calculate wavelenegth squared for simplicty
    wave2 = wavelength.to("Angstrom").value ** 2.0

    # calcualte conversion factor
    conversion = (
        1.0 + 2.735182e-4 + 131.4182 / wave2 + 2.76249e8 / (wave2**2.0)
    )

    return wavelength / conversion


def air_to_vacuum(wavelength):
    """
    A function for converting an air wavelength into a vacuum wavelength.

    Arguments
        wavelength (float or unyt_array)
            A standard wavelength.

    Returns
        wavelength (unyt_array)
            A wavelength in vacuum.
    """

    # if wavelength is not a unyt_array conver to one assume unit is Anstrom.
    if not isinstance(wavelength, unyt_array):
        wavelength *= Angstrom

    # Convert to wavenumber squared
    sigma2 = (1.0e4 / wavelength.to("Angstrom").value) ** 2.0

    # Compute conversion factor
    conversion = (
        1.0
        + 6.4328e-5
        + 2.94981e-2 / (146.0 - sigma2)
        + 2.5540e-4 / (41.0 - sigma2)
    )

    return wavelength * conversion


def standard_to_vacuum(wavelength):
    """
    A function for converting a standard wavelength into a vacuum wavelength.

    Standard wavelengths are defined in vacuum at <2000A and air at >= 2000A.

    Arguments
        wavelength (float or unyt_array)
            A standard wavelength.

    Returns
        wavelength (unyt_array)
            A wavelength in vacuum.
    """

    # if wavelength is not a unyt_array conver to one assume unit is Anstrom.
    if not isinstance(wavelength, unyt_array):
        wavelength *= Angstrom

    # if wavelength is < 2000A simply return since no change required.
    if wavelength <= 2000.0 * Angstrom:
        return wavelength

    # otherwise conver to vacuum
    else:
        return air_to_vacuum(wavelength)


def vacuum_to_standard(wavelength):
    """
    A function for converting a vacuum wavelength into a standard wavelength.

    Standard wavelengths are defined in vacuum at <2000A and air at >= 2000A.

    Arguments
        wavelength (float or unyt_array)
            A vacuum wavelength.

    Returns
        wavelength (unyt_array)
            A standard wavelength.
    """

    # if wavelength is not a unyt_array conver to one assume unit is Anstrom.
    if not isinstance(wavelength, unyt_array):
        wavelength *= Angstrom

    # if wavelength is < 2000A simply return since no change required.
    if wavelength <= 2000.0 * Angstrom:
        return wavelength

    # otherwise conver to vacuum
    else:
        return vacuum_to_air(wavelength)<|MERGE_RESOLUTION|>--- conflicted
+++ resolved
@@ -15,13 +15,20 @@
 from typing import Union
 
 import numpy as np
-<<<<<<< HEAD
 from astropy.cosmology import Cosmology
 from numpy.typing import NDArray
-from unyt import Hz, c, cm, erg, nJy, pc, s, unyt_array, unyt_quantity
-=======
-from unyt import Angstrom, Hz, c, cm, erg, nJy, pc, s, unyt_array
->>>>>>> ae926fb1
+from unyt import (
+  Angstrom, 
+  Hz, 
+  c, 
+  cm, 
+  erg, 
+  nJy, 
+  pc, 
+  s, 
+  unyt_array, 
+  unyt_quantity,
+)
 
 from synthesizer import exceptions
 from synthesizer.utils import has_units
