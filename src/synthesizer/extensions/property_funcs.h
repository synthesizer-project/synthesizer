/******************************************************************************
 * A C module containing helper functions for extracting properties from the
 * numpy objects.
 *****************************************************************************/
#ifndef PROPERTY_FUNCS_H_
#define PROPERTY_FUNCS_H_

/* We need the below because numpy triggers warnings which are errors
 * when we compiled with RUTHLESS. */
#pragma GCC diagnostic push
#pragma GCC diagnostic ignored "-Wunused-function"

/* Python includes */
#include <Python.h>
#define NPY_NO_DEPRECATED_API NPY_1_7_API_VERSION
#include <numpy/arrayobject.h>
#include <numpy/ndarrayobject.h>
#include <numpy/ndarraytypes.h>

#pragma GCC diagnostic pop

/* A struct to hold grid properties. */
struct grid {

  /* An array of pointers holding the properties along each axis. */
  double **props;

  /* The number of dimensions. */
  int ndim;

  /* The number of grid cells along each axis. */
  int *dims;

  /* The number of wavelength elements. */
  int nlam;

  /* The number of cells. */
  int size;

  /* The spectra array. */
  double *spectra;

  /* The lines array. */
  double *lines;

  /* The continuum array. */
  double *continuum;

  /* Wavelength */
  double *lam;
};

/* A struct to hold particle properties. */
struct particles {

  /* An array of pointers holding the properties along each axis. */
  double **props;

  /* Convinience counter for the number of properties. */
  int nprops;

  /* The number of particles. */
  int npart;

  /* The particle mass array. */
  double *mass;

<<<<<<< HEAD
  /* The weight of the particle to be sorted into the grid when computing
   * an Sed from a Grid. */
  double *weight;

  /* Escape fractions, used when multiple escape fractions are passed. */
  double *fesc;

  /* Escape fraction, used when a single escape fraction is passed. */
  double _fesc;

=======
>>>>>>> 154cdfb3
  /* Velocities for redshift */
  double *velocities;
};

/* Prototypes */
void *synth_malloc(size_t n, char *msg);
double *extract_data_double(PyArrayObject *np_arr, char *name);
int *extract_data_int(PyArrayObject *np_arr, char *name);
int *extract_data_bool_as_int(PyArrayObject *np_arr, char *name);
double **extract_grid_props(PyObject *grid_tuple, int ndim, int *dims);
double **extract_part_props(PyObject *part_tuple, int ndim, int npart);
struct grid *get_spectra_grid_struct(PyObject *grid_tuple,
                                     PyArrayObject *np_ndims,
                                     PyArrayObject *np_grid_spectra,
                                     PyArrayObject *np_lam, const int ndim,
                                     const int nlam);
struct grid *get_lines_grid_struct(PyObject *grid_tuple,
                                   PyArrayObject *np_ndims,
                                   PyArrayObject *np_grid_lines,
                                   PyArrayObject *np_grid_continuum,
                                   const int ndim, const int nlam);
struct particles *get_part_struct(PyObject *part_tuple,
                                  PyArrayObject *np_part_mass,
                                  PyArrayObject *np_velocities, const int npart,
                                  const int ndim);
struct particles *get_part_struct_from_obj(PyObject *parts, PyObject *grid,
                                           const char *weight_var);
struct grid *get_grid_struct_from_obj(PyObject *py_grid);

#endif // PROPERTY_FUNCS_H_<|MERGE_RESOLUTION|>--- conflicted
+++ resolved
@@ -65,19 +65,10 @@
   /* The particle mass array. */
   double *mass;
 
-<<<<<<< HEAD
   /* The weight of the particle to be sorted into the grid when computing
    * an Sed from a Grid. */
   double *weight;
 
-  /* Escape fractions, used when multiple escape fractions are passed. */
-  double *fesc;
-
-  /* Escape fraction, used when a single escape fraction is passed. */
-  double _fesc;
-
-=======
->>>>>>> 154cdfb3
   /* Velocities for redshift */
   double *velocities;
 };
