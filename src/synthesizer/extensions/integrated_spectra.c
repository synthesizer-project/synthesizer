/******************************************************************************
 * C extension to calculate integrated SEDs for a galaxy's star particles.
 * Calculates weights on an arbitrary dimensional grid given the mass.
 *****************************************************************************/
/* C includes */
#include <math.h>
#include <stdio.h>
#include <stdlib.h>
#include <string.h>

/* Python includes */
#include <Python.h>
#define NPY_NO_DEPRECATED_API NPY_1_7_API_VERSION
#include <numpy/ndarrayobject.h>
#include <numpy/ndarraytypes.h>

/* Local includes */
#include "macros.h"
#include "property_funcs.h"
#include "timers.h"
#include "weights.h"

/**
 * @brief Compute the integrated spectra from the grid weights.
 *
 * @param grid_props: The grid properties.
 * @param grid_weights: The grid weights computed from the particles.
 *
 * @return The integrated spectra.
 */
static double *get_spectra_serial(struct grid *grid_props,
                                  double *grid_weights) {

  /* Set up array to hold the SED itself. */
  double *spectra = (double *)malloc(grid_props->nlam * sizeof(double));
  if (spectra == NULL) {
    PyErr_SetString(PyExc_ValueError, "Failed to allocate memory for spectra.");
    return NULL;
  }
  bzero(spectra, grid_props->nlam * sizeof(double));

  /* Loop over wavelengths */
  for (int ilam = 0; ilam < grid_props->nlam; ilam++) {

    /* Loop over grid cells. */
    for (int grid_ind = 0; grid_ind < grid_props->size; grid_ind++) {

      /* Get the weight. */
      const double weight = grid_weights[grid_ind];

      /* Skip zero weight cells. */
      if (weight <= 0)
        continue;

      /* Get the spectra ind. */
      int unraveled_ind[grid_props->ndim + 1];
      get_indices_from_flat(grid_ind, grid_props->ndim, grid_props->dims,
                            unraveled_ind);
      unraveled_ind[grid_props->ndim] = 0;
      int spectra_ind =
          get_flat_index(unraveled_ind, grid_props->dims, grid_props->ndim + 1);

      /* Add the contribution to this wavelength. */
      /* fesc is already included in the weight */
      spectra[ilam] += grid_props->spectra[spectra_ind + ilam] * weight;
    }
  }

  return spectra;
}

/**
 * @brief Compute the integrated spectra from the grid weights.
 *
 * @param grid_props: The grid properties.
 * @param grid_weights: The grid weights computed from the particles.
 * @param nthreads: The number of threads to use.
 *
 * @return The integrated spectra.
 */
#ifdef WITH_OPENMP
static double *get_spectra_omp(struct grid *grid_props, double *grid_weights,
                               int nthreads) {

  double *spectra = NULL;
  int err =
      posix_memalign((void **)&spectra, 64, grid_props->nlam * sizeof(double));
  if (err != 0 || spectra == NULL) {
    PyErr_SetString(PyExc_ValueError,
                    "Failed to allocate aligned memory for spectra.");
    return NULL;
  }
  bzero(spectra, grid_props->nlam * sizeof(double));

#pragma omp parallel num_threads(nthreads)
  {
    /* Get the thread id. */
    int tid = omp_get_thread_num();

    /* We will give each thread a chunk of the spectra to work on. */

    /* How many wavelength elements should each thread get? */
    int nlam_per_thread = (grid_props->nlam + nthreads - 1) / nthreads;

    /* Calculate the start and end indices for this thread. */
    int start = tid * nlam_per_thread;
    int end = start + nlam_per_thread;
    if (end >= grid_props->nlam) {
      end = grid_props->nlam;
    }

    /* Loop over wavelengths. */
    for (int ilam = 0; ilam < end - start; ilam++) {

      /* Temporary value to hold the the spectra for this wavelength. */
      double this_element = 0.0;

      /* Loop over grid cells. */
      for (int grid_ind = 0; grid_ind < grid_props->size; grid_ind++) {

        /* Get the weight. */
        const double weight = grid_weights[grid_ind];

        /* Skip zero weight cells. */
        if (weight <= 0)
          continue;

        /* Get the spectra ind. */
        int unraveled_ind[grid_props->ndim + 1];
        get_indices_from_flat(grid_ind, grid_props->ndim, grid_props->dims,
                              unraveled_ind);
        unraveled_ind[grid_props->ndim] = 0;
        int spectra_ind = get_flat_index(unraveled_ind, grid_props->dims,
                                         grid_props->ndim + 1);

        /* Add the contribution to this wavelength. */
        /* fesc is already included in the weight */
        this_element +=
            grid_props->spectra[spectra_ind + start + ilam] * weight;
      }

      spectra[start + ilam] = this_element;
    }
  }

  return spectra;
}
#endif

/**
 * @brief Compute the integrated spectra from the grid weights.
 *
 * @param grid_props: The grid properties.
 * @param grid_weights: The grid weights computed from the particles.
 * @param nthreads: The number of threads to use.
 *
 * @return The integrated spectra.
 */
static double *get_spectra(struct grid *grid_props, double *grid_weights,
                           int nthreads) {

  double reduction_start = tic();
#ifdef WITH_OPENMP
  /* Do we have multiple threads to do the reduction on to the spectra? */
  double *spectra;
  if (nthreads > 1) {
    spectra = get_spectra_omp(grid_props, grid_weights, nthreads);
  } else {
    spectra = get_spectra_serial(grid_props, grid_weights);
  }
#else
  /* We can't do the reduction in parallel without OpenMP. */
  double *spectra = get_spectra_serial(grid_props, grid_weights);
#endif

  toc("Compute integrated spectra from weights", reduction_start);

  return spectra;
}

/**
 * @brief Computes an integrated SED for a collection of particles.
 *
 * @param np_grid_spectra: The SPS spectra array.
 *o
 * @param grid_tuple: The tuple containing arrays of grid axis properties.
 * @param part_tuple: The tuple of particle property arrays (in the same order
 *                    as grid_tuple).
 * @param np_part_mass: The particle mass array.
 * @param fesc: The escape fraction.
 * @param np_ndims: The size of each grid axis.
 * @param ndim: The number of grid axes.
 * @param npart: The number of particles.
 * @param nlam: The number of wavelength elements.
 */
PyObject *compute_integrated_sed(PyObject *self, PyObject *args) {

  double start_time = tic();
  double setup_start = tic();

  /* We don't need the self argument but it has to be there. Tell the compiler
   * we don't care. */
  (void)self;

  int ndim, nlam, nthreads;
  PyObject *grid_tuple;
  PyArrayObject *np_grid_spectra, *np_grid_weights;
  PyArrayObject *np_ndims;

  if (!PyArg_ParseTuple(args, "OOOOiii", &np_grid_spectra, &np_grid_weights,
                        &grid_tuple, &np_ndims, &ndim, &nlam, &nthreads))
    return NULL;

  /* Extract the grid struct. */
  struct grid *grid_props = get_spectra_grid_struct(
      grid_tuple, np_ndims, np_grid_spectra, /*np_lam*/ NULL, ndim, nlam);
  if (grid_props == NULL) {
    return NULL;
  }

  /* Unpack the grid weights. */
  double *grid_weights = extract_data_double(np_grid_weights, "grid_weights");

  toc("Extracting Python data", setup_start);

  /* Check we got the weights sucessfully. (Any error messages will already be
   * set) */
  if (grid_weights == NULL) {
    return NULL;
  }

  /* Compute the integrated SED. */
  double *spectra = get_spectra(grid_props, grid_weights, nthreads);
  if (spectra == NULL) {
    PyErr_SetString(PyExc_RuntimeError, "Could not compute integrated SED.");
    return NULL;
  }

  /* Clean up memory! */
<<<<<<< HEAD
  free(grid_weights);
=======
>>>>>>> 587ede75
  free(grid_props);

  /* Reconstruct the python array to return. */
  npy_intp np_dims[1] = {
      nlam,
  };
  PyArrayObject *out_spectra = (PyArrayObject *)PyArray_SimpleNewFromData(
      1, np_dims, NPY_FLOAT64, spectra);

  toc("Compute integrated SED", start_time);

  return Py_BuildValue("N", out_spectra);
}

static PyMethodDef SedMethods[] = {
    {"compute_integrated_sed", (PyCFunction)compute_integrated_sed,
     METH_VARARGS, "Method for calculating integrated intrinsic spectra."},
    {NULL, NULL, 0, NULL}};

/* Make this importable. */
static struct PyModuleDef moduledef = {
    PyModuleDef_HEAD_INIT,
    "make_sed",                              /* m_name */
    "A module to calculate integrated seds", /* m_doc */
    -1,                                      /* m_size */
    SedMethods,                              /* m_methods */
    NULL,                                    /* m_reload */
    NULL,                                    /* m_traverse */
    NULL,                                    /* m_clear */
    NULL,                                    /* m_free */
};

PyMODINIT_FUNC PyInit_integrated_spectra(void) {
  PyObject *m = PyModule_Create(&moduledef);
  import_array();
  return m;
}<|MERGE_RESOLUTION|>--- conflicted
+++ resolved
@@ -237,10 +237,6 @@
   }
 
   /* Clean up memory! */
-<<<<<<< HEAD
-  free(grid_weights);
-=======
->>>>>>> 587ede75
   free(grid_props);
 
   /* Reconstruct the python array to return. */
