/******************************************************************************
 * C extension to calculate integrated SEDs for a galaxy's star particles.
 * Calculates weights on an arbitrary dimensional grid given the mass.
 *****************************************************************************/
/* C includes */
#include <math.h>
#include <stdio.h>
#include <stdlib.h>
#include <string.h>

/* Python includes */
#include <Python.h>
#define NPY_NO_DEPRECATED_API NPY_1_7_API_VERSION
#include <numpy/ndarrayobject.h>
#include <numpy/ndarraytypes.h>

/* Local includes */
#include "macros.h"
#include "property_funcs.h"
#include "timers.h"
#include "weights.h"

/**
 * @brief Compute the integrated spectra from the grid weights.
 *
 * @param grid_props: The grid properties.
 * @param grid_weights: The grid weights computed from the particles.
 *
 * @return The integrated spectra.
 */
static double *get_spectra_serial(struct grid *grid_props,
                                  double *grid_weights) {

  /* Set up array to hold the SED itself. */
  double *spectra = (double *)malloc(grid_props->nlam * sizeof(double));
  if (spectra == NULL) {
    PyErr_SetString(PyExc_ValueError, "Failed to allocate memory for spectra.");
    return NULL;
  }
  bzero(spectra, grid_props->nlam * sizeof(double));

  /* Loop over wavelengths */
  for (int ilam = 0; ilam < grid_props->nlam; ilam++) {

    /* Loop over grid cells. */
    for (int grid_ind = 0; grid_ind < grid_props->size; grid_ind++) {

      /* Get the weight. */
      const double weight = grid_weights[grid_ind];

      /* Skip zero weight cells. */
      if (weight <= 0)
        continue;

      /* Get the spectra ind. */
      int unraveled_ind[grid_props->ndim + 1];
      get_indices_from_flat(grid_ind, grid_props->ndim, grid_props->dims,
                            unraveled_ind);
      unraveled_ind[grid_props->ndim] = 0;
      int spectra_ind =
          get_flat_index(unraveled_ind, grid_props->dims, grid_props->ndim + 1);

      /* Add the contribution to this wavelength. */
      spectra[ilam] += grid_props->spectra[spectra_ind + ilam] * weight;
    }
  }

  return spectra;
}

/**
 * @brief Compute the integrated spectra from the grid weights.
 *
 * @param grid_props: The grid properties.
 * @param grid_weights: The grid weights computed from the particles.
 * @param nthreads: The number of threads to use.
 *
 * @return The integrated spectra.
 */
#ifdef WITH_OPENMP
static double *get_spectra_omp(struct grid *grid_props, double *grid_weights,
                               int nthreads) {

  double *spectra = NULL;
  int err =
      posix_memalign((void **)&spectra, 64, grid_props->nlam * sizeof(double));
  if (err != 0 || spectra == NULL) {
    PyErr_SetString(PyExc_ValueError,
                    "Failed to allocate aligned memory for spectra.");
    return NULL;
  }
  bzero(spectra, grid_props->nlam * sizeof(double));

#pragma omp parallel num_threads(nthreads)
  {
    /* Get the thread id. */
    int tid = omp_get_thread_num();

    /* We will give each thread a chunk of the spectra to work on. */

    /* How many wavelength elements should each thread get? */
    int nlam_per_thread = (grid_props->nlam + nthreads - 1) / nthreads;

    /* Calculate the start and end indices for this thread. */
    int start = tid * nlam_per_thread;
    int end = start + nlam_per_thread;
    if (end >= grid_props->nlam) {
      end = grid_props->nlam;
    }

    /* Loop over wavelengths. */
    for (int ilam = 0; ilam < end - start; ilam++) {

      /* Temporary value to hold the the spectra for this wavelength. */
      double this_element = 0.0;

      /* Loop over grid cells. */
      for (int grid_ind = 0; grid_ind < grid_props->size; grid_ind++) {

        /* Get the weight. */
        const double weight = grid_weights[grid_ind];

        /* Skip zero weight cells. */
        if (weight <= 0)
          continue;

        /* Get the spectra ind. */
        int unraveled_ind[grid_props->ndim + 1];
        get_indices_from_flat(grid_ind, grid_props->ndim, grid_props->dims,
                              unraveled_ind);
        unraveled_ind[grid_props->ndim] = 0;
        int spectra_ind = get_flat_index(unraveled_ind, grid_props->dims,
                                         grid_props->ndim + 1);

        /* Add the contribution to this wavelength. */
        this_element +=
            grid_props->spectra[spectra_ind + start + ilam] * weight;
      }

      spectra[start + ilam] = this_element;
    }
  }

  return spectra;
}
#endif

/**
 * @brief Compute the integrated spectra from the grid weights.
 *
 * @param grid_props: The grid properties.
 * @param grid_weights: The grid weights computed from the particles.
 * @param nthreads: The number of threads to use.
 *
 * @return The integrated spectra.
 */
static double *get_spectra(struct grid *grid_props, double *grid_weights,
                           int nthreads) {

  double reduction_start = tic();
#ifdef WITH_OPENMP
  /* Do we have multiple threads to do the reduction on to the spectra? */
  double *spectra;
  if (nthreads > 1) {
    spectra = get_spectra_omp(grid_props, grid_weights, nthreads);
  } else {
    spectra = get_spectra_serial(grid_props, grid_weights);
  }
#else
  /* We can't do the reduction in parallel without OpenMP. */
  double *spectra = get_spectra_serial(grid_props, grid_weights);
#endif

  toc("Compute integrated spectra from weights", reduction_start);

  return spectra;
}

/**
 * @brief Computes an integrated SED for a collection of particles.
 *
 * @param np_grid_spectra: The SPS spectra array.
 *o
 * @param grid_tuple: The tuple containing arrays of grid axis properties.
 * @param part_tuple: The tuple of particle property arrays (in the same order
 *                    as grid_tuple).
 * @param np_part_mass: The particle mass array.
 * @param np_ndims: The size of each grid axis.
 * @param ndim: The number of grid axes.
 * @param npart: The number of particles.
 * @param nlam: The number of wavelength elements.
 */
PyObject *compute_integrated_sed(PyObject *self, PyObject *args) {

  double start_time = tic();
  double setup_start = tic();

  /* We don't need the self argument but it has to be there. Tell the compiler
   * we don't care. */
  (void)self;

<<<<<<< HEAD
  int ndim, nlam, nthreads;
  PyObject *grid_tuple;
  PyArrayObject *np_grid_spectra, *np_grid_weights;
  PyArrayObject *np_ndims;

  if (!PyArg_ParseTuple(args, "OOOOiii", &np_grid_spectra, &np_grid_weights,
                        &grid_tuple, &np_ndims, &ndim, &nlam, &nthreads))
=======
  int ndim, npart, nlam, nthreads;
  PyObject *grid_tuple, *part_tuple;
  PyArrayObject *np_grid_spectra;
  PyArrayObject *np_part_mass, *np_ndims;
  char *method;

  if (!PyArg_ParseTuple(args, "OOOOOiiisi", &np_grid_spectra, &grid_tuple,
                        &part_tuple, &np_part_mass, &np_ndims, &ndim, &npart,
                        &nlam, &method, &nthreads))
>>>>>>> 154cdfb3
    return NULL;

  /* Extract the grid struct. */
  struct grid *grid_props = get_spectra_grid_struct(
      grid_tuple, np_ndims, np_grid_spectra, /*np_lam*/ NULL, ndim, nlam);
  if (grid_props == NULL) {
    return NULL;
  }

<<<<<<< HEAD
  /* Unpack the grid weights. */
  double *grid_weights = extract_data_double(np_grid_weights, "grid_weights");
=======
  /* Extract the particle struct. */
  struct particles *part_props = get_part_struct(
      part_tuple, np_part_mass, /*np_velocities*/ NULL, npart, ndim);
  if (part_props == NULL) {
    return NULL;
  }

  /* Allocate the grid weights. */
  double *grid_weights = calloc(grid_props->size, sizeof(double));
  if (grid_weights == NULL) {
    PyErr_SetString(PyExc_MemoryError,
                    "Could not allocate memory for grid weights.");
    return NULL;
  }
>>>>>>> 154cdfb3

  toc("Extracting Python data", setup_start);

  /* Check we got the weights sucessfully. (Any error messages will already be
   * set) */
  if (grid_weights == NULL) {
    return NULL;
  }

  /* Compute the integrated SED. */
  double *spectra = get_spectra(grid_props, grid_weights, nthreads);
  if (spectra == NULL) {
    PyErr_SetString(PyExc_RuntimeError, "Could not compute integrated SED.");
    return NULL;
  }

  /* Clean up memory! */
  free(grid_props);

  /* Reconstruct the python array to return. */
  npy_intp np_dims[1] = {
      nlam,
  };
  PyArrayObject *out_spectra = (PyArrayObject *)PyArray_SimpleNewFromData(
      1, np_dims, NPY_FLOAT64, spectra);

  toc("Compute integrated SED", start_time);

  return Py_BuildValue("N", out_spectra);
}

static PyMethodDef SedMethods[] = {
    {"compute_integrated_sed", (PyCFunction)compute_integrated_sed,
     METH_VARARGS, "Method for calculating integrated intrinsic spectra."},
    {NULL, NULL, 0, NULL}};

/* Make this importable. */
static struct PyModuleDef moduledef = {
    PyModuleDef_HEAD_INIT,
    "make_sed",                              /* m_name */
    "A module to calculate integrated seds", /* m_doc */
    -1,                                      /* m_size */
    SedMethods,                              /* m_methods */
    NULL,                                    /* m_reload */
    NULL,                                    /* m_traverse */
    NULL,                                    /* m_clear */
    NULL,                                    /* m_free */
};

PyMODINIT_FUNC PyInit_integrated_spectra(void) {
  PyObject *m = PyModule_Create(&moduledef);
  import_array();
  return m;
}<|MERGE_RESOLUTION|>--- conflicted
+++ resolved
@@ -199,7 +199,6 @@
    * we don't care. */
   (void)self;
 
-<<<<<<< HEAD
   int ndim, nlam, nthreads;
   PyObject *grid_tuple;
   PyArrayObject *np_grid_spectra, *np_grid_weights;
@@ -207,17 +206,6 @@
 
   if (!PyArg_ParseTuple(args, "OOOOiii", &np_grid_spectra, &np_grid_weights,
                         &grid_tuple, &np_ndims, &ndim, &nlam, &nthreads))
-=======
-  int ndim, npart, nlam, nthreads;
-  PyObject *grid_tuple, *part_tuple;
-  PyArrayObject *np_grid_spectra;
-  PyArrayObject *np_part_mass, *np_ndims;
-  char *method;
-
-  if (!PyArg_ParseTuple(args, "OOOOOiiisi", &np_grid_spectra, &grid_tuple,
-                        &part_tuple, &np_part_mass, &np_ndims, &ndim, &npart,
-                        &nlam, &method, &nthreads))
->>>>>>> 154cdfb3
     return NULL;
 
   /* Extract the grid struct. */
@@ -227,25 +215,8 @@
     return NULL;
   }
 
-<<<<<<< HEAD
   /* Unpack the grid weights. */
   double *grid_weights = extract_data_double(np_grid_weights, "grid_weights");
-=======
-  /* Extract the particle struct. */
-  struct particles *part_props = get_part_struct(
-      part_tuple, np_part_mass, /*np_velocities*/ NULL, npart, ndim);
-  if (part_props == NULL) {
-    return NULL;
-  }
-
-  /* Allocate the grid weights. */
-  double *grid_weights = calloc(grid_props->size, sizeof(double));
-  if (grid_weights == NULL) {
-    PyErr_SetString(PyExc_MemoryError,
-                    "Could not allocate memory for grid weights.");
-    return NULL;
-  }
->>>>>>> 154cdfb3
 
   toc("Extracting Python data", setup_start);
 
