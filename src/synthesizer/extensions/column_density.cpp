/******************************************************************************
 * C extension to calculate line of sight metal surface densities for star
 * particles.
 *****************************************************************************/

/* C headers. */
#include <float.h>
#include <math.h>
#include <stdio.h>
#include <stdlib.h>

/* Python headers. */
#define PY_ARRAY_UNIQUE_SYMBOL SYNTHESIZER_ARRAY_API
#define NO_IMPORT_ARRAY
#include "numpy_init.h"
#include <Python.h>

/* Local includes. */
#include "cpp_to_python.h"
#include "octree.h"
#include "property_funcs.h"
#include "timers.h"

/**
 * @brief Computes the line of sight surface densities with a loop.
 *
 * This is the serial version of the function that computes the line of sight
 * surface densities for each particle. It uses a simple loop over the star
 * particles and the gas particles. This will be used when the number of gas
 * particles is small enough that making a tree is pointless.
 *
 * @param pos_i The positions of the particles to compute the surface
 *             densities for (e.g. star particles).
 * @param pos_j The positions of the particles to compute the surface
 *             densities from (e.g. gas particles).
 * @param smls The smoothing lengths of the particles to compute the
 *            surface densities from.
 * @param surf_den_vals The surface density values of the particles to compute
 *            the surface densities from.
 * @param kernel The kernel to use for the calculation.
 * @param surf_dens The array to store the surface densities in.
 * @param npart_i The number of star particles.
 * @param npart_j The number of gas particles.
 * @param kdim The dimension of the kernel.
 * @param threshold The threshold for the kernel.
 */
static void los_loop_serial(const double *pos_i, const double *pos_j,
                            const double *smls, const double *surf_den_vals,
                            const double *kernel, double *surf_dens,
                            const int npart_i, const int npart_j,
                            const int kdim, const double threshold) {

  /* Loop over particle postions. */
  for (int i = 0; i < npart_i; i++) {

    double x = pos_i[i * 3];
    double y = pos_i[i * 3 + 1];
    double z = pos_i[i * 3 + 2];

    /* Loop over other particle postions. */
    for (int j = 0; j < npart_j; j++) {

      /* Get gas particle data. */
      double xj = pos_j[j * 3];
      double yj = pos_j[j * 3 + 1];
      double zj = pos_j[j * 3 + 2];
      double sml = smls[j];
      double surf_den_val = surf_den_vals[j];

      /* Skip straight away if the surface density particle is behind the z
       * position. */
      if (zj > z) {
        continue;
      }

      /* Calculate the projected x and y separations. */
      double dx = xj - x;
      double dy = yj - y;

      /* Calculate the impact parameter. */
      double b = sqrt(dx * dx + dy * dy);

      /* Early skip if the star's line of sight doesn't fall in the gas
       * particles kernel. */
      if (b > (threshold * sml))
        continue;

      /* Find fraction of smoothing length. */
      double q = b / sml;

<<<<<<< HEAD
      /* Get the value of the kernel at q (ensuring we handle q -> 1) */
      int index = std::min(kdim - 1, (int)(q * kdim));
=======
      /* Get the value of the kernel at q (handling q =1). */
      int index = std::min(kdim - 1, static_cast<int>(q * kdim));
>>>>>>> 6ef8ac69
      double kvalue = kernel[index];

      /* Finally, compute the dust surface density itself. */
      surf_dens[i] += surf_den_val / (sml * sml) * kvalue;
    }
  }
}

/**
 * @brief Computes the line of sight surface densities with a loop.
 *
 * This is the parallel version of the function that computes the line of sight
 * surface densities for each particle. It uses a simple loop over the star
 * particles and the gas particles. This will be used when the number of gas
 * particles is small enough that making a tree is pointless.
 *
 * @param pos_i The positions of the particles to compute the surface
 *             densities for (e.g. star particles).
 * @param pos_j The positions of the particles to compute the surface
 *             densities from (e.g. gas particles).
 * @param smls The smoothing lengths of the particles to compute the
 *            surface densities from.
 * @param surf_den_vals The surface density values of the particles to compute
 *            the surface densities from.
 * @param kernel The kernel to use for the calculation.
 * @param surf_dens The array to store the surface densities in.
 * @param npart_i The number of star particles.
 * @param npart_j The number of gas particles.
 * @param kdim The dimension of the kernel.
 * @param threshold The threshold for the kernel.
 * @param nthreads The number of threads to use.
 */
#ifdef WITH_OPENMP
static void los_loop_omp(const double *pos_i, const double *pos_j,
                         const double *smls, const double *surf_den_vals,
                         const double *kernel, double *surf_dens,
                         const int npart_i, const int npart_j, const int kdim,
                         const double threshold, const int nthreads) {

  /* How many particles should each thread get? */
  int nparti_per_thread = npart_i / nthreads;

#pragma omp parallel num_threads(nthreads)
  {

    /* Get the thread number. */
    int tid = omp_get_thread_num();

    /* Get the start and end indices for this thread. */
    int start = tid * nparti_per_thread;
    int end = (tid == nthreads - 1) ? npart_i : (tid + 1) * nparti_per_thread;

    /* Get this threads chunk of the results array to write to. We get a chunk
     * here to avoid cache locality issues. */
    double *surf_dens_thread = new double[end - start]();

    /* Loop over particle postions. */
    for (int i = start; i < end; i++) {

      /* Get the relative index. */
      int ii = i - start;

      double x = pos_i[i * 3];
      double y = pos_i[i * 3 + 1];
      double z = pos_i[i * 3 + 2];

      for (int j = 0; j < npart_j; j++) {

        /* Get gas particle data. */
        double xj = pos_j[j * 3];
        double yj = pos_j[j * 3 + 1];
        double zj = pos_j[j * 3 + 2];
        double sml = smls[j];
        double surf_den_val = surf_den_vals[j];

        /* Skip straight away if the surface density particle is behind the z
         * position. */
        if (zj > z) {
          continue;
        }

        /* Calculate the projected x and y separations. */
        double dx = xj - x;
        double dy = yj - y;

        /* Calculate the impact parameter. */
        double b = sqrt(dx * dx + dy * dy);

        /* Early skip if the star's line of sight doesn't fall in the gas
         * particles kernel. */
        if (b > (threshold * sml))
          continue;

        /* Find fraction of smoothing length. */
        double q = b / sml;

<<<<<<< HEAD
        /* Get the value of the kernel at q (ensuring we handle q -> 1) */
        int index = std::min(kdim - 1, (int)(q * kdim));
=======
        /* Get the value of the kernel at q (handling q =1). */
        int index = std::min(kdim - 1, static_cast<int>(q * kdim));
>>>>>>> 6ef8ac69
        double kvalue = kernel[index];

        /* Finally, compute the dust surface density itself. */
        surf_dens_thread[ii] += surf_den_val / (sml * sml) * kvalue;
      }
    }

    /* Copy the results back to the main array. */
#pragma omp critical
    {
      for (int i = start; i < end; i++) {
        surf_dens[i] = surf_dens_thread[i - start];
      }
    }

    /* Clean up the thread's chunk of the results array. */
    delete[] surf_dens_thread;
  }
}
#endif

/**
 * @brief Computes the line of sight surface densities with a loop.
 *
 * This is a wrapper function which will call the correct version of the
 * function to compute the line of sight surface densities for each particle
 * based on whether or not OpenMP is available and the number of threads to use.
 *
 * @param pos_i The positions of the star particles.
 * @param pos_j The positions of the gas particles.
 * @param smls The smoothing lengths of the gas particles.
 * @param surf_den_vals The surface density values of the gas particles.
 * @param kernel The kernel to use for the calculation.
 * @param surf_dens The array to store the surface densities in.
 * @param npart_i The number of star particles.
 * @param npart_j The number of gas particles.
 * @param kdim The dimension of the kernel.
 * @param threshold The threshold for the kernel.
 * @param nthreads The number of threads to use.
 */
static void los_loop(const double *pos_i, const double *pos_j,
                     const double *smls, const double *surf_den_vals,
                     const double *kernel, double *surf_dens, const int npart_i,
                     const int npart_j, const int kdim, const double threshold,
                     const int nthreads) {

  double start = tic();

#ifdef WITH_OPENMP

  /* If we have multiple threads and OpenMP we can parallelise. */
  if (nthreads > 1) {
    los_loop_omp(pos_i, pos_j, smls, surf_den_vals, kernel, surf_dens, npart_i,
                 npart_j, kdim, threshold, nthreads);
  } else {
    los_loop_serial(pos_i, pos_j, smls, surf_den_vals, kernel, surf_dens,
                    npart_i, npart_j, kdim, threshold);
  }

#else

  (void)nthreads;

  /* If we don't have OpenMP call the serial version. */
  los_loop_serial(pos_i, pos_j, smls, surf_den_vals, kernel, surf_dens, npart_i,
                  npart_j, kdim, threshold);

#endif
  toc("Loop surface density calculation", start);
}

/**
 * @brief Recursively calculate the line of sight surface densities.
 *
 * This will recurse to the leaves of the cell tree, any cells further than the
 * maximum smoothing length from the position will be skipped. Once in the
 * leaves the particles themselves will be checked to see if their SPH kernel
 * overlaps with the line of sight of the star particle.
 *
 * @param c The cell to calculate the surface densities for.
 * @param x The x position of the star particle.
 * @param y The y position of the star particle.
 * @param z The z position of the star particle.
 * @param threshold The threshold for the kernel.
 * @param kdim The dimension of the kernel.
 * @param kernel The kernel to use for the calculation.
 */
static double calculate_los_recursive(struct cell *c, const double x,
                                      const double y, const double z,
                                      double threshold, int kdim,
                                      const double *kernel) {

  /* Early exit if the cell is entirely behind the position. */
  if (c->loc[2] > z) {
    return 0;
  }

  /* Early exit if the projected distance between cells is more than the
   * maximum smoothing length in the cell. */
  if (c->max_sml_squ < min_projected_dist2(c, x, y)) {
    return 0;
  }

  /* The line of sight dust surface density. */
  double surf_dens = 0.0;

  /* Is the cell split? */
  if (c->split) {

    /* Ok, so we recurse... */
    for (int ip = 0; ip < 8; ip++) {
      struct cell *cp = &c->progeny[ip];

      /* Skip empty progeny. */
      if (cp->part_count == 0) {
        continue;
      }

      /* Recurse... */
      surf_dens +=
          calculate_los_recursive(cp, x, y, z, threshold, kdim, kernel);
    }

  } else {

    /* We're in a leaf if we get here, unpack the particles. */
    int npart_j = c->part_count;
    struct particle *parts = c->particles;

    /* Loop over the particles adding their contribution. */
    for (int j = 0; j < npart_j; j++) {

      /* Get the particle. */
      struct particle *part = &parts[j];

      /* Skip straight away if the gas particle is behind the star. */
      if (part->pos[2] > z) {
        continue;
      }

      /* Calculate the x and y separations. */
      double dx = part->pos[0] - x;
      double dy = part->pos[1] - y;

      /* Calculate the impact parameter. */
      double b = sqrt(dx * dx + dy * dy);

      /* Early skip if the star's line of sight doesn't fall in the gas
       * particles kernel. */
      if (b > (threshold * part->sml)) {
        continue;
      }

      /* Find fraction of smoothing length. */
      double q = b / part->sml;

<<<<<<< HEAD
      /* Get the value of the kernel at q (ensuring we handle q -> 1) */
      int index = std::min(kdim - 1, (int)(q * kdim));
=======
      /* Get the value of the kernel at q (handling q =1). */
      int index = std::min(kdim - 1, static_cast<int>(q * kdim));
>>>>>>> 6ef8ac69
      double kvalue = kernel[index];

      /* Finally, compute the surface density itself. */
      surf_dens += part->surf_den_var / (part->sml * part->sml) * kvalue;
    }
  }

  return surf_dens;
}

/**
 * @brief Computes the line of sight surface densities with a tree.
 *
 * This is the serial version of the function that computes the line of sight
 * surface densities for each particle. It uses a tree to store the gas
 * particles and then traverses the tree to find the particles that are within
 * the kernel of the star particle.
 *
 * @param root The root of the tree.
 * @param pos_i The positions of the star particles.
 * @param smls The smoothing lengths of the gas particles.
 * @param surf_den_vals The surface density values of the gas particles.
 * @param kernel The kernel to use for the calculation.
 * @param surf_dens The array to store the surface densities in.
 * @param npart_i The number of star particles.
 * @param kdim The dimension of the kernel.
 * @param threshold The threshold for the kernel.
 */
static void los_tree_serial(struct cell *root, const double *pos_i,
                            const double *kernel, double *surf_dens,
                            const int npart_i, const int kdim,
                            const double threshold) {

  /* Loop over the particles we are calculating the surface density for. */
  for (int i = 0; i < npart_i; i++) {

    /* Start at the root. We'll recurse through the tree to the leaves
     * skipping all cells out of range of this particle. */
    surf_dens[i] =
        calculate_los_recursive(root, pos_i[i * 3], pos_i[i * 3 + 1],
                                pos_i[i * 3 + 2], threshold, kdim, kernel);
  }
}

/**
 * @brief Computes the line of sight surface densities with a tree.
 *
 * This is the parallel version of the function that computes the line of sight
 * surface densities for each particle. It uses a tree to store the gas
 * particles and then traverses the tree to find the particles that are within
 * the kernel of the star particle.
 *
 * @param root The root of the tree.
 * @param pos_i The positions of the star particles.
 * @param smls The smoothing lengths of the gas particles.
 * @param surf_den_vals The surface density values of the gas particles.
 * @param kernel The kernel to use for the calculation.
 * @param surf_dens The array to store the surface densities in.
 * @param npart_i The number of star particles.
 * @param kdim The dimension of the kernel.
 * @param threshold The threshold for the kernel.
 * @param nthreads The number of threads to use.
 */
#ifdef WITH_OPENMP
static void los_tree_omp(struct cell *root, const double *pos_i,
                         const double *kernel, double *surf_dens,
                         const int npart_i, const int kdim,
                         const double threshold, const int nthreads) {

  /* How many particles should each thread get? */
  int nparti_per_thread = npart_i / nthreads;

#pragma omp parallel num_threads(nthreads)
  {

    /* Get the thread number. */
    int tid = omp_get_thread_num();

    /* Get the start and end indices for this thread. */
    int start = tid * nparti_per_thread;
    int end = (tid == nthreads - 1) ? npart_i : (tid + 1) * nparti_per_thread;

    /* Get this threads chunk of the results array to write to. We get a chunk
     * here to avoid cache locality issues. */
    double *surf_dens_thread = new double[end - start]();

    /* Loop over the particles we are calculating the surface density for. */
    for (int i = start; i < end; i++) {

      /* Start at the root. We'll recurse through the tree to the leaves
       * skipping all cells out of range of this particle. */
      surf_dens_thread[i - start] =
          calculate_los_recursive(root, pos_i[i * 3], pos_i[i * 3 + 1],
                                  pos_i[i * 3 + 2], threshold, kdim, kernel);
    }

    /* Copy the results back to the main array. */
#pragma omp critical
    {
      memcpy(&surf_dens[start], surf_dens_thread,
             (end - start) * sizeof(double));
    }
  }
}
#endif

/**
 * @brief Computes the line of sight surface densities with a tree.
 *
 * This is a wrapper function which will call the correct version of the
 * function to compute the line of sight surface densities for each particle
 * based on whether or not OpenMP is available and the number of threads to use.
 *
 * @param root The root of the tree.
 * @param pos_i The positions of the star particles.
 * @param smls The smoothing lengths of the gas particles.
 * @param surf_den_vals The surface density values of the gas particles.
 * @param kernel The kernel to use for the calculation.
 * @param surf_dens The array to store the surface densities in.
 * @param npart_i The number of star particles.
 * @param kdim The dimension of the kernel.
 * @param threshold The threshold for the kernel.
 * @param nthreads The number of threads to use.
 */
static void los_tree(struct cell *root, const double *pos_i,
                     const double *kernel, double *surf_dens, const int npart_i,
                     const int kdim, const double threshold,
                     const int nthreads) {

  double start = tic();

#ifdef WITH_OPENMP

  /* If we have multiple threads and OpenMP we can parallelise. */
  if (nthreads > 1) {
    los_tree_omp(root, pos_i, kernel, surf_dens, npart_i, kdim, threshold,
                 nthreads);
  } else {
    los_tree_serial(root, pos_i, kernel, surf_dens, npart_i, kdim, threshold);
  }

#else

  (void)nthreads;

  /* If we don't have OpenMP call the serial version. */
  los_tree_serial(root, pos_i, kernel, surf_dens, npart_i, kdim, threshold);

#endif
  toc("Recursive surface density calculation", start);
}

/**
 * @brief Computes the line of sight surface densities for each particle.
 *
 * This will calculate the line of sight surface densities for of an arbitrary
 * property of one set of particles for the positions of another set of
 * particles.
 *
 * The kernel is assumed to be a 1D array of values that are
 * evaluated at the separations of the particles. The kernel is assumed to be
 * normalised such that the integral of the kernel over all space is 1.
 *
 * @param np_kernel The kernel to use for the calculation.
 * @param np_pos_i The positions of the star particles.
 */
PyObject *compute_column_density(PyObject *self, PyObject *args) {

  /* We don't need the self argument but it has to be there. Tell the compiler
   * we don't care. */
  (void)self;

  int npart_i, npart_j, kdim, force_loop, min_count, nthreads;
  double threshold;
  PyArrayObject *np_kernel, *np_pos_i, *np_pos_j, *np_smls, *np_surf_den_val;

  if (!PyArg_ParseTuple(args, "OOOOOiiidiii", &np_kernel, &np_pos_i, &np_pos_j,
                        &np_smls, &np_surf_den_val, &npart_i, &npart_j, &kdim,
                        &threshold, &force_loop, &min_count, &nthreads))
    return NULL;

  double start = tic();

  /* Quick check to make sure our inputs are valid. */
  if (npart_i == 0) {
    PyErr_SetString(
        PyExc_ValueError,
        "The number of particles to calculate surface densities for "
        "must be greater than zero.");
    return NULL;
  }
  if (npart_j == 0) {
    PyErr_SetString(PyExc_ValueError,
                    "The number of particles to calculate surface densities "
                    "with must be greater than zero.");
    return NULL;
  }
  if (kdim == 0) {
    PyErr_SetString(PyExc_ValueError,
                    "The kernel dimension must be greater than zero.");
    return NULL;
  }

  /* Extract a pointers to the actual data in the numpy arrays. */
  const double *kernel = extract_data_double(np_kernel, "kernel");
  const double *pos_i = extract_data_double(np_pos_i, "pos_i");
  const double *pos_j = extract_data_double(np_pos_j, "pos_j");
  const double *smls = extract_data_double(np_smls, "smls");
  const double *surf_den_val =
      extract_data_double(np_surf_den_val, "surf_den_val");

  /* Create the output array. */
  npy_intp np_dims[1] = {npart_i};
  PyArrayObject *np_surf_dens =
      (PyArrayObject *)PyArray_ZEROS(1, np_dims, NPY_DOUBLE, 0);
  double *surf_dens = static_cast<double *>(PyArray_DATA(np_surf_dens));

  /* No point constructing cells if there isn't enough gas to construct a tree
   * below depth 0. (and loop if we've been told to) */
  if (force_loop || npart_j < min_count) {

    /* Use the simple loop over stars and gas. */
    los_loop(pos_i, pos_j, smls, surf_den_val, kernel, surf_dens, npart_i,
             npart_j, kdim, threshold, nthreads);

    toc("Calculating surface densities (with a loop)", start);

    return Py_BuildValue("N", np_surf_dens);
  }

  /* Allocate cells array. The first cell will be the root and then we will
   * dynamically nibble off cells for the progeny. */
  int ncells = 1;
  struct cell *root = new struct cell;

  /* Consturct the cell tree. */
  construct_cell_tree(pos_j, smls, surf_den_val, npart_j, root, ncells,
                      MAX_DEPTH, min_count);

  /* Calculate the surface densities. */
  los_tree(root, pos_i, kernel, surf_dens, npart_i, kdim, threshold, nthreads);

  /* Clean up. */
  cleanup_cell_tree(root);

  toc("Calculating surface densities (with cells)", start);

  return Py_BuildValue("N", np_surf_dens);
}

/* Below is all the gubbins needed to make the module importable in Python. */
static PyMethodDef LosMethods[] = {
    {"compute_column_density", (PyCFunction)compute_column_density,
     METH_VARARGS, "Method for calculating line of sight surface densities."},
    {NULL, NULL, 0, NULL}};

/* Make this importable. */
static struct PyModuleDef moduledef = {
    PyModuleDef_HEAD_INIT,
    "los_surface_dens",                            /* m_name */
    "A module to calculate los surface densities", /* m_doc */
    -1,                                            /* m_size */
    LosMethods,                                    /* m_methods */
    NULL,                                          /* m_reload */
    NULL,                                          /* m_traverse */
    NULL,                                          /* m_clear */
    NULL,                                          /* m_free */
};

PyMODINIT_FUNC PyInit_column_density(void) {
  PyObject *m = PyModule_Create(&moduledef);
  if (numpy_import() < 0) {
    PyErr_SetString(PyExc_RuntimeError, "Failed to import numpy.");
    return NULL;
  }
  return m;
}<|MERGE_RESOLUTION|>--- conflicted
+++ resolved
@@ -88,13 +88,8 @@
       /* Find fraction of smoothing length. */
       double q = b / sml;
 
-<<<<<<< HEAD
-      /* Get the value of the kernel at q (ensuring we handle q -> 1) */
-      int index = std::min(kdim - 1, (int)(q * kdim));
-=======
       /* Get the value of the kernel at q (handling q =1). */
       int index = std::min(kdim - 1, static_cast<int>(q * kdim));
->>>>>>> 6ef8ac69
       double kvalue = kernel[index];
 
       /* Finally, compute the dust surface density itself. */
@@ -191,13 +186,8 @@
         /* Find fraction of smoothing length. */
         double q = b / sml;
 
-<<<<<<< HEAD
-        /* Get the value of the kernel at q (ensuring we handle q -> 1) */
-        int index = std::min(kdim - 1, (int)(q * kdim));
-=======
         /* Get the value of the kernel at q (handling q =1). */
         int index = std::min(kdim - 1, static_cast<int>(q * kdim));
->>>>>>> 6ef8ac69
         double kvalue = kernel[index];
 
         /* Finally, compute the dust surface density itself. */
@@ -354,13 +344,8 @@
       /* Find fraction of smoothing length. */
       double q = b / part->sml;
 
-<<<<<<< HEAD
-      /* Get the value of the kernel at q (ensuring we handle q -> 1) */
-      int index = std::min(kdim - 1, (int)(q * kdim));
-=======
       /* Get the value of the kernel at q (handling q =1). */
       int index = std::min(kdim - 1, static_cast<int>(q * kdim));
->>>>>>> 6ef8ac69
       double kvalue = kernel[index];
 
       /* Finally, compute the surface density itself. */
