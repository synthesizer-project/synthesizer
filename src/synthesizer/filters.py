"""A module holding all photometric transmission filter functionality.

There are two main types of filter object in Synthesizer. Indivdual filters
described by a Filter object and Filters grouped into a FilterCollection.
These objects house all the functionality for working with filters with and
without a grid object.

Typical usage examples where trans is a transmission curve array, lams is a
wavelength array, fs is a list of SVO database filter codes, tophats is a
dictionary defining top hot filters and generics is a dictionary of
transmission curves:

    filt = Filter("generic/filter.1", transmission=trans, new_lam=lams)
    filt = Filter("top_hat/filter.1", lam_min=3000, lam_max=5500)
    filt = Filter("top_hat/filter.2", lam_eff=7000, lam_fwhm=2000)
    filt = Filter("JWST/NIRCam.F200W", new_lam=lams)
    filters = FilterCollection(
        filter_codes=fs,
        tophat_dict=tophats,
        generic_dict=generics,
        new_lam=lams
    )

"""

import urllib.request
from typing import TYPE_CHECKING, Any, Dict, List, Optional, Tuple, Union
from urllib.error import URLError

import h5py
import matplotlib.pyplot as plt
import numpy as np
from matplotlib.axes import Axes
from matplotlib.figure import Figure
from numpy.typing import NDArray
from scipy import integrate
from unyt import Angstrom, Hz, c, unyt_array, unyt_quantity

from synthesizer._version import __version__
from synthesizer.exceptions import (
    InconsistentAddition,
    InconsistentArguments,
    InconsistentWavelengths,
    SVOFilterNotFound,
    SVOInaccessible,
    WavelengthOutOfRange,
)
from synthesizer.units import Quantity

# To avoid circular imports while having the classes available for type
# checking we need to hide classes the reference each other within the
# TYPE_CHECKING flag which is set by mypy
if TYPE_CHECKING:
    from synthesizer.grid import Grid


class Filter:
    """
    A class holding a filter's transmission curve and wavelength array.

    A filter can either be retrieved from the
    `SVO database <http://svo2.cab.inta-csic.es/svo/theory/fps3/>`__,
    made from specific top hat filter properties, or made from a generic
    filter transmission curve and wavelength array.

    Also contains methods for calculating basic filter properties taken from
    `here <http://stsdas.stsci.edu/stsci_python_epydoc/SynphotManual.pdf>`__
    (page 42 (5.1))

    Attributes:
        filter_code: The full name defining this Filter.
        observatory: The name of the observatory
        instrument: The name of the instrument.
        filter_: The name of the filter.
        filter_type: A string describing the filter type: "SVO", "TopHat", or
                     "Generic".
        lam_min: If a top hat filter: The minimum wavelength where transmission
                 is nonzero.
        lam_max: If a top hat filter: The maximum wavelength where transmission
                 is nonzero.
        lam_eff: If a top hat filter: The effective wavelength of the filter
                 curve.
        lam_fwhm: If a top hat filter: The FWHM of the filter curve.
        svo_url: If an SVO filter: the url from which the data was extracted.
        t: The transmission curve.
        lam: The wavelength array for which the transmission is defined.
        nu: The frequency array for which the transmission is defined. Derived
            from self.lam.
        original_lam: The original wavelength extracted from SVO. In a non-SVO
                      filter self.original_lam == self.lam.
        original_nu: The original frequency derived from self.original_lam. In
                     a non-SVO filter self.original_nu == self.nu.
        original_t: The original transmission extracted from SVO. In a non-SVO
                    filter self.original_t == self.t.
    """

    filter_code: str
    observatory: Optional[str]
    instrument: Optional[str]
    filter_: Optional[str]
    filter_type: Optional[str]
    svo_url: Optional[str]
    t: NDArray[np.float64]
    _shifted_t: Optional[NDArray[np.float64]]
    original_t: NDArray[np.float64]

    # Define Quantitys
    _lam_min: np.float64
    lam_min: unyt_quantity
    lam_min = Quantity()
    _lam_max: np.float64
    lam_max: unyt_quantity
    lam_max = Quantity()
    _lam_eff: np.float64
    lam_eff: unyt_quantity
    lam_eff = Quantity()
    _lam_fwhm: np.float64
    lam_fwhm: unyt_quantity
    lam_fwhm = Quantity()
    _lam: NDArray[np.float64]
    lam: unyt_array
    lam = Quantity()
    _nu: NDArray[np.float64]
    nu: unyt_array
    nu = Quantity()
    _original_lam: NDArray[np.float64]
    original_lam: unyt_array
    original_lam = Quantity()
    _original_nu: NDArray[np.float64]
    original_nu: unyt_array
    original_nu = Quantity()

    def __init__(
        self,
        filter_code: str,
        transmission: Optional[NDArray[np.float64]] = None,
        lam_min: Optional[unyt_quantity] = None,
        lam_max: Optional[unyt_quantity] = None,
        lam_eff: Optional[unyt_quantity] = None,
        lam_fwhm: Optional[unyt_quantity] = None,
        new_lam: Optional[unyt_array] = None,
    ) -> None:
        """
        Initialise a filter.

        Args:
            filter_code: The full name defining this Filter.
            transmission: An array describing the filter's transmission curve.
                          Only used for generic filters.
            lam_min: If a top hat filter: The minimum wavelength where
                     transmission is nonzero.
            lam_max: If a top hat filter: The maximum wavelength where
                     transmission is nonzero.
            lam_eff: If a top hat filter: The effective wavelength of the
                     filter curve.
            lam_fwhm: If a top hat filter: The FWHM of the filter curve.
            new_lam: The wavelength array for which the transmission is
                     defined.
        """
        # Metadata of this filter
        self.filter_code = filter_code
        self.observatory = None
        self.instrument = None
        self.filter_ = None
        self.filter_type = None

        # Properties for a top hat filter
        self.lam_min = lam_min
        self.lam_max = lam_max
        self.lam_eff = lam_eff
        self.lam_fwhm = lam_fwhm

        # Properties for a filter from SVO
        self.svo_url = None

        # Define transmission curve and wavelength of this filter (if these
        # are non, i.e we aren't working with a generic filter, we will
        # define these later in the private methods)
        self.t = transmission if transmission is not None else np.zeros(1)
        self.lam = new_lam
        self._shifted_t = None

        # Is this a generic filter? (Everything other than the label is defined
        # above.)
        if transmission is not None and new_lam is not None:
            self.filter_type = "Generic"

        # Is this a top hat filter?
        elif (lam_min is not None and lam_max is not None) or (
            lam_eff is not None and lam_fwhm is not None
        ):
            self._make_top_hat_filter()

        # Is this an SVO filter?
        elif "/" in filter_code and "." in filter_code:
            self._make_svo_filter()

        # Otherwise we haven't got a valid combination of inputs.
        else:
            raise InconsistentArguments(
                "Invalid combination of filter inputs. \n For a generic "
                "filter provide a transimision and wavelength array. \nFor "
                "a filter from the SVO database provide a filter code of the "
                "form Observatory/Instrument.Filter that matches the database."
                " \nFor a top hat provide either a minimum and maximum "
                "wavelength or an effective wavelength and FWHM."
            )

        # Define the original wavelength and transmission for property
        # calculation later. (Making sure we have copies)
        if self.lam is not None and self.t is not None:
            self.original_lam = self.lam.copy()
            self.original_t = self.t.copy()
        else:
            raise ValueError(
                "We shouldn't ever get to this point without having set"
                "self.lam and self.t"
            )

        # Calculate frequencies
        self.nu = (c / self.lam).to("Hz").value
        self.original_nu = (c / self.original_lam).to("Hz").value

<<<<<<< HEAD
        # Ensure transmission curves are in a valid range (we expect 0-1,
        # some SVO curves return strange values above this e.g. ~60-80)
        self.clip_transmission()
=======
        # If we were passed a wavelength array we need to resample on to
        # it. NOTE: this can also be done for a loaded FilterCollection
        # so we just do it here outside the logic
        if new_lam is not None:
            self.resample_filters(new_lam)

        # Calculate mean and pivot wavelengths for each filter
        self.mean_lams = self.calc_mean_lams()
        self.pivot_lams = self.calc_pivot_lams()
>>>>>>> 3ef17a10

    @property
    def transmission(self) -> NDArray[np.float64]:
        """Alias for self.t."""
        return self.t

    def clip_transmission(self) -> None:
        """
        Clips transmission curve between 0 and 1.

        Some transmission curves from SVO can come with strange
        upper limits, the way we use them requires the maxiumum of a
        transmission curve is at most 1. So for one final check lets
        clip the transmission curve between 0 and 1
        """
        # Warn the user we are are doing this
        if self.t.max() > 1 or self.t.min() < 0:
            print(
                "Warning: Out of range transmission values found "
                f"(min={self.t.min()}, max={self.t.max()}). "
                "Transmission will be clipped to [0-1]"
            )
            self.t = np.clip(self.t, 0, 1)

    def _make_top_hat_filter(self) -> None:
        """Make a top hat filter from the Filter's attributes."""
        # Define the type of this filter
        self.filter_type = "TopHat"

        # If filter has been defined with an effective wavelength and FWHM
        # calculate the minimum and maximum wavelength.
        if self.lam_eff is not None and self.lam_fwhm is not None:
            self.lam_min = self.lam_eff - self.lam_fwhm / 2.0
            self.lam_max = self.lam_eff + self.lam_fwhm / 2.0

        # Otherwise, use the explict min and max

        # Define this top hat filters wavelength array (+/- 1000 Angstrom)
        # if it hasn't been provided
        if self.lam is None:
            self.lam = np.arange(
                np.max([0, self._lam_min - 1000]), self._lam_max + 1000, 1
            )

        # Define the transmission curve (1 inside, 0 outside)
        self.t = np.zeros(len(self.lam))
        s = (self.lam > self.lam_min) & (self.lam <= self.lam_max)
        self.t[s] = 1.0

    def _make_svo_filter(self) -> None:
        """
        Retrieve a filter's data from the SVO database.

        Raises:
            SVOFilterNotFound
                If a filter code cannot be matched to a database entry or a
                connection cannot be made to the database and error is thrown.
        """
        # Define the type of this filter
        self.filter_type = "SVO"

        # Get the information stored in the filter code
        self.observatory = self.filter_code.split("/")[0]
        self.instrument = self.filter_code.split("/")[1].split(".")[0]
        self.filter_ = self.filter_code.split(".")[-1]

        # Read directly from the SVO archive.
        self.svo_url = (
            f"http://svo2.cab.inta-csic.es/theory/"
            f"fps/getdata.php?format=ascii&id={self.observatory}"
            f"/{self.instrument}.{self.filter_}"
        )

        # Make a request for the data and handle a failure more informatively
        try:
            with urllib.request.urlopen(self.svo_url) as f:
                df: NDArray[np.float64] = np.loadtxt(f)
        except URLError:
            raise SVOInaccessible(
                (
                    f"The SVO Database at {self.svo_url} "
                    "is not responding. Is it down?"
                )
            )

        # Throw an error if we didn't find the filter.
        if df.size == 0:
            raise SVOFilterNotFound(
                f"Filter ({self.filter_code}) not in the database. "
                "Double check the database: http://svo2.cab.inta-csic.es/"
                "svo/theory/fps3/. This could also mean you have no"
                " connection."
            )

        # Extract the wavelength and transmission given by SVO
        self.original_lam = df[:, 0]
        self.original_t = df[:, 1]

        # If a new wavelength grid is provided, interpolate
        # the transmission curve on to that grid
        if isinstance(self._lam, np.ndarray):
            self._interpolate_wavelength()
        else:
            self.lam = self.original_lam
            self.t = self.original_t

    def _interpolate_wavelength(
        self,
        new_lam: Union[NDArray[np.float64], unyt_array] = None,
    ) -> None:
        """
        Interpolate the transmission curve onto the a new wavelength array.

        Args:
            new_lam: The wavelength array to interpolate onto. If None self.lam
                     is used.

        Returns:
            Transmission curve interpolated onto the new wavelength array.
        """
        # If we've been handed a wavelength array we must overwrite the
        # current one
        if new_lam is not None:
            # Warn the user if we're about to truncate the existing wavelength
            # array
            truncated: bool = False
            if new_lam.min() > self.lam[self.t > 0].min():
                truncated = True
            if new_lam.max() < self.lam[self.t > 0].max():
                truncated = True
            if truncated:
                print(
                    f"Warning: {self.filter_code} will be truncated where "
                    "transmission is non-zero "
                    "(old_lam_bounds = "
                    f"({self.lam[self.t > 0].min():.2e}, "
                    f"{self.lam[self.t > 0].max():.2e}), "
                    "new_lam_bounds = "
                    f"({new_lam.min():.2e}, {new_lam.max():.2e}))"
                )

            self.lam = new_lam

        # Perform interpolation
        self.t = np.interp(
            self._lam, self._original_lam, self.original_t, left=0.0, right=0.0
        )

        # Ensure we don't have 0 transmission
        if self.t.sum() == 0:
            raise InconsistentWavelengths(
                "Interpolated transmission curve has no non-zero values. "
                "Consider removing this filter or extending the wavelength "
                "range."
            )

        # And ensure transmission is in expected range
        self.clip_transmission()

    def apply_filter(
        self,
        arr: Union[unyt_array, NDArray[np.float64]],
        lam: Optional[Union[unyt_array, NDArray[np.float64]]] = None,
        nu: Optional[Union[unyt_array, NDArray[np.float64]]] = None,
        verbose: bool = True,
    ) -> np.float64:
        """
        Apply the transmission curve to an arbitrary dimensioned array.

        This will return the sum of the array convolved with the filter
        transmission curve along the wavelength axis (final axis).

        If no wavelength or frequency array is provided then the filters rest
        frame frequency is assumed.

        Args:
            arr: The array to convolve with the filter's transmission curve.
                 Can be any dimension but wavelength must be the final axis.
            lam: The wavelength array to integrate with respect to.
                 Defaults to the rest frame frequency if neither lams or nus
                 are provided.
            nu: The frequency array to integrate with respect to.
                Defaults to the rest frame frequency if neither lams or nus are
                provided.
            verbose: Are we talking?

        Returns:
            The array (arr) convolved with the transmission curve
            and summed along the wavelength axis.

        Raises:
            ValueError
                If the shape of the transmission and wavelength array differ
                the convolution cannot be done.
        """
        # Warn the user that frequencies take precedence over wavelengths
        # if both are provided
        if lam is not None and nu is not None:
            if verbose:
                print(
                    (
                        "WARNING: Both wavelengths and frequencies were "
                        "provided, frequencies take priority over wavelengths"
                        " for filter convolution."
                    )
                )

        # Get the correct x array to integrate w.r.t and work out if we need
        # to shift the transmission curve.
        xs: unyt_array
        need_shift: bool
        lam_arr: NDArray[np.float64]
        if nu is not None:
            # Ensure the passed frequencies have units
            if not isinstance(nu, unyt_array):
                nu *= Hz

            # Define the integration xs
            xs = nu

            # Do we need to shift?
            need_shift = not nu.value[0] == self._nu[0]

            # To shift the transmission we need the corresponding wavelength
            # with the units stripped off
            if need_shift:
                lam_arr = (c / nu).to(Angstrom).value

        elif lam is not None:
            # Ensure the passed wavelengths have no units
            if isinstance(lam, unyt_array):
                lam_arr = lam.value

            # Define the integration xs
            xs = lam_arr

            # Do we need to shift?
            need_shift = not lam[0] == self._lam[0]

        else:
            # Define the integration xs
            xs = self.nu

            # No shift needed
            need_shift = False

        # Do we need to shift?
        t: NDArray[np.float64]
        if need_shift:
            # Ok, shift the tranmission curve by interpolating onto the
            # provided wavelengths
            t = np.interp(
                lam_arr,
                self._original_lam,
                self.original_t,
                left=0.0,
                right=0.0,
            )

        else:
            # We can use the standard transmission array
            t = self.t

        # Check dimensions are ok
        if xs.size != arr.shape[-1]:
            raise ValueError(
                "Final dimension of array did not match "
                "x array shape (arr.shape[-1]=%d, "
                "xs.size=%d)" % (arr.shape[-1], xs.size)
            )

        # Store this observed frame transmission
        self._shifted_t = t

        # Get the mask that removes wavelengths we don't currently care about
        in_band: NDArray[np.bool_] = t > 0

        # Mask out wavelengths that don't contribute to this band
        arr_in_band: NDArray[np.float64] = arr.compress(in_band, axis=-1)
        xs_in_band: NDArray[np.float64] = xs[in_band]
        t_in_band: NDArray[np.float64] = t[in_band]

        # Multiply the IFU by the filter transmission curve
        transmission: NDArray[np.float64] = arr_in_band * t_in_band

        # Sum over the final axis to "collect" transmission in this filer
        sum_per_x: np.float64 = integrate.trapezoid(
            transmission / xs_in_band, xs_in_band, axis=-1
        )
        sum_den: np.float64 = integrate.trapezoid(
            t_in_band / xs_in_band, xs_in_band, axis=-1
        )
        sum_in_band: np.float64 = sum_per_x / sum_den

        return sum_in_band

    def pivwv(self) -> unyt_quantity:
        """
        Calculate the pivot wavelength.

        For an SVO filter this uses the wavelength and transmission from
        the database.

        Returns:
            Pivot wavelength.
        """
        return (
            np.sqrt(
                np.trapz(
                    self._original_lam * self.original_t, x=self._original_lam
                )
                / np.trapz(
                    self.original_t / self._original_lam, x=self._original_lam
                )
            )
            * self.original_lam.units
        )

    def pivT(self) -> np.float64:
        """
        Calculate the transmission at the pivot wavelength.

        For an SVO filter this uses the wavelength and transmission from
        the database.

        Returns:
            Transmission at pivot wavelength.
        """
        return np.interp(
            self.pivwv().value, self._original_lam, self.original_t
        )[0]

    def meanwv(self) -> unyt_quantity:
        """
        Calculate the mean wavelength.

        For an SVO filter this uses the wavelength and transmission from
        the database.

        Returns:
            Mean wavelength.
        """
        return (
            np.exp(
                np.trapz(
                    np.log(self._original_lam)
                    * self.original_t
                    / self._original_lam,
                    x=self._original_lam,
                )
                / np.trapz(
                    self.original_t / self._original_lam, x=self._original_lam
                )
            )
            * self.original_lam.units
        )

    def bandw(self) -> unyt_quantity:
        """
        Calculate the bandwidth.

        For an SVO filter this uses the wavelength and transmission from
        the database.

        Returns:
            The bandwidth.
        """
        # Calculate the left and right hand side.
        A = np.sqrt(
            np.trapz(
                (np.log(self._original_lam / self.meanwv().value) ** 2)
                * self.original_t
                / self._original_lam,
                x=self._original_lam,
            )
        )

        B = np.sqrt(
            np.trapz(
                self.original_t / self._original_lam, x=self._original_lam
            )
        )

        return self.meanwv() * (A / B)

    def fwhm(self) -> unyt_quantity:
        """
        Calculate the FWHM.

        For an SVO filter this uses the wavelength and transmission from
        the database.

        Returns:
            The FWHM of the filter.
        """
        return np.sqrt(8.0 * np.log(2)) * self.bandw()

    def Tpeak(self) -> np.float64:
        """
        Calculate the peak transmission.

        For an SVO filter this uses the transmission from the database.

        Returns:
            The peak transmission.
        """
        return np.max(self.original_t)

    def rectw(self) -> unyt_quantity:
        """
        Calculate the rectangular width.

        For an SVO filter this uses the wavelength and transmission from
        the database.

        Returns:
            The rectangular width.
        """
        return np.trapz(self.original_t, x=self._original_lam) / self.Tpeak()

    def max(self) -> unyt_quantity:
        """
        Calculate the longest wavelength where the transmission is >0.01.

        For an SVO filter this uses the wavelength and transmission from
        the database.

        Returns:
            The maximum wavelength at which transmission is nonzero.
        """
        return self.original_lam[self.original_t > 1e-2][-1]

    def min(self) -> unyt_quantity:
        """
        Calculate the shortest wavelength where the transmission is >0.01.

        For an SVO filter this uses the wavelength and transmission from
        the database.

        Returns:
            The minimum wavelength at which transmission is nonzero.
        """
        return self.original_lam[self.original_t > 1e-2][0]

    def mnmx(self) -> Tuple[unyt_quantity, unyt_quantity]:
        """
        Calculate the minimum and maximum wavelengths.

        For an SVO filter this uses the wavelength and transmission from
        the database.

        Returns:
            The minimum wavelength.
            The maximum wavelength.
        """
        return (self.original_lam.min(), self.original_lam.max())


class FilterCollection:
    """
    A Collection of Filter objects.

    Holds a collection of filters (`Filter` objects) and enables various
    quality of life operations such as plotting, adding, looping, len,
    and comparisons as if the collection was a simple list.

    Filters can be derived from the
    `SVO database <http://svo2.cab.inta-csic.es/svo/theory/fps3/>`__
    , specific top hat filter
    properties or generic filter transmission curves and a wavelength array.

    All filters in the `FilterCollection` are defined in terms of the
    same wavelength array.

    In addition to creating `Filter`s from user defined arguments, a HDF5
    file of a `FilterCollection` can be created and later loaded at
    instantiation to load a saved `FilterCollection`.

    Attributes:
        filters: A list containing the individual `Filter` objects.
        filter_codes: A list of the names of each filter. For SVO filters
                      these have to have the form
                      "Observatory/Instrument.Filter" matching the database,
                      but for all other filter types this can be an arbitrary
                      label.
        lam: The wavelength array for which each filter's transmission curve is
            defined.
        nfilters: The number of filters in this collection.
        mean_lams: The mean wavelength of each Filter in the collection.
        pivot_lams: The mean wavelength of each Filter in the collection.
    """

    filters: Dict[str, Filter]
    filter_codes: List[str]
    nfilters: int

    # Define Quantitys
    _lam: NDArray[np.float64]
    lam: unyt_array
    lam = Quantity()
    _mean_lams: NDArray[np.float64]
    mean_lams: unyt_array
    mean_lams = Quantity()
    _pivot_lams: NDArray[np.float64]
    pivot_lams: unyt_array
    pivot_lams = Quantity()

    def __init__(
        self,
        filter_codes: Optional[List[str]] = None,
        tophat_dict: Optional[
            Dict[str, Dict[str, Union[float, unyt_quantity]]]
        ] = None,
        generic_dict: Optional[Dict[str, NDArray[np.float64]]] = None,
        filters: Optional[List[Filter]] = None,
        path: Optional[str] = None,
        new_lam: Optional[unyt_array] = None,
        fill_gaps: bool = True,
    ) -> None:
        """
        Intialise the FilterCollection.

        Args:
            filter_codes: A list of SVO filter codes, used to retrieve filter
                          data from the database or labels for each filter.
            tophat_dict: A dictionary containing the data to make a collection
                         of top hat filters from user defined properties.
                         The dictionary must have the form:

                    {<filter_code> : {"lam_eff": <effective_wavelength>,
                                      "lam_fwhm": <FWHM_of_filter>}, ...},

                or

                    {<filter_code> : {"lam_min": <minimum_nonzero_wavelength>,
                                      "lam_max": <maximum_nonzero_wavelength>},
                                      ...}.

            generic_dict: A dictionary containing the data to make a collection
                          of filters from user defined transmission curves. The
                          dictionary must have the form:

                    {<filter_code1> : {"transmission": <transmission_array>}}.

                          For generic filters new_lam must be provided.
            filters: A list of existing `Filter` objects to be added to the
                     collection.
            path: A filepath defining the HDF5 file from which to load the
                  FilterCollection.
            new_lam: The wavelength array to define the transmission curve on.
                     Can have units but Angstrom assumed.
            fill_gaps: Are we filling gaps in the wavelength array? Defaults to
                       True. This is only needed if new_lam has not been
                       passed. In that case the filters will be resampled onto
                       a universal wavelength grid and any gaps between filters
                       can be filled with the minimum average resolution of
                       all filters if fill_gaps is True.
                       NOTE: This will inflate the memory footprint of the
                       filter outside the region where transmission is
                       non-zero.
        """
        # Define lists to hold our filters and filter codes
        self.filters = {}
        self.filter_codes = []

        # Attribute for looping
        self._current_ind = 0

        # Ensure we haven't been passed both a path and parameters
        if path is not None:
            if filter_codes is not None:
                print(
                    "If a path is passed only the saved FilterCollection is "
                    "loaded! Create a separate FilterCollection with these "
                    "filter codes and add them."
                )
            if tophat_dict is not None:
                print(
                    "If a path is passed only the saved FilterCollection is "
                    "loaded! Create a separate FilterCollection with this "
                    "top hat dictionary and add them."
                )
            if generic_dict is not None:
                print(
                    "If a path is passed only the saved FilterCollection is "
                    "loaded! Create a separate FilterCollection with this "
                    "generic dictionary and add them."
                )

        # Are we loading an old filter collection?
        if path is not None:
            # Load the FilterCollection from the file
            self._load_filters(path)

        else:
            # Ok, we aren't loading one. Make the filters instead.

            # Do we have an wavelength array? If so we will resample the
            # transmissions.
            self.lam = new_lam

            # Let's make the filters
            if filter_codes is not None:
                self._include_svo_filters(filter_codes)
            if tophat_dict is not None:
                self._include_top_hat_filters(tophat_dict)
            if generic_dict is not None:
                self._include_generic_filters(generic_dict)
            if filters is not None:
                self._include_synthesizer_filters(filters)

            # How many filters are there?
            self.nfilters = len(self.filter_codes)

            # If we weren't passed a wavelength grid we need to resample the
            # filters onto a universal wavelength grid.
            if self.lam is None:
                self.resample_filters(fill_gaps=fill_gaps)

        # Calculate mean and pivot wavelengths for each filter
        self.mean_lams = self.calc_mean_lams()
        self.pivot_lams = self.calc_pivot_lams()

    def _load_filters(self, path: str) -> None:
        """
        Load a `FilterCollection` from a HDF5 file.

        Args:
            path: The file path from which to load the `FilterCollection`.
        """
        # Open the HDF5 file
        hdf: h5py.File = h5py.File(path, "r")

        # Warn if the synthesizer versions don't match
        if hdf["Header"].attrs["synthesizer_version"] != __version__:
            print(
                "WARNING: Synthesizer versions differ between the code and "
                "FilterCollection file! This is probably fine but there "
                "is no gaurantee it won't cause errors."
            )

        # Get the wavelength units
        lam_units: str = hdf["Header"].attrs["Wavelength_units"]

        # Get the FilterCollection level attributes and datasets,
        # We apply the units to ensure conversions are done correctly
        # within the Quantity instantiation
        self.nfilters = hdf["Header"].attrs["nfilters"]
        self.lam = unyt_array(hdf["Header"]["Wavelengths"][:], lam_units)
        self.filter_codes = hdf["Header"].attrs["filter_codes"]

        # Loop over the groups and make the filters
        for filter_code in self.filter_codes:
            # Open the filter group
            f_grp: h5py.Group = hdf[filter_code.replace("/", ".")]

            # Get the filter type
            filter_type: str = f_grp.attrs["filter_type"]

            # For SVO filters we don't want to send a request to the
            # database so instead instatiate it as a generic filter and
            # overwrite some attributes after the fact
            filt: Filter
            if filter_type == "SVO":
                filt = Filter(
                    filter_code,
                    transmission=f_grp["Transmission"][:],
                    new_lam=self.lam,
                )

                # Set the SVO specific attributes
                filt.filter_type = filter_type
                filt.svo_url = f_grp.attrs["svo_url"]
                filt.observatory = f_grp.attrs["observatory"]
                filt.instrument = f_grp.attrs["instrument"]
                filt.filter_ = f_grp.attrs["filter_"]
                filt.original_lam = unyt_array(
                    f_grp["Original_Wavelength"][:], lam_units
                )
                filt.original_t = f_grp["Original_Transmission"][:]

            elif filter_type == "TopHat":
                # For a top hat filter we can pass the related parameters
                # and build the filter as normal

                # Set up key word params, we have to do this to handle to
                # two methods for creating top hat filters
                tophat_dict: Dict[str, Optional[unyt_quantity]] = {
                    key: None
                    for key in [
                        "lam_min",
                        "lam_max",
                        "lam_eff",
                        "lam_fwhm",
                    ]
                }

                # Loop over f_grp keys and set those that exist
                for key in f_grp.attrs.keys():
                    if "lam" in key:
                        tophat_dict[key] = unyt_quantity(
                            f_grp.attrs[key],
                            lam_units,
                        )

                # Create the filter
                filt = Filter(filter_code, **tophat_dict)

            else:
                # For a generic filter just set the transmission and
                # wavelengths
                filt = Filter(
                    filter_code,
                    transmission=f_grp["Transmission"][:],
                    new_lam=self.lam,
                )

            # Store the created filter
            self.filters[filter_code] = filt

        hdf.close()

    def _include_svo_filters(self, filter_codes: List[str]) -> None:
        """
        Populate the `FilterCollection` with filters from SVO.

        Args:
            filter_codes: A list of SVO filter codes, used to retrieve filter
                          data from the database.
        """
        # Loop over the given filter codes
        for f in filter_codes:
            # Get filter from SVO
            _filter: Filter = Filter(f, new_lam=self.lam)

            # Store the filter and its code
            self.filters[_filter.filter_code] = _filter
            self.filter_codes.append(_filter.filter_code)

    def _include_top_hat_filters(
        self,
        tophat_dict: Dict[str, Dict[str, Union[float, unyt_quantity]]],
    ) -> None:
        """
        Populate the `FilterCollection` with user defined top-hat filters.

        Args:
            tophat_dict: A dictionary containing the data to make a collection
                         of top hat filters from user defined properties.
                         The dictionary must have the form:

                    {<filter_code> : {"lam_eff": <effective_wavelength>,
                                      "lam_fwhm": <FWHM_of_filter>}, ...},

                or

                    {<filter_code> : {"lam_min": <minimum_nonzero_wavelength>,
                                      "lam_max": <maximum_nonzero_wavelength>},
                                      ...}.
        """
        # Loop over the keys of the dictionary
        for key in tophat_dict:
            # Get this filter's properties
            if "lam_min" in tophat_dict[key]:
                lam_min = tophat_dict[key]["lam_min"]
            else:
                lam_min = None
            if "lam_max" in tophat_dict[key]:
                lam_max = tophat_dict[key]["lam_max"]
            else:
                lam_max = None
            if "lam_eff" in tophat_dict[key]:
                lam_eff = tophat_dict[key]["lam_eff"]
            else:
                lam_eff = None
            if "lam_fwhm" in tophat_dict[key]:
                lam_fwhm = tophat_dict[key]["lam_fwhm"]
            else:
                lam_fwhm = None

            # Instantiate the filter
            _filter: Filter = Filter(
                key,
                lam_min=lam_min,
                lam_max=lam_max,
                lam_eff=lam_eff,
                lam_fwhm=lam_fwhm,
                new_lam=self.lam,
            )

            # Store the filter and its code
            self.filters[_filter.filter_code] = _filter
            self.filter_codes.append(_filter.filter_code)

    def _include_generic_filters(
        self,
        generic_dict: Dict[str, NDArray[np.float64]],
    ) -> None:
        """
        Populate the `FilterCollection` with user defined filters.

        Args:
            generic_dict: A dictionary containing the data to make a collection
                          of filters from user defined transmission curves. The
                          dictionary must have the form:

                    {<filter_code1> : {"transmission": <transmission_array>}}.
        """
        # Loop over the keys of the dictionary
        for key in generic_dict:
            # Get this filter's properties
            t: NDArray[np.float64] = generic_dict[key]

            # Instantiate the filter
            _filter: Filter = Filter(key, transmission=t, new_lam=self.lam)

            # Store the filter and its code
            self.filters[_filter.filter_code] = _filter
            self.filter_codes.append(_filter.filter_code)

    def _include_synthesizer_filters(self, filters: List[Filter]) -> None:
        """
        Populate the `FilterCollection` with a list of `Filter` objects.

        Args:
            filters: A list of existing `Filter` objects to be added to the
                     FilterCollection.
        """
        # Loop over the given filter codes
        for _filter in filters:
            # Store the filter and its code
            self.filters[_filter.filter_code] = _filter
            self.filter_codes.append(_filter.filter_code)

    def __add__(self, other_filters: "FilterCollection") -> "FilterCollection":
        """
        Addition operator.

        Enable the addition of FilterCollections and Filters with
        filtercollection1 + filtercollection2 or filtercollection + filter
        syntax.

        Returns:
            This filter collection containing the filter/filters from
            other_filters.
        """
        # Are we adding a collection or a single filter?
        if isinstance(other_filters, FilterCollection):
            # Loop over the filters in other_filters
            for key in other_filters.filters:
                # Store the filter and its code
                self.filters[key] = other_filters.filters[key]
                self.filter_codes.append(
                    other_filters.filters[key].filter_code
                )

        elif isinstance(other_filters, Filter):
            # Store the filter and its code
            self.filters[other_filters.filter_code] = other_filters
            self.filter_codes.append(other_filters.filter_code)

        else:
            raise InconsistentAddition(
                "Cannot add non-filter objects together!"
            )

        # Update the number of filters we have
        self.nfilters = len(self.filter_codes)

        # Now resample the filters onto the filter collection's wavelength
        # array,
        # NOTE: If the new filter extends beyond the filter collection's
        # wavlength array a warning is given and that filter curve will
        # truncated at the limits. This is because we can't have the
        # filter collection's wavelength array modified, if that were
        # to happen it could become inconsistent with Sed wavelength arrays
        # and photometry would be impossible.
        self.resample_filters(new_lam=self.lam)

        return self

    def __len__(self) -> int:
        """Overload the len operator to return how many filters there are."""
        return len(self.filters)

    def __iter__(self) -> "FilterCollection":
        """
        Allow iteration.

        Overload iteration to allow simple looping over filter objects,
        combined with __next__ this enables for f in FilterCollection syntax
        """
        return self

    def __next__(self) -> Filter:
        """
        Next in the iteration.

        Overload iteration to allow simple looping over filter objects,
        combined with __iter__ this enables for f in FilterCollection syntax
        """
        # Check we haven't finished
        if self._current_ind >= self.nfilters:
            self._current_ind = 0
            raise StopIteration
        else:
            # Increment index
            self._current_ind += 1

            # Return the filter
            return self.filters[self.filter_codes[self._current_ind - 1]]

    def __ne__(self, other_filters: object) -> bool:
        """
        Not equal comparison.

        Enables the != comparison of two filter collections. If the filter
        collections contain the same filter codes they are guaranteed to
        be identical.

        Args:
            other_filters: The other FilterCollection to be compared to self.

        Returns:
            True if the FilterCollections are not the same.
        """
        # Ensure we have been passed a FilterCollection
        if not isinstance(other_filters, FilterCollection):
            raise ValueError(
                "Cannot compare a FilterCollection to a non-FilterCollection!"
            )

        # Do they have the same number of filters?
        if self.nfilters != other_filters.nfilters:
            return True

        # Ok they do, so do they have the same filter codes? (elementwise test)
        not_equal: bool = False
        for n in range(self.nfilters):
            if self.filter_codes[n] != other_filters.filter_codes[n]:
                not_equal = True
                break

        return not_equal

    def __eq__(self, other_filters: object) -> bool:
        """
        Equal comparison.

        Enables the == comparison of two filter collections. If the filter
        collections contain the same filter codes they are guaranteed to
        be identical.

        Args:
            other_filters: The other FilterCollection to be compared to self.

        Returns:
            True/False Are the FilterCollections the same?
        """
        # Ensure we have been passed a FilterCollection
        if not isinstance(other_filters, FilterCollection):
            raise ValueError(
                "Cannot compare a FilterCollection to a non-FilterCollection!"
            )

        # Do they have the same number of filters?
        if self.nfilters != other_filters.nfilters:
            return False

        # Ok they do, so do they have the same filter codes? (elementwise test)
        equal: bool = True
        for n in range(self.nfilters):
            if self.filter_codes[n] != other_filters.filter_codes[n]:
                equal = False
                break

        return equal

    def __getitem__(self, key: str) -> Filter:
        """
        Enable dictionary key syntax.

        Enables the extraction of filter objects from the FilterCollection by
        getitem syntax (FilterCollection[key] rather than
        FilterCollection.filters[key]).

        Args:
            key: The filter code of the desired filter.

        Returns:
            The Filter object stored at self.filters[key].

        Raises:
            KeyError
                When the filter does not exist in self.filters an error is
                raised.
        """
        return self.filters[key]

    def get_non_zero_lam_lims(self) -> Tuple[unyt_quantity, unyt_quantity]:
        """
        Find the minimum and maximum wavelengths with non-zero transmission.

        Returns:
            Minimum wavelength with non-zero transmission.
            Maximum wavelength with non-zero transmission.
        """
        # Get the minimum and maximum wavelength at which transmission is
        # non-zero
        min_lam: float = np.inf
        max_lam: float = 0.0
        for f in self.filters:
            this_min: float = np.min(
                self.filters[f]._lam[self.filters[f].t > 0]
            )
            this_max: float = np.max(
                self.filters[f]._lam[self.filters[f].t > 0]
            )
            if this_min < min_lam:
                min_lam = this_min
            if this_max > max_lam:
                max_lam = this_max

        # It's possible to be here without having set self.lam, in that
        # case we use the last filter in the iteration.
        if self.lam is not None:
            return min_lam * self.lam.units, max_lam * self.lam.units
        return (
            min_lam * self.filters[f].lam.units,
            max_lam * self.filters[f].lam.units,
        )

    def _merge_filter_lams(self, fill_gaps: bool) -> NDArray[np.float64]:
        """
        Merge the wavelength arrays of multiple filters.

        Overlapping transmission adopt the values of one of the arrays.

        If a gap is found between filters it can be populated with the minimum
        average wavelength resolution of all filters if fill_gaps is True.

        Args:
            fill_gaps: Are we filling gaps in the wavelength array?

        Returns:
            The combined wavelength array with gaps filled and overlaps
            removed
        """
        # Get the indices sorted by pivot wavelength
        piv_lams: List[unyt_quantity] = [f.pivwv() for f in self]
        sinds: NDArray[np.int32] = np.argsort(piv_lams)

        # Get filter arrays in pivot wavelength order
        arrays: List[NDArray[np.float64]] = [
            self.filters[fc]._lam[self.filters[fc].t > 0]
            for fc in np.array(self.filter_codes)[sinds]
        ]

        # Include 10 zero transmission points either side of the wavelength
        # arrays
        for i, lam in enumerate(arrays):
            for _ in range(10):
                lam = np.insert(lam, 0, lam[0] - (lam[1] - lam[0]))
                lam = np.append(lam, lam[-1] + (lam[-1] - lam[-2]))
            arrays[i] = lam

        # Combine everything together in order
        new_lam: NDArray[np.float64] = np.concatenate(arrays)

        # Remove any duplicate values
        new_lam = np.unique(new_lam)

        # New remove any overlaps by iteratively removing negative differences
        # between adjacent elements
        diffs: NDArray[np.float64] = np.diff(new_lam)
        while np.min(diffs) < 0:
            end_val: np.float64 = new_lam[-1]
            new_lam = new_lam[:-1][diffs > 0]
            new_lam = np.append(new_lam, end_val)
            diffs = np.diff(new_lam)

        # Are we filling gaps?
        if fill_gaps:
            # Get the minimum resolution (largest gap between bins) of
            # each filter for gap filling
            min_res: np.float64 = np.max(
                [np.max(np.diff(arr)) for arr in arrays]
            )

            # Get the minimum resolution of the new array
            min_res_new: np.float64 = np.max(np.diff(new_lam))

            # Fill any gaps until the minimum resolution is reached
            while min_res_new > min_res:
                # Get the indices of the gaps
                gaps: NDArray[np.int32] = np.where(diffs > min_res)[0]

                # Loop over the gaps and fill them
                for g in gaps:
                    new_lam = np.insert(
                        new_lam, g + 1, (new_lam[g] + new_lam[g + 1]) / 2
                    )

                # Get the new minimum resolution
                diffs = np.diff(new_lam)
                min_res_new = np.max(np.diff(new_lam))

        return new_lam

    def resample_filters(
        self,
        new_lam: Optional[unyt_array] = None,
        lam_size: Optional[int] = None,
        fill_gaps: bool = False,
        verbose: bool = True,
    ) -> None:
        """
        Resample all filters onto a single wavelength array.

        If no wavelength grid is provided then the wavelength array of each
        individual Filter will be combined to cover the full range of the
        FilterCollection. Any overlapping ranges will take the values from one
        of the overlapping filters, any gaps between filters can be filled
        with the minimum average resolution of all filters to ensure a
        continuous array without needlessly inflating the memory footprint
        of any lam sized arrays.

        Alternatively, if new_lam is not passed, lam_size can be passed
        in which case a wavelength array from the minimum Filter wavelength
        to the maximum Filter wavelength will be generated with lam_size
        wavelength bins.

        Warning:
            If working with a Grid without passing the Grid wavelength
            array to a FilterCollection the wavelengths arrays will not
            agree producing at best array errors and at worst incorrect
            results from broadband photometry calculations.

        Args:
            new_lam: Wavelength array on which to sample filters. Wavelengths
                     should be in Angstrom. Defaults to None and an array is
                     derived.
            lam_size: The desired number of wavelength bins in the new
                      wavelength array, if no explicit array has been passed.
            fill_gaps: Are we filling gaps in the wavelength array? Defaults to
                       False.
            verbose: Are we talking?
        """
        # Do we need to find a wavelength array from the filters?
        if new_lam is None:
            # Get the wavelength limits
            min_lam: unyt_quantity
            max_lam: unyt_quantity
            min_lam, max_lam = self.get_non_zero_lam_lims()

            # Are we making an array with a fixed size?
            if lam_size is not None:
                # Create wavelength array
                new_lam = np.linspace(min_lam, max_lam, lam_size)

            else:
                # Ok, we are trying to be clever, merge the filter wavelength
                # arrays into a single array.
                new_lam = self._merge_filter_lams(fill_gaps=fill_gaps)

            if verbose:
                print(
                    "Calculated wavelength array: \n"
                    + "min = %.2e Angstrom\n" % new_lam.min()
                    + "max = %.2e Angstrom\n" % new_lam.max()
                    + "FilterCollection.lam.size = %d" % new_lam.size
                )

        # Set the wavelength array
        self.lam = new_lam

        # Loop over filters unifying them onto this wavelength array
        # NOTE: Filters already on self.lam will be uneffected but doing a
        # np.all condition to check for matches and skip them is more expensive
        # than just doing the interpolation for all filters
        for fcode in self.filters:
            f: Filter = self.filters[fcode]
            f._interpolate_wavelength(self.lam)

    def unify_with_grid(
        self,
        grid: "Grid",
        loop_spectra: bool = False,
    ) -> None:
        """
        Unify a grid with this FilterCollection.

        This will interpolate the grid onto the wavelength grid of this
        FilterCollection.

        Args:
            grid: The grid to be unified with this FilterCollection.
            loop_spectra: Flag for whether to do the interpolation over the
                          whole grid, or loop over the first axes. The latter
                          is less memory intensive, but slower. Defaults to
                          False.
        """
        # Interpolate the grid onto this wavelength grid
        grid.interp_spectra(self.lam, loop_spectra)

    def _transmission_curve_ax(
        self,
        ax: Axes,
        **kwargs: Dict[str, Any],
    ) -> None:
        """
        Add filter transmission curves to a given axes.

        Args:
            ax: The axis to plot the transmission curves in.
        """
        # Loop over the filters plotting their curves.
        for key in self.filters:
            f: Filter = self.filters[key]
            # Mypy has a bug that means kwargs expansion fails. We therefore
            # have to ignore the types here specifically.
            ax.plot(f._lam, f.t, label=f.filter_code, **kwargs)  # type: ignore

        # Label the axes
        ax.set_xlabel(r"$\rm \lambda/\AA$")
        ax.set_ylabel(r"$\rm T_{\lambda}$")

    def plot_transmission_curves(
        self,
        show: bool = False,
        fig: Optional[Figure] = None,
        ax: Optional[Axes] = None,
        **kwargs: Dict[str, Any],
    ) -> Tuple[Figure, Axes]:
        """
        Plot all Filter transmission curves.

        Args:
            show: Are we showing the output?

        Returns:
            The matplotlib figure object containing the plot.
            The matplotlib axis object containg the plot.
        """
        # Set up figure
        if fig is None:
            fig = plt.figure(figsize=(5.0, 3.5))

        if ax is None:
            left: float = 0.1
            height: float = 0.8
            bottom: float = 0.15
            width: float = 0.85

            # Add an axis to hold plot
            ax = fig.add_axes((left, bottom, width, height))

        # Make plot
        self._transmission_curve_ax(ax, **kwargs)

        ax.legend(
            loc="upper center",
            bbox_to_anchor=(0.5, -0.2),
            fancybox=True,
            shadow=True,
            ncol=3,
        )

        # Are we showing?
        if show:
            plt.show()

        return fig, ax

    def calc_pivot_lams(self) -> unyt_array:
        """
        Calculate the rest frame pivot wavelengths of all filters.

        Returns:
            An array containing the rest frame pivot wavelengths of each filter
            in the same order as self.filter_codes.
        """
        # Calculate each filters pivot wavelength
        pivot_lams: NDArray[np.float64] = np.zeros(len(self))
        for ind, f in enumerate(self):
            pivot_lams[ind] = f.pivwv().value

        return pivot_lams * self.lam.units

    def calc_mean_lams(self) -> unyt_array:
        """
        Calculate the rest frame mean wavelengths of all filters.

        Returns:
            An array containing the rest frame mean wavelengths of each
            filter in the same order as self.filter_codes.
        """
        # Calculate each filters pivot wavelength
        mean_lams: NDArray[np.float64] = np.zeros(len(self))
        for ind, f in enumerate(self):
            mean_lams[ind] = f.meanwv().value

        return mean_lams * self.lam.units

    def find_filter(
        self,
        rest_frame_lam: Union[np.float64, unyt_quantity],
        redshift: Optional[float] = None,
        method: str = "pivot",
    ) -> Filter:
        """
        Find the Filter that probes a rest frame wavelength.

        If a redshift is provided then the wavelength is shifted into the
        observer frame and the filter that probes that wavelength in the
        observed frame is returned.

        Three Methods are provided to decide which filter to return:
            "pivot" (default)  - The filter with the closest pivot wavelength
                                 is returned.
            "mean"             - The filter with the closest mean wavelength is
                                 returned.
            "transmission"     - The filter with the peak transmission at the
                                 wavelength is returned.

        Args:
            rest_frame_lam: The wavelength to find the nearest filter to.
            redshift: The redshift of the observation. None for rest_frame,
                      defaults to None.
            method: The method to decide which filter to return. Either "pivot"
                    (default), "mean", or "transmission".

        Returns:
            The closest Filter in this FilterCollection. The filter-code
            of this filter is also printed.

        Raises:
            WavelengthOutOfRange:
                If the passed wavelength is out of range of any of the filters
                then an error is thrown.
        """
        # Remove units
        rest_frame_lam_unitless = (
            rest_frame_lam.value
            if isinstance(rest_frame_lam, unyt_quantity)
            else rest_frame_lam
        )

        # Are we working in a shifted frame or not?
        lam: np.float64
        if redshift is not None:
            # Get the shifted wavelength
            lam = rest_frame_lam_unitless * (1 + redshift)

        else:
            # Get the rest frame wavelength
            lam = rest_frame_lam_unitless

        # Which method are we using?
        ind: np.int32
        if method == "pivot":
            # Calculate each filters pivot wavelength
            pivot_lams: NDArray[np.float64] = self._pivot_lams

            # Find the index of the closest pivot wavelength to lam
            ind = np.argmin(np.abs(pivot_lams - lam))

        elif method == "mean":
            # Calculate each filters mean wavelength
            mean_lams: NDArray[np.float64] = self._mean_lams

            # Find the index of the closest mean wavelength to lam
            ind = np.argmin(np.abs(mean_lams - lam))

        elif method == "transmission":
            # Compute the transmission in each filter at lam
            transmissions: NDArray[np.float64] = np.zeros(len(self))
            for i, f in enumerate(self):
                transmissions[i] = f.t[np.argmin(np.abs(self._lam - lam))]

            # Find the index of the filter with the peak transmission
            ind = np.argmax(transmissions)

        else:
            raise InconsistentArguments(
                "Method not recognised! Can be either 'pivot', "
                "'mean'' or 'transmission'"
            )

        # Get the filter code and object for the found filter
        fcode: str = self.filter_codes[ind]
        out_f: Filter = self.filters[fcode]

        # Get the transmission
        transmission: np.float64 = out_f.t[np.argmin(np.abs(self._lam - lam))]

        # Ensure the transmission is non-zero at the desired wavelength
        if transmission == 0:
            if method == "pivot" or method == "mean":
                if redshift is None:
                    raise WavelengthOutOfRange(
                        "The wavelength "
                        f"(rest_frame_lam={rest_frame_lam:.2e} "
                        "Angstrom) has 0 transmission in the closest "
                        f"Filter ({fcode}). Try method='transmission'."
                    )
                else:
                    raise WavelengthOutOfRange(
                        f"The wavelength (rest_frame_lam={rest_frame_lam:.2e} "
                        f"Angstrom, observed_lam={lam:.2e} Angstrom)"
                        " has 0 transmission in the closest "
                        f"Filter ({fcode}). Try method='transmission'."
                    )
            else:
                if redshift is None:
                    raise WavelengthOutOfRange(
                        f"The wavelength (rest_frame_lam={rest_frame_lam:.2e} "
                        "Angstrom) does not fall in any Filters."
                    )
                else:
                    raise WavelengthOutOfRange(
                        f"The wavelength (rest_frame_lam={rest_frame_lam:.2e} "
                        f"Angstrom, observed_lam={lam:.2e} Angstrom)"
                        " does not fall in any Filters."
                    )

        if redshift is None:
            print(
                "Filter containing rest_frame_lam=%.2e Angstrom: %s"
                % (lam, fcode)
            )
        else:
            print(
                "Filter containing rest_frame_lam=%.2e Angstrom "
                "(with observed wavelength=%.2e Angstrom): %s"
                % (rest_frame_lam, lam, fcode)
            )

        return out_f

    def write_filters(self, path: str) -> None:
        """
        Write the current state of the FilterCollection to a HDF5 file.

        Args:
            path: The file path at which to save the FilterCollection.
        """
        # Open the HDF5 file  (will overwrite existing file at path)
        hdf: h5py.File = h5py.File(path, "w")

        # Create header group
        head: h5py.Group = hdf.create_group("Header")

        # Include the Synthesizer version
        head.attrs["synthesizer_version"] = __version__

        # Wrtie the FilterCollection attributes
        head.attrs["nfilters"] = self.nfilters

        # Write the wavelengths
        head.create_dataset("Wavelengths", data=self._lam)

        # Store the wavelength units
        head.attrs["Wavelength_units"] = str(self.lam.units)

        # Write the filter codes
        head.attrs["filter_codes"] = self.filter_codes

        # For each filter...
        for fcode, filt in self.filters.items():
            # Create the filter group
            f_grp: h5py.Group = hdf.create_group(fcode.replace("/", "."))

            # Write out the filter type
            f_grp.attrs["filter_type"] = filt.filter_type

            # Write out the filter code
            f_grp.attrs["filter_code"] = filt.filter_code

            # Write out the type specific attributes
            if filt.filter_type == "SVO":
                f_grp.attrs["svo_url"] = filt.svo_url
                f_grp.attrs["observatory"] = filt.observatory
                f_grp.attrs["instrument"] = filt.instrument
                f_grp.attrs["filter_"] = filt.filter_
            elif filt.filter_type == "TopHat":
                if filt._lam_min is not None:
                    f_grp.attrs["lam_min"] = filt._lam_min
                    f_grp.attrs["lam_max"] = filt._lam_max
                else:
                    f_grp.attrs["lam_eff"] = filt._lam_eff
                    f_grp.attrs["lam_fwhm"] = filt._lam_fwhm

            # Create transmission dataset
            f_grp.create_dataset("Transmission", data=filt.t)

            # For an SVO filter we need the original wavelength and
            # transmission curves
            if filt.filter_type == "SVO":
                f_grp.create_dataset(
                    "Original_Wavelength", data=filt._original_lam
                )
                f_grp.create_dataset(
                    "Original_Transmission", data=filt.original_t
                )

        hdf.close()


def UVJ(new_lam: Optional[NDArray[np.float64]] = None) -> FilterCollection:
    """
    Return a FilterCollection containing UVJ tophat filters.

    Args:
        new_lam: The wavelength array for which each filter's transmission
                 curve is defined.

    Returns:
        A FilterCollection containing top hat UVJ filters.
    """
    # Define the UVJ filters dictionary.
    tophat_dict: Dict[str, Dict[str, float]] = {
        "U": {"lam_eff": 3650, "lam_fwhm": 660},
        "V": {"lam_eff": 5510, "lam_fwhm": 880},
        "J": {"lam_eff": 12200, "lam_fwhm": 2130},
    }

    return FilterCollection(tophat_dict=tophat_dict, new_lam=new_lam)<|MERGE_RESOLUTION|>--- conflicted
+++ resolved
@@ -221,21 +221,9 @@
         self.nu = (c / self.lam).to("Hz").value
         self.original_nu = (c / self.original_lam).to("Hz").value
 
-<<<<<<< HEAD
         # Ensure transmission curves are in a valid range (we expect 0-1,
         # some SVO curves return strange values above this e.g. ~60-80)
         self.clip_transmission()
-=======
-        # If we were passed a wavelength array we need to resample on to
-        # it. NOTE: this can also be done for a loaded FilterCollection
-        # so we just do it here outside the logic
-        if new_lam is not None:
-            self.resample_filters(new_lam)
-
-        # Calculate mean and pivot wavelengths for each filter
-        self.mean_lams = self.calc_mean_lams()
-        self.pivot_lams = self.calc_pivot_lams()
->>>>>>> 3ef17a10
 
     @property
     def transmission(self) -> NDArray[np.float64]:
@@ -854,6 +842,12 @@
             # filters onto a universal wavelength grid.
             if self.lam is None:
                 self.resample_filters(fill_gaps=fill_gaps)
+
+        # If we were passed a wavelength array we need to resample on to
+        # it. NOTE: this can also be done for a loaded FilterCollection
+        # so we just do it here outside the logic
+        if new_lam is not None:
+            self.resample_filters(new_lam)
 
         # Calculate mean and pivot wavelengths for each filter
         self.mean_lams = self.calc_mean_lams()
