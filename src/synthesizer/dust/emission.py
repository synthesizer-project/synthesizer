"""Module containing dust emission functionality"""

from functools import partial
from typing import Optional, Union

import numpy as np
from numpy.typing import NDArray
from scipy import integrate
from scipy.optimize import fsolve
from unyt import (
    Angstrom,
    Hz,
    K,
    Lsun,
    Msun,
    accepts,
    c,
    erg,
    h,
    kb,
    s,
    um,
    unyt_array,
    unyt_quantity,
)
from unyt.dimensions import mass as mass_dim
from unyt.dimensions import temperature as temperature_dim

from synthesizer import exceptions
from synthesizer.grid import Grid
from synthesizer.sed import Sed
from synthesizer.utils import planck
from synthesizer.warnings import warn


class EmissionBase:
    """
    Dust emission base class for holding common methods.

    Attributes:
        temperature (float)
            The temperature of the dust.
        cmb_factor (float)
            The multiplicative factor to account for
            CMB heating at high-redshift
    """

    temperature: Optional[Union[unyt_quantity, float]]
    cmb_factor: float

    def __init__(
        self,
        temperature: Optional[Union[unyt_quantity, float]] = None,
        cmb_factor: float = 1,
    ) -> None:
        """
        Initialises the base class for dust emission models.

        Args:
            temperature (float)
                The temperature of the dust.
            cmb_factor (float)
                The multiplicative factor to account for
                CMB heating at high-redshift
        """

        self.temperature = temperature
        self.cmb_factor = cmb_factor

    def _lnu(
        self, *args: Optional[Union[unyt_array, NDArray[np.float64]]]
    ) -> Optional[Union[unyt_array, NDArray[np.float64]]]:
        """
        A prototype private method used during integration. This should be
        overloaded by child classes!
        """
        raise exceptions.UnimplementedFunctionality(
            "EmissionBase should not be instantiated directly!"
            " Instead use one to child models (Blackbody, Greybody, Casey12)."
        )

    def normalisation(self) -> float:
        """
        Provide normalisation of _lnu by integrating the function from 8->1000
        um.
        """
        return integrate.quad(
            self._lnu,
            c / (1000 * um),
            c / (8 * um),
            full_output=False,
            limit=100,
        )[0]

<<<<<<< HEAD
    def get_spectra(
        self,
        _lam,
        intrinsic_sed=None,
        attenuated_sed=None,
    ):
        """
        Return the normalised lnu for the provided wavelength grid.

        Args:
            _lam (float/array-like, float)
                An array of wavelengths (expected in AA, global unit)
            intrinsic_sed (Sed)
                The intrinsic SED to scale with dust.
            attenuated_sed (Sed)
                The attenuated SED to scale with dust.
        """
        # If we haven't been given spectra to scale with dust just return the
        # spectra
        if intrinsic_sed is None and attenuated_sed is None:
            return self._get_spectra(_lam)

        # If we have been given spectra to scale with dust, we need to scale
        # the dust spectra to the bolometric luminosity of the input spectra
        # and then add the input spectra to the dust spectra
        if intrinsic_sed is not None and attenuated_sed is not None:
            # Calculate the bolometric dust luminosity as the difference
            # between the intrinsic and attenuated
            dust_bolometric_luminosity = (
                intrinsic_sed.measure_bolometric_luminosity()
                - attenuated_sed.measure_bolometric_luminosity()
            )

            # Get the spectrum and normalise it properly
            lnu = (
                dust_bolometric_luminosity.to("erg/s").value
                * self._get_spectra(_lam)._lnu
                * erg
                / s
                / Hz
            )

            # Create new Sed object containing dust emission spectra
            return Sed(_lam, lnu=lnu)

        # If we get here then an invalid set of arguments have been given
        raise exceptions.InconsistentArguments(
            "Both intrinsic and emergent SEDs must be provided"
        )

    def _get_spectra(self, _lam):
=======
    def apply_cmb_heating(self, emissivity: float, z: float) -> None:
        """
        Returns the factor by which the CMB boosts the
        infrared luminosity
        (See implementation in da Cunha+2013)

        Args:
            emissivity (float)
                The emissivity index in the FIR (no unit)
            z (float)
                The redshift of the galaxy
        """

        # temperature of CMB at z=0
        _T_cmb_0 = 2.73 * K
        _T_cmb_z = _T_cmb_0 * (1 + z)
        _exp_factor = 4.0 + emissivity

        _temperature = (
            self.temperature**_exp_factor
            + _T_cmb_z**_exp_factor
            - _T_cmb_0**_exp_factor
        ) ** (1 / _exp_factor)

        cmb_factor: float = (_temperature / self.temperature) ** (
            4 + emissivity
        )

        self.cmb_factor = cmb_factor
        self.temperature_z = _temperature

    def get_spectra(self, _lam: Union[NDArray[np.float64], unyt_array]) -> Sed:
>>>>>>> 493fc668
        """
        Returns the normalised lnu for the provided wavelength grid

        Args:
            _lam (float/array-like, float)
                    An array of wavelengths (expected in AA, global unit)

        """
        if isinstance(_lam, (unyt_quantity, unyt_array)):
            lam = _lam
        else:
            lam = _lam * Angstrom

        lnu = (erg / s / Hz) * self._lnu(c / lam).value / self.normalisation()

        sed = Sed(lam=lam, lnu=lnu)

        # normalise the spectrum
        sed._lnu /= sed.measure_bolometric_luminosity().value  # type: ignore

        # apply heating due to CMB, if applicable
        sed._lnu *= self.cmb_factor

        return sed


class Blackbody(EmissionBase):
    """
    A class to generate a blackbody emission spectrum.
    """

    temperature: unyt_quantity
    cmb_heating: bool
    z: float

    @accepts(temperature=temperature_dim)
    def __init__(
        self,
        temperature: unyt_quantity,
        cmb_heating: bool = False,
        z: float = 0,
    ) -> None:
        """
        A function to generate a simple blackbody spectrum.

        Args:
            temperature (unyt_array)
                The temperature of the dust.

            cmb_heating (bool)
                Option for adding heating by CMB

            z (float)
                Redshift of the galaxy

        """

        EmissionBase.__init__(self, temperature)

        # emmissivity of true blackbody is 1
        emissivity = 1.0

        if cmb_heating:
            # calculate the factor by which the CMB boosts the
            # infrared luminosity
            self.apply_cmb_heating(emissivity=emissivity, z=z)
        else:
            self.temperature_z = temperature

    def _lnu(self, nu: unyt_array) -> unyt_array:  # type: ignore[override]
        """
        Generate unnormalised spectrum for given frequency (nu) grid.

        Args:
            nu (unyt_array)
                The frequency at which to calculate lnu.

        Returns:
            unyt_array
                The unnormalised spectral luminosity density.

        """

        return planck(nu, self.temperature)


class Greybody(EmissionBase):
    """
    A class to generate a greybody emission spectrum.

    Attributes:
        emissivity (float)
            The emissivity of the dust (dimensionless).

        cmb_heating (bool)
            Option for adding heating by CMB

        z (float)
            Redshift of the galaxy

    """

    temperature: unyt_quantity
    emissivity: float
    cmb_heating: bool
    z: float

    @accepts(temperature=temperature_dim)
    def __init__(
        self,
        temperature: unyt_quantity,
        emissivity: float,
        cmb_heating: bool = False,
        z: float = 0,
    ) -> None:
        """
        Initialise the dust emission model.

        Args:
            temperature (unyt_array)
                The temperature of the dust.

            emissivity (float)
                The Emissivity (dimensionless).

            cmb_heating (bool)
                Option for adding heating by CMB

            z (float)
                Redshift of the galaxy

        """

        EmissionBase.__init__(self, temperature)

        if cmb_heating:
            # calculate the factor by which the CMB boosts the
            # infrared luminosity
            self.apply_cmb_heating(emissivity=emissivity, z=z)
        else:
            self.temperature_z = temperature

        self.emissivity = emissivity

    def _lnu(self, nu: unyt_array) -> unyt_array:  # type: ignore[override]
        """
        Generate unnormalised spectrum for given frequency (nu) grid.

        Args:
            nu (unyt_array)
                The frequencies at which to calculate the spectral luminosity
                density.

        Returns
            lnu (unyt_array)
                The unnormalised spectral luminosity density.

        """

        return nu**self.emissivity * planck(nu, self.temperature)


class Casey12(EmissionBase):
    """
    A class to generate a dust emission spectrum using the Casey (2012) model.
    https://ui.adsabs.harvard.edu/abs/2012MNRAS.425.3094C/abstract

    Attributes:
        emissivity (float)
            The emissivity of the dust (dimensionless).

        alpha (float)
            The power-law slope (dimensionless)  [good value = 2.0].

        n_bb (float)
            Normalisation of the blackbody component [default 1.0].

        lam_0 (float)
            Wavelength where the dust optical depth is unity.

        lam_c (float)
            The power law turnover wavelength.

        n_pl (float)
            The power law normalisation.

        cmb_heating (bool)
                Option for adding heating by CMB

        z (float)
            Redshift of the galaxy

    """

    temperature: unyt_quantity
    emissivity: float
    alpha: float
    N_bb: float
    lam_0: unyt_quantity
    cmb_heating: bool
    z: float

    @accepts(temperature=temperature_dim)
    def __init__(
        self,
        temperature: unyt_quantity,
        emissivity: float,
        alpha: float,
        N_bb: float = 1.0,
        lam_0: unyt_quantity = 200.0 * um,
        cmb_heating: bool = False,
        z: float = 0,
    ) -> None:
        """
        Args:
            lam (unyt_array)
                The wavelengths at which to calculate the emission.

            temperature (unyt_array)
                The temperature of the dust.

            emissivity (float)
                The emissivity (dimensionless) [good value = 1.6].

            alpha (float)
                The power-law slope (dimensionless)  [good value = 2.0].

            n_bb (float)
                Normalisation of the blackbody component [default 1.0].

            lam_0 (float)
                Wavelength where the dust optical depth is unity.

            cmb_heating (bool)
                Option for adding heating by CMB

            z (float)
                Redshift of the galaxy

        """

        EmissionBase.__init__(self, temperature)

        if cmb_heating:
            # calculate the factor by which the CMB boosts the
            # infrared luminosity
            self.apply_cmb_heating(emissivity=emissivity, z=z)
        else:
            self.temperature_z = temperature

        self.emissivity = emissivity
        self.alpha = alpha
        self.N_bb = N_bb
        self.lam_0 = lam_0

        # Calculate the power law turnover wavelength
        b1 = 26.68
        b2 = 6.246
        b3 = 0.0001905
        b4 = 0.00007243
        lum = (
            (b1 + b2 * alpha) ** -2
            + (b3 + b4 * alpha) * self.temperature.to("K").value
        ) ** -1

        self.lam_c = (3.0 / 4.0) * lum * um

        # Calculate normalisation of the power-law term

        # See Casey+2012, Table 1 for the expression
        # Missing factors of lam_c and c in some places

        self.n_pl = (
            self.N_bb
            * (1 - np.exp(-((self.lam_0 / self.lam_c) ** emissivity)))
            * (c / self.lam_c) ** 3
            / (np.exp(h * c / (self.lam_c * kb * self.temperature)) - 1)
        )

    def _lnu(  # type: ignore[override]
        self, nu: unyt_array
    ) -> Union[NDArray[np.float64], unyt_array]:
        """
        Generate unnormalised spectrum for given frequency (nu) grid.

        Args:
            nu (unyt_array)
                The frequencies at which to calculate the spectral luminosity
                density.

        Returns
            lnu (unyt_array)
                The unnormalised spectral luminosity density.

        """

        # Essential, when using scipy.integrate, since
        # the integration limits are passed unitless
        if np.isscalar(nu):
            nu *= Hz

        # Define a function to calcualate the power-law component.
        def _power_law(lam: unyt_array) -> float:
            """
            Calcualate the power-law component.

            Args:
                lam (unyt_array)
                    The wavelengths at which to calculate lnu.
            """
            return (
                self.n_pl
                * ((lam / self.lam_c) ** (self.alpha))
                * np.exp(-((lam / self.lam_c) ** 2))
            )

        def _blackbody(lam: unyt_array) -> unyt_array:
            """
            Calcualate the blackbody component.

            Args:
                lam (unyt_array)
                    The wavelengths at which to calculate lnu.
            """
            return (
                self.N_bb
                * (1 - np.exp(-((self.lam_0 / lam) ** self.emissivity)))
                * (c / lam) ** 3
                / (np.exp((h * c) / (lam * kb * self.temperature)) - 1.0)
            )

        return _power_law(c / nu) + _blackbody(c / nu)


class IR_templates:
    """
    A class to generate a dust emission spectrum using either:
    (i) Draine and Li model (2007) --
    DL07 - https://ui.adsabs.harvard.edu/abs/2007ApJ...657..810D/abstract
    Umax (Maximum radiation field heating the dust) is chosen as 1e7.
    Has less effect where the maximum is on the spectrum
    (ii) Astrodust + PAH model (2023) -- **Not implemented**
    Astrodust - https://ui.adsabs.harvard.edu/abs/2023ApJ...948...55H/abstract

    Attributes:
        grid (Grid object)
            The dust grid to use

        mdust (float)
            The mass of dust in the galaxy (Msun).

        template (string)
            The IR template model to be used
            (Currently only Draine and Li 2007 model implemented)

        ldust (float)
            The dust luminosity of the galaxy (integrated from 0 to inf),
            obtained using energy balance here.

        gamma (float)
            Fraction of the dust mass that is associated with the
            power-law part of the starlight intensity distribution.

        qpah (float)
            Fraction of dust mass in the form of PAHs [good value=2.5%]

        umin (float)
            Radiation field heating majority of the dust.

        alpha (float)
            The power law normalisation [good value = 2.].

        p0 (float)
            Power absorbed per unit dust mass in a radiation field
            with U = 1

    """

    grid: Grid
    mdust: unyt_quantity
    ldust: Optional[float]
    template: str
    gamma: Optional[float]
    qpah: float
    umin: Optional[float]
    alpha: float
    p0: float
    verbose: bool

    @accepts(mdust=mass_dim)
    def __init__(
        self,
        grid: Grid,
        mdust: unyt_quantity,
        ldust: Optional[float] = None,
        template: str = "DL07",
        gamma: Optional[float] = None,
        qpah: float = 0.025,
        umin: Optional[float] = None,
        alpha: float = 2.0,
        p0: float = 125.0,
        verbose: bool = True,
    ) -> None:
        self.grid: Grid = grid
        self.mdust: unyt_quantity = mdust
        self.template: str = template
        self.ldust: Optional[float] = ldust
        self.gamma: Optional[float] = gamma
        self.qpah: float = qpah
        self.umin: Optional[float] = umin
        self.alpha: float = alpha
        self.p0: float = p0
        self.verbose: bool = verbose

    def dl07(self) -> None:
        """
        Draine and Li models
        For simplicity, only MW models are implemented
        (SMC model has only qpah=0.1%)
        These are the extended grids of DL07

        Attributes:
            grid: grid class
        """

        # Define the models parameters
        qpahs: NDArray[np.float32] = self.grid.qpah
        umins: NDArray[np.float32] = self.grid.umin
        alphas: NDArray[np.float32] = self.grid.alpha

        # default Umax=1e7
        umax = 1e7

        if (self.gamma is None) or (self.umin is None) or (self.alpha == 2.0):
            warn(
                "Gamma, Umin or alpha for DL07 model not provided, "
                "using default values"
            )
            warn(
                "Computing required values using Magdis+2012 "
                "stacking results"
            )

            self.u_avg = u_mean_magdis12(
                (self.mdust / Msun).value, (self.ldust / Lsun).value, self.p0
            )

            if self.gamma is None:
                warn("Gamma not provided, choosing default gamma value as 5%")
                self.gamma = 0.05

            func = partial(
                solve_umin, umax=umax, u_avg=self.u_avg, gamma=self.gamma
            )
            self.umin = fsolve(func, [10.0])

        qpah_id = qpahs == qpahs[np.argmin(np.abs(qpahs - self.qpah))]
        umin_id = umins == umins[np.argmin(np.abs(umins - self.umin))]
        alpha_id = alphas == alphas[np.argmin(np.abs(alphas - self.alpha))]

        if np.sum(umin_id) == 0:
            raise exceptions.UnimplementedFunctionality.GridError(
                "No valid model templates found for the given values"
            )

        self.qpah_id = qpah_id
        self.umin_id = umin_id
        self.alpha_id = alpha_id

    def get_spectra(
        self,
<<<<<<< HEAD
        _lam,
        intrinsic_sed=None,
        attenuated_sed=None,
        dust_components=False,
        verbose=True,
        **kwargs,
    ):
=======
        _lam: Union[NDArray[np.float64], unyt_array],
        dust_components: bool = False,
    ) -> Union[tuple[Sed, Sed], Sed]:
>>>>>>> 493fc668
        """
        Returns the lnu for the provided wavelength grid

        Arguments:
            _lam (float/array-like, float)
                    An array of wavelengths (expected in AA, global unit)
            intrinsic_sed (Sed)
                The intrinsic SED to scale with dust.
            attenuated_sed (Sed)
                The attenuated SED to scale with dust.
            dust_components (boolean)
                    If True, returns the constituent dust components

        """

        if self.template == "DL07":
<<<<<<< HEAD
            if verbose:
                print("Using the Draine & Li 2007 dust models")
            if intrinsic_sed is not None and attenuated_sed is not None:
                if self.ldust is not None:
                    warn(
                        "Dust luminosity is already set by user to "
                        f"{self.ldust}. Is this expected behaviour?"
                    )
                # Calculate the bolometric dust luminosity as the difference
                # between the intrinsic and attenuated
                self.ldust = (
                    intrinsic_sed.measure_bolometric_luminosity()
                    - attenuated_sed.measure_bolometric_luminosity()
                )
            self.dl07(self.grid)
=======
            print("Using the Draine & Li 2007 dust models")
            self.dl07()  # type: ignore
>>>>>>> 493fc668
        else:
            raise exceptions.UnimplementedFunctionality(
                f"{self.template} not a valid model!"
            )

        if isinstance(_lam, (unyt_quantity, unyt_array)):
            lam = _lam
        else:
            lam = _lam * Angstrom

        # interpret the dust spectra for the given
        # wavelength range
        self.grid.interp_spectra(new_lam=lam)
        lnu_old = (
            (1.0 - self.gamma)
            * self.grid.spectra["diffuse"][self.qpah_id, self.umin_id][0]
            * (self.mdust / Msun).value
        )

        lnu_young = (
            self.gamma
            * self.grid.spectra["pdr"][
                self.qpah_id, self.umin_id, self.alpha_id
            ][0]
            * (self.mdust / Msun).value
        )

        sed_old = Sed(lam=lam, lnu=lnu_old * (erg / s / Hz))
        sed_young = Sed(lam=lam, lnu=lnu_young * (erg / s / Hz))

        # Replace NaNs with zero for wavelength regimes
        # with no values given
        sed_old._lnu[np.isnan(sed_old._lnu)] = 0.0
        sed_young._lnu[np.isnan(sed_young._lnu)] = 0.0

        if dust_components:
            return sed_old, sed_young
        else:
            return sed_old + sed_young


def u_mean_magdis12(mdust: float, ldust: float, p0: float):
    """
    P0 value obtained from stacking analysis in Magdis+12
    For alpha=2.0
    https://ui.adsabs.harvard.edu/abs/2012ApJ...760....6M/abstract
    """

    return ldust / (p0 * mdust)


def u_mean(umin: float, umax: float, gamma: float):
    """
    For fixed alpha=2.0
    """

    return (1.0 - gamma) * umin + gamma * np.log(umax / umin) / (
        umin ** (-1) - umax ** (-1)
    )


def solve_umin(umin: float, umax: float, u_avg: float, gamma: float):
    """
    For fixed alpha=2.0
    """

    return u_mean(umin, umax, gamma) - u_avg<|MERGE_RESOLUTION|>--- conflicted
+++ resolved
@@ -92,7 +92,6 @@
             limit=100,
         )[0]
 
-<<<<<<< HEAD
     def get_spectra(
         self,
         _lam,
@@ -143,8 +142,6 @@
             "Both intrinsic and emergent SEDs must be provided"
         )
 
-    def _get_spectra(self, _lam):
-=======
     def apply_cmb_heating(self, emissivity: float, z: float) -> None:
         """
         Returns the factor by which the CMB boosts the
@@ -177,7 +174,6 @@
         self.temperature_z = _temperature
 
     def get_spectra(self, _lam: Union[NDArray[np.float64], unyt_array]) -> Sed:
->>>>>>> 493fc668
         """
         Returns the normalised lnu for the provided wavelength grid
 
@@ -196,7 +192,7 @@
         sed = Sed(lam=lam, lnu=lnu)
 
         # normalise the spectrum
-        sed._lnu /= sed.measure_bolometric_luminosity().value  # type: ignore
+        sed._lnu /= sed.measure_bolometric_luminosity().value
 
         # apply heating due to CMB, if applicable
         sed._lnu *= self.cmb_factor
@@ -247,7 +243,7 @@
         else:
             self.temperature_z = temperature
 
-    def _lnu(self, nu: unyt_array) -> unyt_array:  # type: ignore[override]
+    def _lnu(self, nu: unyt_array) -> unyt_array:
         """
         Generate unnormalised spectrum for given frequency (nu) grid.
 
@@ -322,7 +318,7 @@
 
         self.emissivity = emissivity
 
-    def _lnu(self, nu: unyt_array) -> unyt_array:  # type: ignore[override]
+    def _lnu(self, nu: unyt_array) -> unyt_array:
         """
         Generate unnormalised spectrum for given frequency (nu) grid.
 
@@ -457,9 +453,7 @@
             / (np.exp(h * c / (self.lam_c * kb * self.temperature)) - 1)
         )
 
-    def _lnu(  # type: ignore[override]
-        self, nu: unyt_array
-    ) -> Union[NDArray[np.float64], unyt_array]:
+    def _lnu(self, nu: unyt_array) -> Union[NDArray[np.float64], unyt_array]:
         """
         Generate unnormalised spectrum for given frequency (nu) grid.
 
@@ -649,7 +643,6 @@
 
     def get_spectra(
         self,
-<<<<<<< HEAD
         _lam,
         intrinsic_sed=None,
         attenuated_sed=None,
@@ -657,11 +650,6 @@
         verbose=True,
         **kwargs,
     ):
-=======
-        _lam: Union[NDArray[np.float64], unyt_array],
-        dust_components: bool = False,
-    ) -> Union[tuple[Sed, Sed], Sed]:
->>>>>>> 493fc668
         """
         Returns the lnu for the provided wavelength grid
 
@@ -678,7 +666,6 @@
         """
 
         if self.template == "DL07":
-<<<<<<< HEAD
             if verbose:
                 print("Using the Draine & Li 2007 dust models")
             if intrinsic_sed is not None and attenuated_sed is not None:
@@ -693,11 +680,7 @@
                     intrinsic_sed.measure_bolometric_luminosity()
                     - attenuated_sed.measure_bolometric_luminosity()
                 )
-            self.dl07(self.grid)
-=======
-            print("Using the Draine & Li 2007 dust models")
-            self.dl07()  # type: ignore
->>>>>>> 493fc668
+            self.dl07()
         else:
             raise exceptions.UnimplementedFunctionality(
                 f"{self.template} not a valid model!"
