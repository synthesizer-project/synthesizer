--- conflicted
+++ resolved
@@ -864,39 +864,28 @@
         # Combine the spectra
         for combine_label in this_model._combine_labels:
             if this_model.per_particle:
-<<<<<<< HEAD
                 # Handle NaNs in the spectra by ignoring them
-                nan_mask = ~np.isnan(
-                    particle_spectra[combine_model.label]._lnu
-                )[:, np.newaxis]
+                nan_mask = ~np.isnan(particle_spectra[combine_label]._lnu)[
+                    :, np.newaxis
+                ]
 
                 # Fold in mask
                 if mask is not None:
                     nan_mask = mask & nan_mask
 
                 out_spec._lnu[nan_mask] += particle_spectra[
-                    combine_model.label
+                    combine_label
                 ]._lnu[nan_mask]
             else:
                 # Handle NaNs in the spectra by ignoring them
-                nan_mask = ~np.isnan(spectra[combine_model.label]._lnu)
+                nan_mask = ~np.isnan(spectra[combine_label]._lnu)
 
                 # Fold in mask
                 if mask is not None:
                     nan_mask = mask & nan_mask
 
-                out_spec._lnu[nan_mask] += spectra[combine_model.label]._lnu[
+                out_spec._lnu[nan_mask] += spectra[combine_label]._lnu[
                     nan_mask
-=======
-                nan_mask = np.isnan(particle_spectra[combine_label]._lnu)
-                out_spec._lnu[~nan_mask] += particle_spectra[
-                    combine_label
-                ]._lnu[~nan_mask]
-            else:
-                nan_mask = np.isnan(spectra[combine_label]._lnu)
-                out_spec._lnu[~nan_mask] += spectra[combine_label]._lnu[
-                    ~nan_mask
->>>>>>> ddc07d7f
                 ]
 
         # If we have more than one spectra to combine then we need to set
@@ -1012,7 +1001,6 @@
             mask = None
 
         # Loop over combination models adding the lines
-<<<<<<< HEAD
         out_lines = in_lines[this_model.combine[0].label]
         for combine_model in this_model.combine[1:]:
             out_lines[mask] += in_lines[combine_model.label][mask]
@@ -1031,10 +1019,6 @@
                 first_lines = lines[this_model.combine[0].label].luminosity
 
             out_lines.luminosity[~mask] += first_lines[~mask]
-=======
-        for combine_label in this_model._combine_labels:
-            out_lines += in_lines[combine_label]
->>>>>>> ddc07d7f
 
         # Store the lines in the right place (integrating if we need to)
         if this_model.per_particle:
