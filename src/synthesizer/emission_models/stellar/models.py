"""A submodule containing the definitions of common stellar emission models.

This module contains the definitions of commoon stellar emission models that
can be used "out of the box" to generate spectra from components or as a
foundation to work from when creating more complex models.

Example usage::

    # Create a simple emission model
    model = TotalEmission(
        grid=grid,
        dust_curve=dust_curve,
        dust_emission_model=dust_emission_model,
        fesc=0.0,
    )

    # Generate the spectra
    spectra = stars.get_spectra(model)

"""

import numpy as np
from unyt import Angstrom

from synthesizer import exceptions
from synthesizer.emission_models.base_model import StellarEmissionModel
from synthesizer.emission_models.models import AttenuatedEmission, DustEmission
from synthesizer.emission_models.transformers import (
    EscapedFraction,
<<<<<<< HEAD
    EscapeFraction,
=======
    ProcessedFraction,
>>>>>>> ce7c8ece
)


class IncidentEmission(StellarEmissionModel):
    """
    An emission model that extracts the incident radiation field.

    This defines an extraction of key "incident" from a SPS grid.

    This is a child of the EmissionModel class for a full description of the
    parameters see the EmissionModel class.

    Attributes:
        grid (synthesizer.grid.Grid): The grid object to extract from.
        label (str): The label for this emission model.
        extract (str): The key to extract from the grid.
    """

    def __init__(self, grid, label="incident", **kwargs):
        """
        Initialise the IncidentEmission object.

        Args:
            grid (synthesizer.grid.Grid): The grid object to extract from.
            label (str): The label for this emission model.
        """
        StellarEmissionModel.__init__(
            self,
            grid=grid,
            label=label,
            extract="incident",
            **kwargs,
        )


class NebularLineEmission(StellarEmissionModel):
    """
    An emission model for the nebular line emission.

    This defines the luminosity contribution of the lines to the total
    nebular output.

    This is a child of the EmissionModel class; for a full description of the
    parameters see the EmissionModel class.

    Attributes:
        grid (synthesizer.grid.Grid): The grid object to extract from.
        label (str): The label for this emission model.
        extract (str): The key to extract from the grid.
    """

    def __init__(
        self,
        grid,
        label="nebular_line",
        fesc_ly_alpha="fesc_ly_alpha",
        **kwargs,
    ):
        """
        Initialise the NebularLineEmission object.

        Args:
            grid (synthesizer.grid.Grid): The grid object to extract from.
            label (str): The label for this emission model.
            fesc_ly_alpha (float): The escape fraction of Lyman-alpha.
        """
        # Get the lyman alpha wavelength elements and create a mask for
        # the line
        lyman_alpha_ind = np.argmin(np.abs(grid.lam - 1216.0 * Angstrom))
        lyman_alpha_mask = np.zeros(len(grid.lam), dtype=bool)
        lyman_alpha_mask[lyman_alpha_ind] = True

        # Since the spectra may have been resampled, we may have split the
        # lyman-alpha line into two. Therefore, we need to mask the
        # surrounding elements as well.
        if lyman_alpha_ind > 0:
            lyman_alpha_mask[lyman_alpha_ind - 1] = True
        if lyman_alpha_ind < len(grid.lam) - 1:
            lyman_alpha_mask[lyman_alpha_ind + 1] = True

        # For lyman-alpha, we reduce the overall luminosity by fesc,
        # then the remaining luminosity by fesc_ly_alpha
        lyman_alpha_no_fesc = StellarEmissionModel(
            label=label + "_no_fesc",
            extract="linecont",
            grid=grid,
            save=False,
            **kwargs,
        )

        # We can't define fesc and fesc_ly_alpha in the same model if
        # the user tried tell them they can't
        if "fesc" in kwargs:
            raise exceptions.InconsistentArguments(
                "Cannot define fesc and fesc_ly_alpha in the same model. "
                "Please use another Transformation on NebularLineEmission "
                "to apply your fesc."
            )

        # Instantiate the combination model
        StellarEmissionModel.__init__(
            self,
            label=label,
            apply_to=lyman_alpha_no_fesc,
            transformer=EscapedFraction(fesc_attrs=("fesc_ly_alpha",)),
            fesc_ly_alpha=fesc_ly_alpha,
            lam_mask=lyman_alpha_mask,
            **kwargs,
        )


class TransmittedEmission(StellarEmissionModel):
    """
    An emission model that extracts the transmitted radiation field.

    This defines 3 models when fesc > 0.0:
      - An extraction of the key "transmitted" from a SPS grid.
      - A transformed emission, for the transmitted radiation field accounting
        for the escape fraction.
      - A transformed emission, for the escaped radiation field accounting for
        the escape fraction.

    If fesc = 0.0 then there will only be the extraction model.

    This is a child of the EmissionModel class for a full description of the
    parameters see the EmissionModel class.

    Attributes:
        grid (synthesizer.grid.Grid): The grid object to extract from.
        label (str): The label for this emission model.
        extract (str): The key to extract from the grid.
        fesc (float): The escape fraction of the emission.
    """

    def __init__(
        self,
        grid,
        label="transmitted",
        fesc="fesc",
        related_models=(),
        **kwargs,
    ):
        """
        Initialise the TransmittedEmission object.

        Args:
            grid (synthesizer.grid.Grid): The grid object to extract from.
            label (str): The label for this emission model.
        """
        # Define the transmitted extraction model
        full_transmitted = StellarEmissionModel(
            grid=grid,
            label="full_" + label,
            extract="transmitted",
            **kwargs,
        )

        # Get the escaped emission
        escaped = StellarEmissionModel(
            label="escaped",
            grid=grid,
            apply_to=full_transmitted,
            transformer=EscapedFraction(),
            fesc=fesc,
            **kwargs,
        )

        # Combine any extra related_models
        related_models = (escaped,) + tuple(related_models)

        # Get the transmitted emission (accounting for fesc)
        StellarEmissionModel.__init__(
            self,
            label=label,
            apply_to=full_transmitted,
<<<<<<< HEAD
            transformer=EscapeFraction(),
=======
            transformer=ProcessedFraction(),
>>>>>>> ce7c8ece
            fesc=fesc,
            related_models=related_models,
            **kwargs,
        )


class NebularContinuumEmission(StellarEmissionModel):
    """
    An emission model that extracts the nebular continuum emission.

    This defines an extraction of key "nebular_continuum" from a SPS grid.

    This is a child of the EmissionModel class for a full description of the
    parameters see the EmissionModel class.

    Attributes:
        grid (synthesizer.grid.Grid): The grid object to extract from.
        label (str): The label for this emission model.
        extract (str): The key to extract from the grid.
    """

    def __init__(
        self,
        grid,
        label="nebular_continuum",
        **kwargs,
    ):
        """
        Initialise the NebularContinuumEmission object.

        Args:
            grid (synthesizer.grid.Grid): The grid object to extract from.
            label (str): The label for this emission model.
        """
        StellarEmissionModel.__init__(
            self,
            grid=grid,
            label=label,
            extract="nebular_continuum",
            **kwargs,
        )


class NebularEmission(StellarEmissionModel):
    """
    An emission model that combines the nebular emissions.

    This defines a combination of the nebular continuum and line emission
    components.

    This is a child of the EmissionModel class for a full description of the
    parameters see the EmissionModel class.

    Attributes:
        grid (synthesizer.grid.Grid): The grid object to extract from.
        label (str): The label for this emission model.
        combine (list): The emission models to combine.
    """

    def __init__(
        self,
        grid,
        label="nebular",
        fesc_ly_alpha="fesc_ly_alpha",
        nebular_line=None,
        nebular_continuum=None,
        **kwargs,
    ):
        """
        Initialise the NebularEmission object.

        Args:
            grid (synthesizer.grid.Grid): The grid object to extract from.
            label (str): The label for this emission model.
            feac_ly_alpha (float): The escape fraction of Lyman-alpha.
            nebular_line (EmissionModel): The nebular line model to use, if
                None then one will be created. Only used if
                fesc_ly_alpha < 1.0.
            nebular_continuum (EmissionModel): The nebular continuum model to
                use, if None then one will be created. Only used if
                fesc_ly_alpha < 1.0.
        """
        # If we have a Lyman-alpha escape fraction then calculate the
        # updated line emission and combine with the nebular continuum.
        # Make a nebular line model if we need one
        if nebular_line is None:
            nebular_line = NebularLineEmission(
                grid=grid,
                fesc_ly_alpha=fesc_ly_alpha,
                **kwargs,
            )

        # Make a nebular continuum model if we need one
        if nebular_continuum is None:
            nebular_continuum = NebularContinuumEmission(
                grid=grid,
                **kwargs,
            )

        StellarEmissionModel.__init__(
            self,
            label=label,
            combine=(nebular_line, nebular_continuum),
            **kwargs,
        )


class ReprocessedEmission(StellarEmissionModel):
    """
    An emission model that combines the reprocessed emission.

    This defines a combination of the nebular and transmitted components.

    This is a child of the EmissionModel class for a full description of the
    parameters see the EmissionModel class.

    Attributes:
        grid (synthesizer.grid.Grid): The grid object to extract from.
        label (str): The label for this emission model.
        combine (list): The emission models to combine.
    """

    def __init__(
        self,
        grid,
        label="reprocessed",
        fesc="fesc",
        fesc_ly_alpha="fesc_ly_alpha",
        nebular=None,
        transmitted=None,
        **kwargs,
    ):
        """
        Initialise the ReprocessedEmission object.

        Args:
            grid (synthesizer.grid.Grid): The grid object to extract from.
            label (str): The label for this emission model.
            nebular (EmissionModel): The nebular model to use, if None then one
                will be created.
            transmitted (EmissionModel): The transmitted model to use, if None
                then one will be created.
        """
        # Make a nebular model if we need one
        if nebular is None:
            nebular = NebularEmission(
                grid=grid,
                fesc_ly_alpha=fesc_ly_alpha,
                **kwargs,
            )

        # Make a transmitted model if we need one
        if transmitted is None:
            transmitted = TransmittedEmission(
                grid=grid,
                fesc=fesc,
                **kwargs,
            )

        StellarEmissionModel.__init__(
            self,
            grid=grid,
            label=label,
            combine=(nebular, transmitted),
            **kwargs,
        )


class IntrinsicEmission(StellarEmissionModel):
    """
    An emission model that defines the intrinsic emission.

    This defines a combination of the reprocessed and escaped emission.

    This is a child of the EmissionModel class for a full description of the
    parameters see the EmissionModel class.

    Attributes:
        grid (synthesizer.grid.Grid): The grid object to extract from.
        label (str): The label for this emission model.
        combine (list): The emission models to combine.
    """

    def __init__(
        self,
        grid,
        label="intrinsic",
        fesc_ly_alpha="fesc_ly_alpha",
        reprocessed=None,
        **kwargs,
    ):
        """
        Initialise the IntrinsicEmission object.

        Args:
            grid (synthesizer.grid.Grid): The grid object to extract from.
            label (str): The label for this emission model.
            escaped (EmissionModel): The escaped model to use, if None then one
                will be created.
            reprocessed (EmissionModel): The reprocessed model to use, if None
                then one will be created.
        """
        # Make a reprocessed model if we need one
        if reprocessed is None:
            reprocessed = ReprocessedEmission(
                grid=grid,
                fesc_ly_alpha=fesc_ly_alpha,
                **kwargs,
            )

        StellarEmissionModel.__init__(
            self,
            grid=grid,
            label=label,
            combine=(reprocessed["escaped"], reprocessed),
            **kwargs,
        )


class EmergentEmission(StellarEmissionModel):
    """
    An emission model that defines the emergent emission.

    This defines combination of the attenuated and escaped emission components
    to produce the emergent emission.

    This is a child of the EmissionModel class for a full description of the
    parameters see the EmissionModel class.

    Attributes:
        grid (synthesizer.grid.Grid): The grid object to extract from.
        dust_curve (synthesizer.dust.DustCurve): The dust curve to use.
        apply_to (EmissionModel): The emission model to apply the dust to.
        label (str): The label for this emission model.
    """

    def __init__(
        self,
        grid,
        dust_curve=None,
        apply_to=None,
        fesc="fesc",
        fesc_ly_alpha="fesc_ly_alpha",
        label="emergent",
        attenuated=None,
        escaped=None,
        **kwargs,
    ):
        """
        Initialise the EmergentEmission object.

        Args:
            grid (synthesizer.grid.Grid): The grid object to extract from.
            dust_curve (synthesizer.dust.DustCurve): The dust curve to use.
            apply_to (EmissionModel): The model to apply the dust to.
            fesc (float): The escape fraction of the emission.
            label (str): The label for this emission model.
            attenuated (EmissionModel): The attenuated model to use, if None
                then one will be created.
            escaped (EmissionModel): The escaped model to use, if None then one
                will be created.
        """
        # If apply_to is None then we need to make a model to apply to
        if apply_to is None and attenuated is None:
            apply_to = ReprocessedEmission(
                grid=grid,
                fesc=fesc,
                feac_ly_alpha=fesc_ly_alpha,
                **kwargs,
            )

        # Make an attenuated model if we need one
        if attenuated is None:
            attenuated = AttenuatedEmission(
                grid=grid,
                dust_curve=dust_curve,
                apply_to=apply_to,
                emitter="stellar",
                **kwargs,
            )

        # Do we have an escaped model?
        if escaped is None:
            escaped = attenuated["escaped"]

        StellarEmissionModel.__init__(
            self,
            grid=grid,
            label=label,
            combine=(attenuated, escaped),
            fesc=fesc,
            **kwargs,
        )


class TotalEmission(StellarEmissionModel):
    """
    An emission model that defines the total emission.

    This defines the combination of the emergent and dust emission components
    to produce the total emission.

    This is a child of the EmissionModel class for a full description
    of the parameters see the EmissionModel class.

    Attributes:
        grid (synthesizer.grid.Grid): The grid object to extract from.
        dust_curve (synthesizer.dust.DustCurve): The dust curve to use.
        dust_emission_model (synthesizer.dust.EmissionModel): The dust
            emission model to use.
        label (str): The label for this emission model.
        fesc (float): The escape fraction of the emission.
    """

    def __init__(
        self,
        grid,
        dust_curve,
        dust_emission_model=None,
        label="total",
        fesc="fesc",
        fesc_ly_alpha="fesc_ly_alpha",
        **kwargs,
    ):
        """
        Initialise the TotalEmission object.

        Args:
            grid (synthesizer.grid.Grid): The grid object to extract from.
            dust_curve (synthesizer.dust.DustCurve): The dust curve to use.
            dust_emission_model (synthesizer.dust.EmissionModel): The dust
                emission model to use.
            label (str): The label for this emission model.
            fesc (float): The escape fraction of the emission.
        """
        # Set up models we need to link
        nebular = NebularEmission(
            grid=grid,
            fesc_ly_alpha=fesc_ly_alpha,
            **kwargs,
        )
        transmitted = TransmittedEmission(grid=grid, fesc=fesc, **kwargs)
        reprocessed = ReprocessedEmission(
            grid=grid,
            fesc=fesc,
            nebular=nebular,
            transmitted=transmitted,
            **kwargs,
        )
        attenuated = AttenuatedEmission(
            grid=grid,
            dust_curve=dust_curve,
            apply_to=reprocessed,
            emitter="stellar",
            **kwargs,
        )
        escaped = transmitted["escaped"]

        # If a dust emission model has been passed then we need combine
        if dust_emission_model is not None:
            emergent = EmergentEmission(
                grid=grid,
                attenuated=attenuated,
                escaped=escaped,
                **kwargs,
            )
            dust_emission = DustEmission(
                dust_emission_model=dust_emission_model,
                dust_lum_intrinsic=reprocessed,
                dust_lum_attenuated=attenuated,
                emitter="stellar",
                **kwargs,
            )

            # Make the total emission model
            StellarEmissionModel.__init__(
                self,
                grid=grid,
                label=label,
                combine=(
                    emergent,
                    dust_emission,
                ),
                **kwargs,
            )
        else:
            # Otherwise, total == emergent
            StellarEmissionModel.__init__(
                self,
                grid=grid,
                label=label,
                combine=(attenuated, escaped),
                **kwargs,
            )<|MERGE_RESOLUTION|>--- conflicted
+++ resolved
@@ -27,11 +27,7 @@
 from synthesizer.emission_models.models import AttenuatedEmission, DustEmission
 from synthesizer.emission_models.transformers import (
     EscapedFraction,
-<<<<<<< HEAD
-    EscapeFraction,
-=======
     ProcessedFraction,
->>>>>>> ce7c8ece
 )
 
 
@@ -207,11 +203,7 @@
             self,
             label=label,
             apply_to=full_transmitted,
-<<<<<<< HEAD
-            transformer=EscapeFraction(),
-=======
             transformer=ProcessedFraction(),
->>>>>>> ce7c8ece
             fesc=fesc,
             related_models=related_models,
             **kwargs,
