--- conflicted
+++ resolved
@@ -63,10 +63,6 @@
 from synthesizer.emission_models.stellar.models import (
     EscapedEmission,
     IncidentEmission,
-<<<<<<< HEAD
-    LineContributionEmission,
-=======
->>>>>>> 7a17699b
     NebularContinuumEmission,
     NebularEmission,
     NebularLineEmission,
@@ -812,13 +808,8 @@
         if not self.grid_reprocessed:
             return None, None, None
 
-<<<<<<< HEAD
-        # Get the line continuum emission
-        young_line_cont = LineContributionEmission(
-=======
         # Get the line emission
         young_neb_line = NebularLineEmission(
->>>>>>> 7a17699b
             grid=self._grid,
             label="young_linecont",
             mask_attr="log10ages",
@@ -828,11 +819,7 @@
             fesc=self._fesc,
             **kwargs,
         )
-<<<<<<< HEAD
-        old_line_cont = LineContributionEmission(
-=======
         old_neb_line = NebularLineEmission(
->>>>>>> 7a17699b
             grid=self._grid,
             label="old_linecont",
             mask_attr="log10ages",
