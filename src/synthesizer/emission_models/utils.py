--- conflicted
+++ resolved
@@ -1,9 +1,5 @@
 """A submodule containing utility functions for the emission models."""
 
-<<<<<<< HEAD
-import inspect
-from typing import Any
-=======
 from __future__ import annotations
 
 from typing import TYPE_CHECKING, Any
@@ -11,12 +7,10 @@
 if TYPE_CHECKING:
     from synthesizer.components.component import Component
     from synthesizer.emission_models.base_model import EmissionModel
->>>>>>> dcd990e2
 
 import numpy as np
 
 from synthesizer import exceptions
-from synthesizer.components.component import Component
 from synthesizer.utils import (
     depluralize,
     ensure_array_c_compatible_double,
@@ -56,8 +50,6 @@
     emitter.model_param_cache.setdefault(model_label, {})[param] = value
 
 
-<<<<<<< HEAD
-=======
 def cache_model_params(
     model: EmissionModel,
     emitter: Component,
@@ -134,7 +126,6 @@
         )
 
 
->>>>>>> dcd990e2
 def get_param(
     param,
     model,
@@ -144,10 +135,7 @@
     default=_NO_DEFAULT,
     _singular_attempted=False,
     _plural_attempted=False,
-<<<<<<< HEAD
-=======
     _visited=None,
->>>>>>> dcd990e2
 ):
     """Extract a parameter from a model, emission, emitter, or object.
 
@@ -177,11 +165,8 @@
             Internal flag to track if singular version has been attempted.
         _plural_attempted (bool, optional):
             Internal flag to track if plural version has been attempted.
-<<<<<<< HEAD
-=======
         _visited (set, optional):
             Internal set to track visited parameters and detect cycles.
->>>>>>> dcd990e2
 
     Returns:
         value
@@ -211,13 +196,6 @@
                     model.fixed_parameters[param],
                     str,
                 )
-<<<<<<< HEAD
-                and not isinstance(
-                    model.fixed_parameters[param],
-                    ParameterFunction,
-                )
-=======
->>>>>>> dcd990e2
             )
             else model.fixed_parameters[param]
         )
@@ -237,13 +215,6 @@
     # Do we need to recursively look for the parameter? (We know we're only
     # looking on the emitter at this point)
     if value is not None and isinstance(value, str):
-<<<<<<< HEAD
-        value = get_param(value, None, None, emitter, default=default)
-
-    # If we found a ParameterFunction, call it to get the value
-    elif value is not None and isinstance(value, ParameterFunction):
-        value = value(model, emission, emitter, obj)
-=======
         # Check for cycles before following this alias
         if value in _visited:
             # We've seen this alias before - there's a cycle
@@ -263,7 +234,6 @@
             default=default,
             _visited=new_visited,
         )
->>>>>>> dcd990e2
 
     # If we found a value, return it (early exit chance to avoid extra logic)
     if value is not None:
@@ -310,10 +280,7 @@
                 default=None,
                 _singular_attempted=True,
                 _plural_attempted=_plural_attempted,
-<<<<<<< HEAD
-=======
                 _visited=_visited,
->>>>>>> dcd990e2
             )
     if value is None and not _plural_attempted:
         plural_param = pluralize(param)
@@ -327,10 +294,7 @@
                 default=None,
                 _singular_attempted=_singular_attempted,
                 _plural_attempted=True,
-<<<<<<< HEAD
-=======
                 _visited=_visited,
->>>>>>> dcd990e2
             )
 
     # OK, if we found nothing an have a default, now is the time to use it
@@ -400,161 +364,4 @@
             obj,
         )
 
-    return values
-
-
-class ParameterFunction:
-    """A class for wrapping functions that compute parameters for emitters.
-
-    This class can be used to wrap functions which take emitter attributes
-    as inputs and return a computed parameter value or array of values. This
-    class is designed as a dependency injection mechanism to be passed to
-    EmissionModel arguments that require dynamic parameter computation from
-    an emitter. As such, this is mostly designed for internal use within the
-    Synthesizer package, but it can also be used by an experienced user to
-    create custom parameter functions.
-
-    Any function wrapped by this class must:
-        - Follow this signature: func(**kwargs) -> value
-        - Return a single value or numpy/unyt array of values. If an array is
-          returned, it must be the same shape as arrays on the emitter (i.e.
-          nstar in length for per star properties etc.).
-        - Have kwargs which are either attributes of the emitter object or
-          fixed parameters on an EmissionModel.
-        - Have kwargs which are all defined in the "func_args" list
-          (set during initialization).
-
-    Example:
-        def compute_metallicity(mass, age, fixed_param):
-            # Compute metallicity based on mass, age, and a fixed parameter
-            return (mass * 0.01) + (age * 0.001) + fixed_param
-
-        param_func = ParameterFunction(
-            func=compute_metallicity,
-            func_args=['mass', 'age', 'fixed_param']
-        )
-
-        # Define an emission model that fixes 'fixed_param' to 0.02
-        model = EmissionModel(
-            label='custom_model',
-            fixed_param=0.02,
-            grid=grid,
-            metallicity_param=param_func,
-        )
-
-        # Later... call get spectra on an emitter which will use the function
-        # to compute metallicity dynamically.
-        emitter.get_spectra(model)
-
-        # And you can see the cached value to was used
-        print(emitter.model_param_cache['custom_model']['metallicity_param'])
-    """
-
-    def __init__(self, func: callable, sets: str, func_args: list) -> None:
-        """Initialize the function wrapper.
-
-        This will attach the function and set the list of argument names
-        that the function takes ready for later extraction.
-
-        Args:
-            func (callable):
-                The function to wrap.
-            sets (str):
-                A string indicating the attribute on the emitter that this
-                function sets.
-            func_args (list):
-                A list of argument names that the function takes. These must
-                correspond to attributes on the emitter or fixed parameters
-                on an EmissionModel.
-
-        Raises:
-            ValueError:
-                If func is not callable.
-        """
-        if not callable(func):
-            raise ValueError("func must be a callable function.")
-
-        self.func = func
-        self.func_args = func_args
-        self.sets = sets
-
-        # Ensure the function signature matches the func_args
-        sig = inspect.signature(func)
-        for arg in func_args:
-            if arg not in sig.parameters:
-                raise exceptions.InconsistentArguments(
-                    f"Found func_arg '{arg}' on ParameterFunction which is "
-                    "not an argument of the wrapped function "
-                    f"'{func.__name__}'."
-                )
-        for param in sig.parameters:
-            if param not in func_args:
-                raise exceptions.InconsistentArguments(
-                    f"Found argument '{param}' on the wrapped function "
-                    f"'{func.__name__}' which is not in the func_args list "
-                    "of the ParameterFunction."
-                )
-
-    def __call__(self, model, emission, emitter, obj=None):
-        """Call the wrapped function with parameters extracted from objects.
-
-        This will extract the required parameters from the model, emission,
-        emitter, or optional object and call the wrapped function with those
-        parameters.
-
-        Args:
-            model (EmissionModel):
-                The model object.
-            emission (Sed/LineCollection):
-                The emission object.
-            emitter (Stars/Gas/Galaxy):
-                The emitter object.
-            obj (object, optional):
-                An optional additional object to look for parameters on last.
-
-        Returns:
-            value:
-                The value returned by the wrapped function.
-        """
-        # Extract the required parameters
-        func_kwargs = {}
-        for arg in self.func_args:
-            func_kwargs[arg] = get_param(
-                arg,
-                model,
-                emission,
-                emitter,
-                obj,
-            )
-
-        # Call the function with the extracted parameters
-        try:
-            val = self.func(**func_kwargs)
-        except Exception as e:
-            raise exceptions.ParameterFunctionError(
-                f"Error calling ParameterFunction "
-                f"'{self.func.__name__}': {str(e)}"
-            ) from e
-
-        # Cache the computed value on the emitter for later use
-        cache_param(
-            param=self.sets,
-            emitter=emitter,
-            model_label=model.label,
-            value=val,
-        )
-
-        return val
-
-    def __repr__(self):
-        """Return a string representation of the ParameterFunction.
-
-        Returns:
-            str:
-                A string representation of the ParameterFunction.
-        """
-        return (
-            f"ParameterFunction({self.func.__name__}, "
-            f"sets='{self.sets}', "
-            f"args={self.func_args})"
-        )+    return values