""" A module for working with photometry derived from an Sed.

This module contains a single class definition which acts as a container
for photometry data. It should never be directly instantiated, instead
internal methods that calculate photometry
(e.g. Sed.get_photo_luminosities)
return an instance of this class.
"""
import re
import numpy as np
import matplotlib.pyplot as plt

from synthesizer.units import Quantity, default_units


class PhotometryCollection:
    """
    A container for photometry data.

    This represents a collection of photometry values and provides unit
    association and plotting functionality.

    This is a utility class returned by functions elsewhere. Although not
    an issue if it is this should never really be directly instantiated.

    Attributes:
        photometry (Quantity):
            Quantity instance representing photometry data.
        photo_luminosities (Quantity):
            Quantity instance representing photometry data in the rest frame.
        photo_fluxes (Quantity):
            Quantity instance representing photometry data in the
            observer frame.
        filters (FilterCollection):
            The FilterCollection used to produce the photometry.
        filter_codes (list):
            List of filter codes.
        _look_up (dict):
            A dictionary for easy access to photometry values using
            filter codes.
    """

    # Define quantities (there has to be one for rest and observer frame)
    photo_luminosities = Quantity()
    photo_fluxes = Quantity()

    def __init__(self, filters, **kwargs):
        """
        Instantiate the photometry collection.

        To enable quantities a PhotometryCollection will store the data
        as arrays but enable access via dictionary syntax.

        Whether the photometry is flux or luminosity is determined by the
        units of the photometry passed.

        Args:
            filters (FilterCollection)
                The FilterCollection used to produce the photometry.
            kwargs (dict)
                A dictionary of keyword arguments containing all the photometry
                of the form {"filter_code": photometry}.
        """
        # Store the filter collection
        self.filters = filters

        # Get the filter codes
        self.filter_codes = list(kwargs.keys())

        # Get the photometry
        photometry = list(kwargs.values())

        # Get the dimensions of a flux for testing
        flux_dimensions = default_units["photo_fluxes"].units.dimensions

        # Check if the photometry is flux or luminosity
        if photometry[0].units.dimensions == flux_dimensions:
            self.photo_fluxes = photometry
            self.photo_luminosities = None
            self.photometry = self.photo_fluxes
        else:
            self.photo_luminosities = photometry
            self.photo_fluxes = None
            self.photometry = self.photo_luminosities

        # Construct a dict for the look up, importantly we here store
        # the values in photometry not _photometry meaning they have units.
        self._look_up = {
            f: val
            for f, val in zip(
                self.filter_codes,
                self.photometry,
            )
        }

    def __getitem__(self, filter_code):
        """
        Enable dictionary key look up syntax to extract specific photometry.

        e.g. Sed.photo_luminosities["JWST/NIRCam.F150W"].

        NOTE: this will always return photometry with units. Unitless
        photometry is accessible in array form via self._photo_luminosities
        or self._photo_fluxes based on what frame is desired. For
        internal use this should be fine and the UI (where this method
        would be used) should always return with units.

        Args:
            filter_code (str)
                The filter code of the desired photometry.
        """
        # Perform the look up
        return self._look_up[filter_code]

    def keys(self):
        """
        Enable dict.keys() behaviour.

        Returns:
            list
                A list of filter codes.
        """
        return self._look_up.keys()

    def values(self):
        """
        Enable dict.values() behaviour.

        Returns:
            dict_values
                A dict_values object containing the photometry.
        """
        return self._look_up.values()

    def items(self):
        """
        Enable dict.items() behaviour.

        Returns:
            dict_items
                A dict_items object containing the filter codes and
                photometry.
        """
        return self._look_up.items()

    def __iter__(self):
        """
        Enable dict iter behaviour.

        Returns:
            iter
                An iterator over the filter codes and photometry.
        """
        return iter(self._look_up.items())

    def __str__(self):
        """
        Allow for a summary to be printed.

        Returns:
            str: A formatted string representation of the PhotometryCollection.
        """
        # Define the filter code column
        filters_col = [
            (
                f"{f.filter_code} (\u03BB = {f.pivwv().value:.2e} "
                f"{str(f.lam.units)})"
            )
            for f in self.filters
        ]

        # Define the photometry value column
        value_col = [
            f"{str(format(self[key].value, '.2e'))} {str(self[key].units)}"
            for key in self.filter_codes
        ]

        # Determine the width of each column
        filter_width = max([len(s) for s in filters_col]) + 2
        phot_width = max([len(s) for s in value_col]) + 2
        widths = [filter_width, phot_width]

        # How many characters across is the table?
        tot_width = filter_width + phot_width + 1

        # Create the separator row
        sep = "|".join("-" * width for width in widths)

        # Initialise the table
        table = f"-{sep.replace('|', '-')}-\n"

        # Create the centered title
        if self.photo_luminosities is not None:
            title = f"|{'PHOTOMETRY (LUMINOSITY)'.center(tot_width)}|"
        else:
            title = f"|{'PHOTOMETRY (FLUX)'.center(tot_width)}|"
        table += f"{title}\n|{sep}|\n"

        # Combine everything into the final table
        for filt, phot in zip(filters_col, value_col):
            table += (
                f"|{filt.center(filter_width)}|"
                f"{phot.center(phot_width)}|\n|{sep}|\n"
            )

        # Clean up the final separator
        table = table[: -tot_width - 3]
        table += f"-{sep.replace('|', '-')}-\n"

        return table

    def plot_photometry(
        self,
        fig=None,
        ax=None,
        show=False,
        ylimits=(),
        xlimits=(),
        marker="+",
        figsize=(3.5, 5),
    ):
        """
        Plot the photometry alongside the filter curves.

        Args:
            fig (matplotlib.figure.Figure, optional):
                A pre-existing Matplotlib figure. If None, a new figure will
                be created.
            ax (matplotlib.axes._axes.Axes, optional):
                A pre-existing Matplotlib axes. If None, new axes will be
                created.
            show (bool, optional):
                If True, the plot will be displayed.
            ylimits (tuple, optional):
                Tuple specifying the y-axis limits for the plot.
            xlimits (tuple, optional):
                Tuple specifying the x-axis limits for the plot.
            marker (str, optional):
                Marker style for the photometry data points.
            figsize (tuple, optional):
                Tuple specifying the size of the figure.

        Returns:
            tuple:
                The Matplotlib figure and axes used for the plot.
        """
        # If we don't already have a figure, make one
        if fig is None:
            # Set up the figure
            fig = plt.figure(figsize=figsize)

            # Define the axes geometry
            left = 0.15
            height = 0.6
            bottom = 0.1
            width = 0.8

            # Create the axes
            ax = fig.add_axes((left, bottom, width, height))

            # Set the scale to log log
            ax.semilogy()

            # Grid it... as all things should be
            ax.grid(True)

        # Add a filter axis
        filter_ax = ax.twinx()
        filter_ax.set_ylim(0, None)

        # PLot each filter curve
        max_t = 0
        for f in self.filters:
            filter_ax.plot(f.lam, f.t)
            if np.max(f.t) > max_t:
                max_t = np.max(f.t)

        # Get the photometry
        photometry = self.photometry

        # Plot the photometry
        for f, phot in zip(self.filters, photometry.value):
            pivwv = f.pivwv()
            fwhm = f.fwhm()
            ax.errorbar(
                pivwv,
                phot,
                marker=marker,
                xerr=fwhm,
                linestyle=None,
                capsize=3,
            )

        # Do we not have y limtis?
        if len(ylimits) == 0:
            max_phot = np.max(photometry)
            ylimits = (
                10 ** (np.log10(max_phot) - 5),
                10 ** (np.log10(max_phot) * 1.1),
            )

        # Do we not have x limits?
        if len(xlimits) == 0:
            # Define initial xlimits
            xlimits = [np.inf, -np.inf]

            # Loop over spectra and get the total required limits
            for f in self.filters:
                # Derive the x limits from data above the ylimits
                trans_mask = f.t > 0
                lams_above = f.lam[trans_mask]

                # Saftey skip if no values are above the limit
                if lams_above.size == 0:
                    continue

                # Derive the x limits
                x_low = 10 ** (np.log10(np.min(lams_above)) * 0.95)
                x_up = 10 ** (np.log10(np.max(lams_above)) * 1.05)

                # Update limits
                if x_low < xlimits[0]:
                    xlimits[0] = x_low
                if x_up > xlimits[1]:
                    xlimits[1] = x_up

        # Set the x and y lims
        ax.set_xlim(*xlimits)
        ax.set_ylim(*ylimits)
        filter_ax.set_ylim(0, 2 * max_t)
        filter_ax.set_xlim(*ax.get_xlim())

        # Parse the units for the labels and make them pretty
<<<<<<< HEAD
        x_units = self.filters[self.filter_codes[0]].lam.units.latex_repr
        y_units = photometry.units.latex_repr

        # Replace any \frac with a \ division
        pattern = r"\{(.*?)\}\{(.*?)\}"
        replacement = r"\1 \ / \ \2"
        x_units = re.sub(pattern, replacement, x_units).replace(r"\frac", "")
        y_units = re.sub(pattern, replacement, y_units).replace(r"\frac", "")
=======
        x_units = str(self.filters[self.filter_codes[0]].lam.units)
        y_units = str(photometry.units)
        print(y_units)
        x_units = (
            x_units.replace("/", r"\ / \ ")
            .replace("**", "^")
            .replace("*", r"\ ")
        )
        y_units = (
            y_units.replace("/", r"\ / \ ")
            .replace("**", "^")
            .replace("*", r"\ ")
        )
>>>>>>> 9b67da6f

        # Label the x axis
        if self.photo_luminosities is not None:
            ax.set_xlabel(r"$\lambda/[\mathrm{" + x_units + r"}]$")
        else:
            ax.set_xlabel(
                r"$\lambda_\mathrm{obs}/[\mathrm{" + x_units + r"}]$"
            )

        # Label the y axis handling all possibilities
        if self.photo_luminosities is not None:
            ax.set_ylabel(r"$L/[\mathrm{" + y_units + r"}]$")
        else:
            ax.set_ylabel(r"$F/[\mathrm{" + y_units + r"}]$")

        # Filter axis label
        filter_ax.set_ylabel("$T$")

        return fig, ax<|MERGE_RESOLUTION|>--- conflicted
+++ resolved
@@ -331,7 +331,6 @@
         filter_ax.set_xlim(*ax.get_xlim())
 
         # Parse the units for the labels and make them pretty
-<<<<<<< HEAD
         x_units = self.filters[self.filter_codes[0]].lam.units.latex_repr
         y_units = photometry.units.latex_repr
 
@@ -340,21 +339,6 @@
         replacement = r"\1 \ / \ \2"
         x_units = re.sub(pattern, replacement, x_units).replace(r"\frac", "")
         y_units = re.sub(pattern, replacement, y_units).replace(r"\frac", "")
-=======
-        x_units = str(self.filters[self.filter_codes[0]].lam.units)
-        y_units = str(photometry.units)
-        print(y_units)
-        x_units = (
-            x_units.replace("/", r"\ / \ ")
-            .replace("**", "^")
-            .replace("*", r"\ ")
-        )
-        y_units = (
-            y_units.replace("/", r"\ / \ ")
-            .replace("**", "^")
-            .replace("*", r"\ ")
-        )
->>>>>>> 9b67da6f
 
         # Label the x axis
         if self.photo_luminosities is not None:
