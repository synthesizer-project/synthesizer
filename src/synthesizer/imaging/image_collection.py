"""Defintions for collections of generic images.

This module contains the definition for a generic ImageCollection class. This
provides the common functionality between particle and parametric imaging. The
user should not use this class directly, but rather use the
particle.imaging.Images and parametric.imaging.Images classes.

Example usage::

    # Create an image collection
    img_coll = ImageCollection(
        resolution=0.1 * unyt.arcsec,
        fov=(10, 10) * unyt.arcsec,
    )

    # Get histograms of the particle distribution
    img_coll.get_imgs_hist(photometry, coordinates)

    # Get smoothed images of the particle distribution
    img_coll.get_imgs_smoothed(
        photometry,
        coordinates,
        smoothing_lengths,
        kernel,
        kernel_threshold,
    )

    # Get smoothed images of a parametric distribution
    img_coll.get_imgs_smoothed(
        photometry,
        density_grid=density_grid,
    )

    # Apply PSFs to the images
    img_coll.apply_psfs(psfs)

    # Apply noise to the images
    img_coll.apply_noise_from_stds(noise_stds)

    # Plot the images
    img_coll.plot_images()

    # Make an RGB image
    img_coll.make_rgb_image(rgb_filters, weights)
"""

import matplotlib.gridspec as gridspec
import matplotlib.pyplot as plt
import numpy as np
from unyt import unyt_quantity

from synthesizer import exceptions
from synthesizer.extensions.timers import tic, toc
from synthesizer.imaging.base_imaging import ImagingBase
from synthesizer.imaging.image import Image
from synthesizer.imaging.image_generators import (
    _generate_images_parametric_smoothed,
    _generate_images_particle_hist,
    _generate_images_particle_smoothed,
)
from synthesizer.utils import TableFormatter


<<<<<<< HEAD
class ImageCollection:
    """A collection of Image objects.
=======
class ImageCollection(ImagingBase):
    """
    A collection of Image objects.
>>>>>>> be788cda

    This contains all the generic methods for creating and manipulating
    images. In addition to generating images it can also apply PSFs and noise.

    Both parametric and particle based imaging uses this class.

    Attributes:
<<<<<<< HEAD
        resolution (unyt_quantity):
            The size of a pixel.
        fov (unyt_quantity/tuple, unyt_quantity)
            The width of the image.
        npix (int/tuple, int)
            The number of pixels in the image.
        imgs (dict):
            A dictionary of images.
        noise_maps (dict):
            A dictionary of noise maps associated to imgs.
        weight_maps (dict):
            A dictionary of weight maps associated to imgs.
        filter_codes (list):
            A list of the filter codes of the images.
=======
        imgs (dict)
            A dictionary of images to be turned into a collection.
        noise_maps (dict)
            A dictionary of noise maps to be applied to the images.
        weight_maps (dict)
            A dictionary of weight maps to be applied to the images.
        filter_codes (list)
            A list of filter codes for each image in the collection.
>>>>>>> be788cda
        rgb_img (np.ndarray)
            The RGB image array.
    """

    def __init__(
        self,
        resolution,
        fov,
        imgs=None,
    ):
        """Initialize the image collection.

        An ImageCollection can either generate images or be initialised with
        an image dictionary, and optionally noise and weight maps. In practice
        the latter approach is mainly used only internally when generating
        new images from an existing ImageCollection.

        Args:
            resolution (unyt_quantity):
                The size of a pixel.
            fov (unyt_quantity/tuple, unyt_quantity):
                The width of the image. If a single value is given then the
                image is assumed to be square.
<<<<<<< HEAD
            npix (int/tuple, int):
                The number of pixels in the image. If a single value is given
                then the image is assumed to be square.
            imgs (dict):
                A dictionary of images to be turned into a collection.
            noise_maps (dict):
                A dictionary of noise maps associated to imgs.
            weight_maps (dict):
                A dictionary of weight maps associated to imgs.
=======
            imgs (dict)
                A dictionary of images to be turned into a collection.
>>>>>>> be788cda
        """
        start = tic()
        # Instantiate the base class holding the geometry
        ImagingBase.__init__(self, resolution, fov)

        # Container for images (populated when image creation methods are
        # called)
        self.imgs = {}

        # Create placeholders for any noise and weight maps
        self.noise_maps = None
        self.weight_maps = None

        # Attribute for looping
        self._current_ind = 0

        # Store the filter codes
        self.filter_codes = []

        # A place holder for the RGB image
        self.rgb_img = None

        # Attach any images
        if imgs is not None:
            for f, img in imgs.items():
                self.imgs[f] = img
                self.filter_codes.append(f)

<<<<<<< HEAD
    def _check_args(self, resolution, fov, npix):
        """Ensure we have a valid combination of inputs.

        Args:
            resolution (unyt_quantity):
                The size of a pixel.
            fov (unyt_quantity):
                The width of the image.
            npix (int):
                The number of pixels in the image.

        Raises:
            InconsistentArguments
               Errors when an incorrect combination of arguments is passed.
        """
        # Missing units on resolution
        if isinstance(resolution, float):
            raise exceptions.InconsistentArguments(
                "Resolution is missing units! Please include unyt unit "
                "information (e.g. resolution * arcsec or resolution * kpc)"
            )

        # Missing image size
        if fov is None and npix is None:
            raise exceptions.InconsistentArguments(
                "Either fov or npix must be specified!"
            )

    def _compute_npix(self):
        """Compute the number of pixels in the FOV.
=======
        toc("Creating ImageCollection", start)
>>>>>>> be788cda

    @property
    def shape(self):
        """
        Return the shape of the image collection.

<<<<<<< HEAD
        # Redefine the FOV based on npix
        self.fov = self.resolution * self.npix

    def _compute_fov(self):
        """Compute the FOV, based on the number of pixels.

        When resolution and npix are given, the FOV is computed using this
        function.
=======
        Returns:
            tuple: A tuple containing (number of images, height, width) if
                  images exist, or an empty tuple if no images are present.
>>>>>>> be788cda
        """
        if self.imgs is None:
            return ()
        return (len(self.imgs), self.npix[0], self.npix[1])

    def downsample(self, factor):
        """Supersamples all images contained within this instance.

        Useful when applying a PSF to get more accurate convolution results.

        NOTE: It is more robust to create the initial "standard" image at high
        resolution and then downsample it after done with the high resolution
        version.

        Args:
            factor (float):
                The factor by which to resample the image, >1 increases
                resolution, <1 decreases resolution.

        Raises:
            ValueError
                If the incorrect resample function is called an error is raised
                to ensure the user does not erroneously resample.
        """
        # Check factor (NOTE: this doesn't actually cause an issue
        # mechanically but will ensure users are literal about resampling and
        # can't mistakenly resample in unintended ways).
        if factor > 1:
            raise ValueError("Using downsample method to supersample!")

        # Resample each image
        for f in self.imgs:
            self.imgs[f].resample(factor)

    def supersample(self, factor):
        """Supersample all images contained within this instance.

        Useful when applying a PSF to get more accurate convolution results.

        NOTE: It is more robust to create the initial "standard" image at high
        resolution and then downsample it after done with the high resolution
        version.

        Args:
            factor (float):
                The factor by which to resample the image, >1 increases
                resolution, <1 decreases resolution.

        Raises:
            ValueError
                If the incorrect resample function is called an error is raised
                to ensure the user does not erroneously resample.
        """
        # Check factor (NOTE: this doesn't actually cause an issue
        # mechanically but will ensure users are literal about resampling and
        # can't mistakenly resample in unintended ways).
        if factor < 1:
            raise ValueError("Using supersample method to downsample!")

        # Resample each image
        for f in self.imgs:
            self.imgs[f].resample(factor)

    def __len__(self):
        """Overload the len operator to return how many images there are."""
        return len(self.imgs)

    def __str__(self):
        """
        Return a string representation of the ImageCollection.

        Returns:
            table (str)
                A string representation of the ImageCollection.
        """
        # Intialise the table formatter
        formatter = TableFormatter(self)

        return formatter.get_table("ImageCollection")

    def __getitem__(self, filter_code):
        """Enable dictionary key look up syntax.

        This allows the user to extract specific images with the following
        syntax: ImageCollection["JWST/NIRCam.F150W"].

        Args:
            filter_code (str):
                The filter code of the desired photometry.

        Returns:
            Image
                The image corresponding to the filter code.
        """
        # Perform the look up
        if filter_code in self.imgs:
            return self.imgs[filter_code]

        # We may be being asked for all the images for an observatory, e.g.
        # "JWST", in which case we should return a new ImageCollection with
        # just those images.
        out = ImageCollection(resolution=self.resolution, fov=self.fov)
        for f in self.imgs:
            if filter_code in f:
                out.imgs[f.replace(filter_code + "/", "")] = self.imgs[f]
                out.filter_codes.append(f)

        # if we have any images, return the new ImageCollection
        if len(out) > 0:
            return out

        # We don't have any images, raise an error
        raise KeyError(
            f"Filter code {filter_code} not found in ImageCollection"
        )

    def __setitem__(self, filter_code, img):
        """
        Store the image at filter_code in the imgs dictionary.

        This allows the user to store specific images with the following
        syntax: ImageCollection["JWST/NIRCam.F150W"] = img.

        Image can either be a numpy array or an Image object. If it is a numpy
        array it is converted to an Image object.

        Args:
            filter_code (str)
                The filter code of the desired photometry.
            img (Image/array)
                The image to be added to the collection.
        """
        if not isinstance(img, Image):
            # Convert ndarray → Image
            img = Image(self.resolution, self.fov, img=img)

        # Insert / update while keeping filter_codes unique
        self.imgs[filter_code] = img
        if filter_code not in self.filter_codes:
            self.filter_codes.append(filter_code)

    def keys(self):
<<<<<<< HEAD
        """Return the keys of the image collection.

        This enables dict.keys() behaviour.

        Returns:
            list:
                The keys of the image collection.
        """
        return self.imgs.keys()

    def values(self):
        """Return the values of the image collection.

        This enables dict.values() behaviour.

        Returns:
            list:
                The values of the image collection.
        """
        return self.imgs.values()

    def items(self):
        """Return the items of the image collection.

        This enables dict.items() behaviour.

        Returns:
            list:
                The items of the image collection.
        """
=======
        """Return the keys of the image collection."""
        return self.imgs.keys()

    def values(self):
        """Return the images in the image collection."""
        return self.imgs.values()

    def items(self):
        """Return the keys and images in the image collection."""
>>>>>>> be788cda
        return self.imgs.items()

    def __iter__(self):
        """Overload iteration to allow simple looping over Image objects.

        Combined with __next__ this enables for f in ImageCollection syntax
        """
        return self

    def __next__(self):
        """Overload iteration to allow simple looping over Image objects.

        Combined with __iter__ this enables for f in ImageCollection syntax
        """
        # Check we haven't finished
        if self._current_ind >= len(self):
            self._current_ind = 0
            raise StopIteration
        else:
            # Increment index
            self._current_ind += 1

            # Return the filter
            return self.imgs[self.filter_codes[self._current_ind - 1]]

    def __add__(self, other_img):
        """Add two ImageCollections together.

        This combines all images with a common key.

        The resulting image object inherits its attributes from self, i.e in
        img = img1 + img2, img will inherit the attributes of img1.

        Args:
            other_img (ImageCollection):
                The other image collection to be combined with self.

        Returns:
            composite_img (ImageCollection):
                A new Image object containing the composite image of self and
                other_img.

        Raises:
            InconsistentAddition:
                If the ImageCollections can't be added and error is thrown.
        """
        # Make sure the images are compatible dimensions
        if (
            self.resolution != other_img.resolution
            or np.any(self.fov != other_img.fov)
            or np.any(self.npix != other_img.npix)
        ):
            raise exceptions.InconsistentAddition(
                f"Cannot add Images: resolution=({str(self.resolution)} + "
                f"{str(other_img.resolution)}), fov=({str(self.fov)} + "
                f"{str(other_img.fov)}), npix=({str(self.npix)} + "
                f"{str(other_img.npix)})"
            )

        # Initialise the composite image with the right type
        composite_img = ImageCollection(
            resolution=self.resolution,
            fov=self.fov,
        )

        # Get common filters
        filters = set(list(self.imgs.keys())).intersection(
            set(list(other_img.imgs.keys()))
        )

        # Combine any common filters
        for f in filters:
            composite_img.filter_codes.append(f)
            composite_img.imgs[f] = self.imgs[f] + other_img.imgs[f]

        return composite_img

<<<<<<< HEAD
    def get_imgs_hist(self, photometry, coordinates):
        """Calculate an image with no smoothing.
=======
    def get_imgs_hist(
        self,
        photometry,
        coordinates,
        normalisations=None,
    ):
        """
        Calculate an image with no smoothing.
>>>>>>> be788cda

        Only applicable to particle based imaging.

        Args:
            photometry (PhotometryCollection):
                A dictionary of photometry for each filter.
<<<<<<< HEAD
            coordinates (unyt_array, float):
=======
            coordinates (unyt_array of float):
>>>>>>> be788cda
                The coordinates of the particles.
            normalisations (array_like, float):
                The normalisation property for each image. This is multiplied
                by the signal before sorting, then normalised out.

        Returns:
            ImageCollection: The image collection containing the generated
                images.
        """
        # Generate the images
        return _generate_images_particle_hist(
            self,
            coordinates=coordinates,
            signals=photometry,
            normalisations=normalisations,
        )

    def get_imgs_smoothed(
        self,
        photometry,
        coordinates=None,
        smoothing_lengths=None,
        kernel=None,
        kernel_threshold=1,
        density_grid=None,
        nthreads=1,
        normalisations=None,
    ):
        """Calculate an images from a smoothed distribution.

        In the particle case this smooths each particle's signal over the SPH
        kernel defined by their smoothing length. This uses C extensions to
        calculate the image for each particle efficiently.

        In the parametric case the signal is smoothed over a density grid. This
        density grid is an array defining the weight in each pixel.

        Args:
            photometry (unyt_array, float):
                The signal of each particle to be sorted into pixels.
<<<<<<< HEAD
            coordinates (unyt_array, float):
                The coordinates of the particles. (Only applicable to particle
                imaging)
            smoothing_lengths (unyt_array, float):
=======
            coordinates (unyt_array, float)
                The centered coordinates of the particles. (Only applicable to
                particle imaging)
            smoothing_lengths (unyt_array, float)
>>>>>>> be788cda
                The smoothing lengths of the particles. (Only applicable to
                particle imaging)
            kernel (str):
                The array describing the kernel. This is dervied from the
                kernel_functions module. (Only applicable to particle imaging)
            kernel_threshold (float):
                The threshold for the kernel. Particles with a kernel value
                below this threshold are included in the image. (Only
                applicable to particle imaging)
            density_grid (np.ndarray of float):
                The density grid to be smoothed over. (Only applicable to
                parametric imaging).
            nthreads (int):
                The number of threads to use when smoothing the image. This
                only applies to particle imaging.
            normalisations (array_like, float)
                The normalisation property. This is multiplied by the signal
                before sorting, then normalised out. (Only applicable to
                particle imaging)

        Returns:
            ImageCollection: The image collection containing the generated
                images.
        """
        # Call the correct image generation function (particle or parametric)
        if density_grid is not None and photometry is not None:
            # Generate the images for the parametric case
            return _generate_images_parametric_smoothed(
                self,
                density_grid=density_grid,
                signals=photometry,
            )
        elif (
            coordinates is not None
            and smoothing_lengths is not None
            and kernel is not None
            and kernel_threshold is not None
            and photometry is not None
        ):
            # Generate the images for the particle case
            return _generate_images_particle_smoothed(
                self,
                photometry.photometry,
                cent_coords=coordinates,
                smoothing_lengths=smoothing_lengths,
                labels=photometry.filter_codes,
                kernel=kernel,
                kernel_threshold=kernel_threshold,
                nthreads=nthreads,
                normalisations=normalisations,
            )
        else:
            raise exceptions.InconsistentArguments(
                "Didn't find a valid set of arguments to generate images. "
                "Please provide either a density grid and photometry for "
                f"parametric imaging (found density_grid={type(density_grid)} "
                f"photometry={type(photometry)}) or coordinates, smoothing "
                f"lengths, kernel, and kernel_threshold for particle imaging "
                f"(found coordinates={type(coordinates)}, "
                f"smoothing_lengths={type(smoothing_lengths)}, "
                f"kernel={type(kernel)}, "
                f"kernel_threshold={type(kernel_threshold)}, "
                f"photometry={type(photometry)})"
            )

    def apply_psfs(self, psfs):
        """Convolve this ImageCollection's images with their PSFs.

        To more accurately apply the PSF we recommend using a super resolution
        image. This can be done via the supersample method and then
        downsampling to the native pixel scale after resampling. However, it
        is more efficient and robust to start at the super resolution initially
        and then downsample after the fact.

        Args:
            psfs (dict):
                A dictionary with a point spread function for each image within
                the ImageCollection. The key of each PSF must be the
                filter_code of the image it should be applied to.

        Returns:
            ImageCollection
                A new image collection containing the images convolved with a
                PSF.

        Raises:
            InconsistentArguments
                If a dictionary of PSFs is provided that doesn't match the
                filters an error is raised.
        """
        # Check we have a valid set of PSFs
        if not isinstance(psfs, dict):
            raise exceptions.InconsistentArguments(
                "psfs must be a dictionary with a PSF for each image"
            )
        missing_psfs = [f for f in self.imgs.keys() if f not in psfs]
        if len(missing_psfs) > 0:
            raise exceptions.InconsistentArguments(
                f"Missing a psf for the following filters: {missing_psfs}"
            )

        # Loop over each images and perform the convolution
        psfed_imgs = {}
        for f in psfs:
            # Apply the PSF to this image
            psfed_imgs[f] = self.imgs[f].apply_psf(psfs[f])

        return ImageCollection(
            resolution=self.resolution,
            fov=self.fov,
            imgs=psfed_imgs,
        )

    def apply_noise_arrays(self, noise_arrs):
        """Apply an existing noise array to each image.

        Args:
            noise_arrs (dict):
                A dictionary with a noise array for each image within the
                ImageCollection. The key of each noise array must be the
                filter_code of the image it should be applied to.

        Returns:
            ImageCollection
                A new image collection containing the images with noise
                applied.

        Raises:
            InconsistentArguments
                If the noise arrays dict is missing arguments an error is
                raised.
        """
        # Check we have a valid set of noise arrays
        if not isinstance(noise_arrs, dict):
            raise exceptions.InconsistentArguments(
                "noise_arrs must be a dictionary with a noise "
                "array for each image"
            )
        missing = [f for f in self.filter_codes if f not in noise_arrs]
        if len(missing) > 0:
            raise exceptions.InconsistentArguments(
                f"Missing a noise array for the following filters: {missing}"
            )

        # Loop over each images getting the noisy version
        noisy_imgs = {}
        for f in noise_arrs:
            # Apply the noise to this image
            noisy_imgs[f] = self.imgs[f].apply_noise_array(noise_arrs[f])

        return ImageCollection(
            resolution=self.resolution,
            fov=self.fov,
            imgs=noisy_imgs,
        )

    def apply_noise_from_stds(self, noise_stds):
        """Apply noise based on standard deviations of the noise distribution.

        Args:
            noise_stds (dict):
                A dictionary with a standard deviation for each image within
                the ImageCollection. The key of each standard deviation must
                be the filter_code of the image it should be applied to.

        Returns:
            ImageCollection
                A new image collection containing the images with noise
                applied.


        Raises:
            InconsistentArguments
                If a standard deviation for an image is missing an error is
                raised.
        """
        # Check we have a valid set of noise standard deviations
        if not isinstance(noise_stds, dict):
            raise exceptions.InconsistentArguments(
                "noise_stds must be a dictionary with a standard "
                "deviation for each image"
            )
        missing = [f for f in self.filter_codes if f not in noise_stds]
        if len(missing) > 0:
            raise exceptions.InconsistentArguments(
                "Missing a standard deviation for the following "
                f"filters: {missing}"
            )

        # Loop over each image getting the noisy version
        noisy_imgs = {}
        for f in noise_stds:
            # Apply the noise to this image
            noisy_imgs[f] = self.imgs[f].apply_noise_from_std(noise_stds[f])

        return ImageCollection(
            resolution=self.resolution,
            fov=self.fov,
            imgs=noisy_imgs,
        )

    def apply_noise_from_snrs(self, snrs, depths, aperture_radius=None):
        """Apply noise based on SNRs and depths for each image.

        Args:
            snrs (dict):
                A dictionary containing the signal to noise ratio for each
                image within the ImageCollection. The key of each SNR must
                be the filter_code of the image it should be applied to.
            depths (dict):
                A dictionary containing the depth for each image within the
                ImageCollection. The key of each dpeth must be the filter_code
                of the image it should be applied to.
            aperture_radius (unyt_quantity):
                The radius of the aperture in which the SNR and depth is
                defined. This must have units attached and be in the same
                system as the images resolution (e.g. cartesian or angular).
                If not set a point source depth and SNR is assumed.

        Returns:
            ImageCollection
                A new image collection containing the images with noise
                applied.

        Raises:
            InconsistentArguments
                If a snr or depth for an image is missing an error is raised.
        """
        # Check we have a valid set of noise standard deviations
        if not isinstance(snrs, dict):
            raise exceptions.InconsistentArguments(
                "snrs must be a dictionary with a SNR for each image"
            )
        if not isinstance(depths, dict):
            raise exceptions.InconsistentArguments(
                "depths must be a dictionary with a depth for each image"
            )
        missing_snrs = [f for f in self.filter_codes if f not in snrs]
        missing_depths = [f for f in self.filter_codes if f not in depths]
        if len(missing_snrs) > 0:
            raise exceptions.InconsistentArguments(
                f"Missing a SNR for the following filters: {missing_snrs}"
            )
        if len(missing_depths) > 0:
            raise exceptions.InconsistentArguments(
                f"Missing a depth for the following filters: {missing_depths}"
            )
        if aperture_radius is not None and not isinstance(
            aperture_radius, unyt_quantity
        ):
            raise exceptions.InconsistentArguments(
                "aperture_radius must be given with units"
            )

        # Loop over each image getting the noisy version
        noisy_imgs = {}
        for f in snrs:
            # Apply the noise to this image
            noisy_imgs[f] = self.imgs[f].apply_noise_from_snr(
                snr=snrs[f], depth=depths[f], aperture_radius=aperture_radius
            )

        return ImageCollection(
            resolution=self.resolution,
            fov=self.fov,
            imgs=noisy_imgs,
        )

    def plot_images(
        self,
        show=False,
        vmin=None,
        vmax=None,
        scaling_func=None,
        cmap="Greys_r",
        filters=None,
        ncols=4,
        individual_norm=False,
    ):
        """Plot all images.

        If this image object contains multiple filters each with an image and
        the filter_code argument is not specified, then all images will be
        plotted in a grid of images. If only a single image exists within the
        image object or a filter has been specified via the filter_code
        argument, then only a single image will be plotted.

        Note: When plotting images in multiple filters, if normalisation
        (vmin, vmax) are not provided then the normalisation will be unique
        to each filter. If they are provided then then they will be global
        across all filters.

        Args:
            show (bool):
                Whether to show the plot or not (Default False).
            vmin (float):
                The minimum value of the normalisation range.
            vmax (float):
                The maximum value of the normalisation range.
            scaling_func (function):
                A function to scale the image by. This function should take a
                single array and produce an array of the same shape but scaled
                in the desired manner.
            cmap (str):
                The name of the matplotlib colormap for image plotting. Can be
                any valid string that can be passed to the cmap argument of
                imshow. Defaults to "Greys_r".
            filters (list)
                A list of filter codes to plot. If None, all filters will
                be plotted.
            ncols (int)
                The number of columns to use when plotting multiple images.
            individual_norm (bool)
                If True, each image will be normalised individually. If
                False, and vmin and vmax are not provided, the images will be
                normalised to the global min and max of all images.
                Defaults to False.

        Returns:
            matplotlib.pyplot.figure
                The figure object containing the plot
            matplotlib.pyplot.figure.axis
                The axis object containing the image.

        Raises:
            UnknownImageType
                If the requested image type has not yet been created and
                stored in this image object an exception is raised.
        """
        # Handle the scaling function for less branches
        if scaling_func is None:

            def scaling_func(x):
                return x

        # Do we need to find the normalisation for each filter?
        unique_norm_min = vmin is None and individual_norm
        unique_norm_max = vmax is None and individual_norm

        # Set up the minima and maxima
        if vmin is None and not unique_norm_min:
            vmin = np.inf
            for f in self.imgs:
                minimum = np.percentile(self.imgs[f].arr, 32)
                if minimum < vmin:
                    vmin = minimum
        if vmax is None and not unique_norm_max:
            vmax = -np.inf
            for f in self.imgs:
                maximum = np.percentile(self.imgs[f].arr, 99.9)
                if maximum > vmax:
                    vmax = maximum

        # Are we looping over a specified set of filters?
        if filters is not None:
            filter_codes = filters
        else:
            filter_codes = self.filter_codes

        # Set up the figure
        fig = plt.figure(
            figsize=(
                ncols * 3.5,
                int(np.ceil(len(filter_codes) / ncols)) * 3.5,
            )
        )

        # Create a gridspec grid
        gs = gridspec.GridSpec(
            int(np.ceil(len(filter_codes) / ncols)),
            ncols,
            hspace=0.0,
            wspace=0.0,
        )

        # Loop over filters making each image
        for ind, f in enumerate(filter_codes):
            # Get the image
            img = self.imgs[f].arr

            # Create the axis
            ax = fig.add_subplot(gs[int(np.floor(ind / ncols)), ind % ncols])

            # Set up minima and maxima
            if unique_norm_min:
                vmin = np.min(img)
            if unique_norm_max:
                vmax = np.max(img)

            # Scale the image
            img = scaling_func(img)

            # Define the normalisation
            norm = plt.Normalize(
                vmin=scaling_func(vmin),
                vmax=scaling_func(vmax),
                clip=True,
            )

            # Plot the image and remove the surrounding axis
            ax.imshow(
                img,
                origin="lower",
                interpolation="nearest",
                cmap=cmap,
                norm=norm,
            )
            ax.axis("off")

            # Place a label for which filter this ised_ASCII
            ax.text(
                0.95,
                0.9,
                f,
                bbox=dict(
                    boxstyle="round,pad=0.3",
                    fc="w",
                    ec="k",
                    lw=1,
                    alpha=0.8,
                ),
                transform=ax.transAxes,
                horizontalalignment="right",
            )

        if show:
            plt.show()

        return fig, ax

    def make_rgb_image(
        self,
        rgb_filters,
        weights=None,
        scaling_func=None,
    ):
        """Make an rgb image from the ImageCollection.

        The filters in each channel are defined via the rgb_filters dict,
        with the option of providing weights for each filter.

        Args:
            rgb_filters (dict, array_like, str):
                A dictionary containing lists of each filter to combine to
                create the red, green, and blue channels.
                e.g.
                {
                "R": "Webb/NIRCam.F277W",
                "G": "Webb/NIRCam.F150W",
                "B": "Webb/NIRCam.F090W",
                }.
            weights (dict, array_like, float):
                A dictionary of weights for each filter. Defaults to equal
                weights.
            scaling_func (function):
                A function to scale the image by. This function should take a
                single array and produce an array of the same shape but scaled
                in the desired manner. The scaling is done to each channel
                individually.

        Returns:
            np.ndarray
                The RGB image array.
        """
        # Handle the scaling function for less branches
        if scaling_func is None:

            def scaling_func(x):
                return x

        # Handle the case where we haven't been passed weights
        if weights is None:
            weights = {}
            for rgb in rgb_filters:
                for f in rgb_filters[rgb]:
                    weights[f] = 1.0

        # Ensure weights sum to 1.0
        for rgb in rgb_filters:
            w_sum = 0
            for f in rgb_filters[rgb]:
                w_sum += weights[f]
            for f in rgb_filters[rgb]:
                weights[f] /= w_sum

        # Set up the rgb image
        rgb_img = np.zeros((self.npix[0], self.npix[1], 3), dtype=np.float64)

        # Loop over each filter calcualting the RGB channels
        for rgb_ind, rgb in enumerate(rgb_filters):
            for f in rgb_filters[rgb]:
                rgb_img[:, :, rgb_ind] += scaling_func(
                    weights[f] * self.imgs[f].arr
                )

        self.rgb_img = rgb_img

        return rgb_img

    def plot_rgb_image(self, show=False, vmin=None, vmax=None):
        """Plot an RGB image.

        Args:
            show (bool):
                Whether to show the plot or not (Default False).
            vmin (float):
                The minimum value of the normalisation range.
            vmax (float):
                The maximum value of the normalisation range.

        Returns:
            matplotlib.pyplot.figure
                The figure object containing the plot
            matplotlib.pyplot.figure.axis
                The axis object containing the image.
            np.ndarray
                The rgb image array itself.

        Raises:
            MissingImage
                If the RGB image has not yet been created and stored in this
                image object an exception is raised.
        """
        # If the image hasn't been made throw an error
        if self.rgb_img is None:
            raise exceptions.MissingImage(
                "The rgb image hasn't been computed yet. Run "
                "ImageCollection.make_rgb_image to compute the RGB "
                "image before plotting."
            )

        # Set up minima and maxima
        if vmin is None:
            vmin = np.min(self.rgb_img)
        if vmax is None:
            vmax = np.max(self.rgb_img)

        # Clip the image to the normalisation range
        self.rgb_img = np.clip(self.rgb_img, vmin, vmax)

        # Normalise the image to the range 0-1
        rgb_img = (self.rgb_img - vmin) / (vmax - vmin)

        fig = plt.figure()
        ax = fig.add_subplot(111)
        ax.imshow(rgb_img, origin="lower", interpolation="nearest")
        ax.axis("off")

        if show:
            plt.show()

<<<<<<< HEAD
        return fig, ax, rgb_img


def _generate_image_collection_generic(
    instrument,
    fov,
    img_type,
    do_flux,
    per_particle,
    kernel,
    kernel_threshold,
    nthreads,
    label,
    emitter,
):
    """Generate an image collection for a generic emitter.

    This function can be used to avoid repeating image generation code in
    wrappers elsewhere in the code. It'll produce an image collection based
    on the input photometry.

    Particle based imaging can either be hist or smoothed, while parametric
    imaging can only be smoothed.

    Args:
        instrument (Instrument):
            The instrument to create the images for.
        fov (unyt_quantity/tuple, unyt_quantity):
            The width of the image.
        img_type (str):
            The type of image to create. Options are "hist" or "smoothed".
        do_flux (bool):
            Whether to create a flux image or a luminosity image.
        per_particle (bool):
            Whether to create an image per particle or not.
        kernel (str):
            The array describing the kernel. This is dervied from the
            kernel_functions module. (Only applicable to particle imaging)
        kernel_threshold (float):
            The threshold for the kernel. Particles with a kernel value
            below this threshold are included in the image. (Only
            applicable to particle imaging)
        nthreads (int):
            The number of threads to use when smoothing the image. This
            only applies to particle imaging.
        label (str):
            The label of the photometry to use.
        emitter (Stars/BlackHoles/BlackHole):
            The emitter object to create the images for.

    Returns:
        ImageCollection:
            An image collection object containing the images.
    """
    # Get the appropriate photometry (particle/integrated and
    # flux/luminosity)
    try:
        if do_flux:
            photometry = (
                emitter.particle_photo_fnu[label]
                if per_particle
                else emitter.photo_fnu[label]
            )
        else:
            photometry = (
                emitter.particle_photo_lnu[label]
                if per_particle
                else emitter.photo_lnu[label]
            )
    except KeyError:
        # Ok we are missing the photometry
        raise exceptions.MissingSpectraType(
            f"Can't make an image for {label} without the photometry. "
            "Did you not save the spectra or produce the photometry?"
        )

    # Select only the photometry for this instrument
    if instrument.filters is not None:
        photometry = photometry.select(*instrument.filters.filter_codes)

    # If the emitter is a particle BlackHoles object we can only make a hist
    # image
    if getattr(emitter, "name", None) == "Black Holes":
        img_type = "hist"

    # Instantiate the Image colection ready to make the image.
    imgs = ImageCollection(resolution=instrument.resolution, fov=fov)

    # Make the image handling the different types of image creation
    if img_type == "hist":
        # Compute the image (this method is only applicable to
        # particle components)
        imgs.get_imgs_hist(
            photometry=photometry,
            coordinates=emitter.centered_coordinates,
        )

    elif img_type == "smoothed":
        # Compute the image
        imgs.get_imgs_smoothed(
            photometry=photometry,
            nthreads=nthreads,
            # Following args only applicable for particle components,
            # They'll automatically be None otherwise
            coordinates=getattr(
                emitter,
                "centered_coordinates",
                None,
            ),
            smoothing_lengths=getattr(
                emitter,
                "smoothing_lengths",
                None,
            ),
            kernel=kernel,
            kernel_threshold=(kernel_threshold),
            # Following args are only applicable for parametric
            # components, they'll automatically be None otherwise
            density_grid=emitter.morphology.get_density_grid(
                instrument.resolution, imgs.npix
            )
            if hasattr(emitter, "morphology")
            else None,
        )

    else:
        raise exceptions.UnknownImageType(
            f"Unknown img_type {img_type}. (Options are 'hist' or 'smoothed')"
        )

    return imgs
=======
        return fig, ax, rgb_img
>>>>>>> be788cda
<|MERGE_RESOLUTION|>--- conflicted
+++ resolved
@@ -61,14 +61,8 @@
 from synthesizer.utils import TableFormatter
 
 
-<<<<<<< HEAD
-class ImageCollection:
+class ImageCollection(ImagingBase):
     """A collection of Image objects.
-=======
-class ImageCollection(ImagingBase):
-    """
-    A collection of Image objects.
->>>>>>> be788cda
 
     This contains all the generic methods for creating and manipulating
     images. In addition to generating images it can also apply PSFs and noise.
@@ -76,32 +70,15 @@
     Both parametric and particle based imaging uses this class.
 
     Attributes:
-<<<<<<< HEAD
-        resolution (unyt_quantity):
-            The size of a pixel.
-        fov (unyt_quantity/tuple, unyt_quantity)
-            The width of the image.
-        npix (int/tuple, int)
-            The number of pixels in the image.
         imgs (dict):
-            A dictionary of images.
+            A dictionary of images to be turned into a collection.
         noise_maps (dict):
-            A dictionary of noise maps associated to imgs.
+            A dictionary of noise maps to be applied to the images.
         weight_maps (dict):
-            A dictionary of weight maps associated to imgs.
+            A dictionary of weight maps to be applied to the images.
         filter_codes (list):
-            A list of the filter codes of the images.
-=======
-        imgs (dict)
-            A dictionary of images to be turned into a collection.
-        noise_maps (dict)
-            A dictionary of noise maps to be applied to the images.
-        weight_maps (dict)
-            A dictionary of weight maps to be applied to the images.
-        filter_codes (list)
             A list of filter codes for each image in the collection.
->>>>>>> be788cda
-        rgb_img (np.ndarray)
+        rgb_img (np.ndarray of float):
             The RGB image array.
     """
 
@@ -124,20 +101,8 @@
             fov (unyt_quantity/tuple, unyt_quantity):
                 The width of the image. If a single value is given then the
                 image is assumed to be square.
-<<<<<<< HEAD
-            npix (int/tuple, int):
-                The number of pixels in the image. If a single value is given
-                then the image is assumed to be square.
             imgs (dict):
                 A dictionary of images to be turned into a collection.
-            noise_maps (dict):
-                A dictionary of noise maps associated to imgs.
-            weight_maps (dict):
-                A dictionary of weight maps associated to imgs.
-=======
-            imgs (dict)
-                A dictionary of images to be turned into a collection.
->>>>>>> be788cda
         """
         start = tic()
         # Instantiate the base class holding the geometry
@@ -166,60 +131,15 @@
                 self.imgs[f] = img
                 self.filter_codes.append(f)
 
-<<<<<<< HEAD
-    def _check_args(self, resolution, fov, npix):
-        """Ensure we have a valid combination of inputs.
-
-        Args:
-            resolution (unyt_quantity):
-                The size of a pixel.
-            fov (unyt_quantity):
-                The width of the image.
-            npix (int):
-                The number of pixels in the image.
-
-        Raises:
-            InconsistentArguments
-               Errors when an incorrect combination of arguments is passed.
-        """
-        # Missing units on resolution
-        if isinstance(resolution, float):
-            raise exceptions.InconsistentArguments(
-                "Resolution is missing units! Please include unyt unit "
-                "information (e.g. resolution * arcsec or resolution * kpc)"
-            )
-
-        # Missing image size
-        if fov is None and npix is None:
-            raise exceptions.InconsistentArguments(
-                "Either fov or npix must be specified!"
-            )
-
-    def _compute_npix(self):
-        """Compute the number of pixels in the FOV.
-=======
         toc("Creating ImageCollection", start)
->>>>>>> be788cda
 
     @property
     def shape(self):
-        """
-        Return the shape of the image collection.
-
-<<<<<<< HEAD
-        # Redefine the FOV based on npix
-        self.fov = self.resolution * self.npix
-
-    def _compute_fov(self):
-        """Compute the FOV, based on the number of pixels.
-
-        When resolution and npix are given, the FOV is computed using this
-        function.
-=======
+        """Return the shape of the image collection.
+
         Returns:
             tuple: A tuple containing (number of images, height, width) if
                   images exist, or an empty tuple if no images are present.
->>>>>>> be788cda
         """
         if self.imgs is None:
             return ()
@@ -288,8 +208,7 @@
         return len(self.imgs)
 
     def __str__(self):
-        """
-        Return a string representation of the ImageCollection.
+        """Return a string representation of the ImageCollection.
 
         Returns:
             table (str)
@@ -337,8 +256,7 @@
         )
 
     def __setitem__(self, filter_code, img):
-        """
-        Store the image at filter_code in the imgs dictionary.
+        """Store the image at filter_code in the imgs dictionary.
 
         This allows the user to store specific images with the following
         syntax: ImageCollection["JWST/NIRCam.F150W"] = img.
@@ -347,9 +265,9 @@
         array it is converted to an Image object.
 
         Args:
-            filter_code (str)
+            filter_code (str):
                 The filter code of the desired photometry.
-            img (Image/array)
+            img (Image/unyt_array):
                 The image to be added to the collection.
         """
         if not isinstance(img, Image):
@@ -362,7 +280,6 @@
             self.filter_codes.append(filter_code)
 
     def keys(self):
-<<<<<<< HEAD
         """Return the keys of the image collection.
 
         This enables dict.keys() behaviour.
@@ -393,17 +310,6 @@
             list:
                 The items of the image collection.
         """
-=======
-        """Return the keys of the image collection."""
-        return self.imgs.keys()
-
-    def values(self):
-        """Return the images in the image collection."""
-        return self.imgs.values()
-
-    def items(self):
-        """Return the keys and images in the image collection."""
->>>>>>> be788cda
         return self.imgs.items()
 
     def __iter__(self):
@@ -481,30 +387,20 @@
 
         return composite_img
 
-<<<<<<< HEAD
-    def get_imgs_hist(self, photometry, coordinates):
-        """Calculate an image with no smoothing.
-=======
     def get_imgs_hist(
         self,
         photometry,
         coordinates,
         normalisations=None,
     ):
-        """
-        Calculate an image with no smoothing.
->>>>>>> be788cda
+        """Calculate an image with no smoothing.
 
         Only applicable to particle based imaging.
 
         Args:
             photometry (PhotometryCollection):
                 A dictionary of photometry for each filter.
-<<<<<<< HEAD
-            coordinates (unyt_array, float):
-=======
             coordinates (unyt_array of float):
->>>>>>> be788cda
                 The coordinates of the particles.
             normalisations (array_like, float):
                 The normalisation property for each image. This is multiplied
@@ -545,17 +441,10 @@
         Args:
             photometry (unyt_array, float):
                 The signal of each particle to be sorted into pixels.
-<<<<<<< HEAD
             coordinates (unyt_array, float):
-                The coordinates of the particles. (Only applicable to particle
-                imaging)
-            smoothing_lengths (unyt_array, float):
-=======
-            coordinates (unyt_array, float)
                 The centered coordinates of the particles. (Only applicable to
                 particle imaging)
-            smoothing_lengths (unyt_array, float)
->>>>>>> be788cda
+            smoothing_lengths (unyt_array, float):
                 The smoothing lengths of the particles. (Only applicable to
                 particle imaging)
             kernel (str):
@@ -571,7 +460,7 @@
             nthreads (int):
                 The number of threads to use when smoothing the image. This
                 only applies to particle imaging.
-            normalisations (array_like, float)
+            normalisations (array_like, float):
                 The normalisation property. This is multiplied by the signal
                 before sorting, then normalised out. (Only applicable to
                 particle imaging)
@@ -863,12 +752,12 @@
                 The name of the matplotlib colormap for image plotting. Can be
                 any valid string that can be passed to the cmap argument of
                 imshow. Defaults to "Greys_r".
-            filters (list)
+            filters (list):
                 A list of filter codes to plot. If None, all filters will
                 be plotted.
-            ncols (int)
+            ncols (int):
                 The number of columns to use when plotting multiple images.
-            individual_norm (bool)
+            individual_norm (bool):
                 If True, each image will be normalised individually. If
                 False, and vmin and vmax are not provided, the images will be
                 normalised to the global min and max of all images.
@@ -1107,138 +996,4 @@
         if show:
             plt.show()
 
-<<<<<<< HEAD
-        return fig, ax, rgb_img
-
-
-def _generate_image_collection_generic(
-    instrument,
-    fov,
-    img_type,
-    do_flux,
-    per_particle,
-    kernel,
-    kernel_threshold,
-    nthreads,
-    label,
-    emitter,
-):
-    """Generate an image collection for a generic emitter.
-
-    This function can be used to avoid repeating image generation code in
-    wrappers elsewhere in the code. It'll produce an image collection based
-    on the input photometry.
-
-    Particle based imaging can either be hist or smoothed, while parametric
-    imaging can only be smoothed.
-
-    Args:
-        instrument (Instrument):
-            The instrument to create the images for.
-        fov (unyt_quantity/tuple, unyt_quantity):
-            The width of the image.
-        img_type (str):
-            The type of image to create. Options are "hist" or "smoothed".
-        do_flux (bool):
-            Whether to create a flux image or a luminosity image.
-        per_particle (bool):
-            Whether to create an image per particle or not.
-        kernel (str):
-            The array describing the kernel. This is dervied from the
-            kernel_functions module. (Only applicable to particle imaging)
-        kernel_threshold (float):
-            The threshold for the kernel. Particles with a kernel value
-            below this threshold are included in the image. (Only
-            applicable to particle imaging)
-        nthreads (int):
-            The number of threads to use when smoothing the image. This
-            only applies to particle imaging.
-        label (str):
-            The label of the photometry to use.
-        emitter (Stars/BlackHoles/BlackHole):
-            The emitter object to create the images for.
-
-    Returns:
-        ImageCollection:
-            An image collection object containing the images.
-    """
-    # Get the appropriate photometry (particle/integrated and
-    # flux/luminosity)
-    try:
-        if do_flux:
-            photometry = (
-                emitter.particle_photo_fnu[label]
-                if per_particle
-                else emitter.photo_fnu[label]
-            )
-        else:
-            photometry = (
-                emitter.particle_photo_lnu[label]
-                if per_particle
-                else emitter.photo_lnu[label]
-            )
-    except KeyError:
-        # Ok we are missing the photometry
-        raise exceptions.MissingSpectraType(
-            f"Can't make an image for {label} without the photometry. "
-            "Did you not save the spectra or produce the photometry?"
-        )
-
-    # Select only the photometry for this instrument
-    if instrument.filters is not None:
-        photometry = photometry.select(*instrument.filters.filter_codes)
-
-    # If the emitter is a particle BlackHoles object we can only make a hist
-    # image
-    if getattr(emitter, "name", None) == "Black Holes":
-        img_type = "hist"
-
-    # Instantiate the Image colection ready to make the image.
-    imgs = ImageCollection(resolution=instrument.resolution, fov=fov)
-
-    # Make the image handling the different types of image creation
-    if img_type == "hist":
-        # Compute the image (this method is only applicable to
-        # particle components)
-        imgs.get_imgs_hist(
-            photometry=photometry,
-            coordinates=emitter.centered_coordinates,
-        )
-
-    elif img_type == "smoothed":
-        # Compute the image
-        imgs.get_imgs_smoothed(
-            photometry=photometry,
-            nthreads=nthreads,
-            # Following args only applicable for particle components,
-            # They'll automatically be None otherwise
-            coordinates=getattr(
-                emitter,
-                "centered_coordinates",
-                None,
-            ),
-            smoothing_lengths=getattr(
-                emitter,
-                "smoothing_lengths",
-                None,
-            ),
-            kernel=kernel,
-            kernel_threshold=(kernel_threshold),
-            # Following args are only applicable for parametric
-            # components, they'll automatically be None otherwise
-            density_grid=emitter.morphology.get_density_grid(
-                instrument.resolution, imgs.npix
-            )
-            if hasattr(emitter, "morphology")
-            else None,
-        )
-
-    else:
-        raise exceptions.UnknownImageType(
-            f"Unknown img_type {img_type}. (Options are 'hist' or 'smoothed')"
-        )
-
-    return imgs
-=======
-        return fig, ax, rgb_img
->>>>>>> be788cda
+        return fig, ax, rgb_img