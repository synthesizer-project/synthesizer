--- conflicted
+++ resolved
@@ -130,14 +130,8 @@
             coordinates=g_coods[b:e] * kpc,
             masses=g_masses[b:e] * Msun,
             metals=g_metals[b:e],
-<<<<<<< HEAD
-            star_forming=star_forming[b:e],
             smoothing_lengths=g_hsml[b:e] * kpc,
             dust_masses=g_dustmass[b:e] * Msun,
-=======
-            smoothing_lengths=g_hsml[b:e],
-            dust_masses=g_dustmass[b:e],
->>>>>>> ea69eb97
         )
 
     return galaxies