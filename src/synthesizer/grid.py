"""The Grid class containing tabulated spectral and line data.

This object underpins all of Synthesizer function which generates synthetic
spectra and line luminosities from models or simulation outputs. The Grid
object contains attributes and methods for interfacing with spectral and line
grids.

The grids themselves use a standardised HDF5 format which can be generated
using the grid-generation sister package.

Example usage:

    from synthesizer import Grid

    # Load a grid
    grid = Grid("bc03_salpeter")

    # Get the axes of the grid
    print(grid.axes)

    # Get the spectra grid
    print(grid.spectra)
"""

import os

import cmasher as cmr
import h5py
import matplotlib as mpl
import matplotlib.pyplot as plt
import numpy as np
from matplotlib import cm
from matplotlib.animation import FuncAnimation
from matplotlib.colors import LogNorm
from scipy.interpolate import interp1d
from spectres import spectres
from unyt import Hz, angstrom, erg, s, unyt_array, unyt_quantity

from synthesizer import exceptions
from synthesizer.emissions import LineCollection, Sed
from synthesizer.synth_warnings import warn
from synthesizer.units import Quantity, accepts
from synthesizer.utils import depluralize, pluralize
from synthesizer.utils.ascii_table import TableFormatter

from . import __file__ as filepath


class Grid:
    """The Grid class containing tabulated spectral and line data.

    This object contains attributes and methods for reading and
    manipulating the spectral grids which underpin all spectra/line
    generation in synthesizer.

    Attributes:
        grid_dir (str):
            The directory containing the grid HDF5 file.
        grid_name (str):
            The name of the grid (as defined by the file name)
            with no extension.
        grid_ext (str):
            The grid extension. Either ".hdf5" or ".h5". If the passed
            grid_name has no extension then ".hdf5" is assumed.
        grid_filename (str):
            The full path to the grid file.
        available_lines (bool/list)
            A list of lines on the Grid.
        available_spectra (bool/list)
            A list of spectra on the Grid.
        lam (Quantity, float)
            The wavelengths at which the spectra are defined.
        spectra (dict, np.ndarray of float)
            The spectra array from the grid. This is an N-dimensional
            grid where N is the number of axes of the SPS grid. The final
            dimension is always wavelength.
        line_lams (dict, dist, float)
            A dictionary of line wavelengths.
        line_lums (dict, dict, float)
            A dictionary of line luminosities.
        line_conts (dict, dict, float)
            A dictionary of line continuum luminosities.
        parameters (dict):
            A dictionary containing the grid's parameters used in its
            generation.
        axes (list, str)
            A list of the names of the spectral grid axes.
        naxes
            The number of axes the spectral grid has.
        logQ10 (dict):
            A dictionary of ionisation Q parameters. (DEPRECATED)
        log10_specific_ionising_luminosity (dict):
            A dictionary of log10 specific ionising luminosities.
        <grid_axis> (np.ndarray of float):
            A Grid will always contain 1D arrays corresponding to the axes
            of the spectral grid. These are read dynamically from the HDF5
            file so can be anything but usually contain at least stellar ages
            and stellar metallicity.
    """

    # Define Quantities
    lam = Quantity("wavelength")
    line_lams = Quantity("wavelength")

    @accepts(new_lam=angstrom)
    def __init__(
        self,
        grid_name,
        grid_dir=None,
        spectra_to_read=None,
        read_lines=True,
        new_lam=None,
        lam_lims=(),
    ):
        """Initialise the grid object.

        This will open the grid file and extract the axes, spectra (if
        requested), and lines (if requested) and any other relevant data.

        Args:
            grid_name (str):
                The file name of the grid (if no extension is provided then
                hdf5 is assumed).
            grid_dir (str):
                The file path to the directory containing the grid file.
            spectra_to_read (list):
                A list of spectra to read in. If None then all available
                spectra will be read. Default is None.
            read_lines (bool):
                Should we read lines? If a list then a subset of lines will be
                read.
            new_lam (np.ndarray of float):
                An optional user defined wavelength array the spectra will be
                interpolated onto, see Grid.interp_spectra.
            lam_lims (tuple, float):
                A tuple of the lower and upper wavelength limits to truncate
                the grid to (i.e. (lower_lam, upper_lam)). If new_lam is
                provided these limits will be ignored.
        """
        # Get the grid file path data
        self.grid_dir = ""
        self.grid_name = ""
        self.grid_ext = "hdf5"  # can be updated if grid_name has an extension
        self._parse_grid_path(grid_dir, grid_name)

        # Prepare lists of available lines and spectra
        self.available_lines = []
        self.available_spectra = []

        # Set up property flags. These will be set when their property methods
        # are first called to avoid reading the file too often.
        self._reprocessed = None
        self._lines_available = None

        # Set up spectra and lines dictionaries (if we don't read them they'll
        # just stay as empty dicts)
        self.spectra = {}
        self.line_lams = None
        self.line_lums = {}
        self.line_conts = {}

        # Get the axes of the grid from the HDF5 file
        self.axes = []  # axes names
        self._axes_values = {}
        self._axes_units = {}
        self._extract_axes = []
        self._extract_axes_values = {}
        self._get_axes()

        # Read in the metadata
        self._weight_var = None
        self._model_metadata = {}
        self._get_grid_metadata()

        # Get the ionising luminosity (if available)
        self._get_ionising_luminosity()

        # We always read spectra, but can read a subset if requested
        self.lam = None
        self.available_spectra = None
        self._get_spectra_grid(spectra_to_read)

        # Prepare lines attributes
        self.available_lines = []

        # Read in lines
        if read_lines or isinstance(read_lines, list):
            self._get_lines_grid(read_lines)

        # Prepare the wavelength axis (if new_lam and lam_lims are
        # all None, this will do nothing, leaving the grid's wavelength array
        # as it is in the HDF5 file)
        self._prepare_lam_axis(new_lam, lam_lims)

    def _parse_grid_path(self, grid_dir, grid_name):
        """Parse the grid path and set the grid directory and filename."""
        # If we haven't been given a grid directory, assume the grid is in
        # the package's "data/grids" directory.
        if grid_dir is None:
            grid_dir = os.path.join(os.path.dirname(filepath), "data/grids")

        # Store the grid directory
        self.grid_dir = grid_dir

        # Have we been passed an extension?
        grid_name_split = grid_name.split(".")[-1]
        ext = grid_name_split[-1]
        if ext == "hdf5" or ext == "h5":
            self.grid_ext = ext

        # Strip the extension off the name (harmless if no extension)
        self.grid_name = grid_name.replace(f".{self.grid_ext}", "")

        # Construct the full path
        self.grid_filename = (
            f"{self.grid_dir}/{self.grid_name}.{self.grid_ext}"
        )

    def _get_grid_metadata(self):
        """Unpack the grids metadata into the Grid."""
        # Open the file
        with h5py.File(self.grid_filename, "r") as hf:
            # What component variable do we need to weight by for the
            # emission in the grid?
            self._weight_var = hf.attrs.get("WeightVariable")

            # Loop over the Model metadata stored in the Model group
            # and store it in the Grid object
            if "Model" in hf:
                for key, value in hf["Model"].attrs.items():
                    self._model_metadata[key] = value

            # Attach all the root level attribtues to the grid object
            for k, v in hf.attrs.items():
                # Skip the axes attribute as we've already read that
                if k == "axes" or k == "WeightVariable":
                    continue
                setattr(self, k, v)

    def __getattr__(self, name):
        """Return an attribute handling arbitrary axis names.

        This method allows for the dynamic extraction of axes with units,
        either logged or not or using singular or plural axis names (to handle
        legacy naming conventions).
        """
        # First up, do we just have the attribute and it isn't an axis?
        if name in self.__dict__:
            return self.__dict__[name]

        # Now, do some silly pluralisation checks to handle old naming
        # conventions. We do this now so everything works, we can grumble
        # about it later
        plural_name = pluralize(name)
        singular_name = depluralize(name)

        # Another old convention was allowing for logged axes to be stored in
        # the grid file (this is no longer allowed)
        if name[0] != "_":
            log_name = f"log10{name}"
            log_plural_name = f"log10{plural_name}"
            log_singular_name = f"log10{singular_name}"
        else:
            log_name = f"_log10{name[1:]}"
            log_plural_name = f"_log10{plural_name[1:]}"
            log_singular_name = f"_log10{singular_name[1:]}"

        # If we have the axis name, return the axis with units (handling all
        # the silly pluralisation and logging conventions)
        if name in self.axes:
            return unyt_array(self._axes_values[name], self._axes_units[name])
        elif plural_name in self.axes:
            return unyt_array(
                self._axes_values[plural_name], self._axes_units[plural_name]
            )
        elif singular_name in self.axes:
            warn(
                "The use of singular axis names is deprecated. Update "
                "your grid file."
            )
            return unyt_array(
                self._axes_values[singular_name],
                self._axes_units[singular_name],
            )
        elif log_name in self.axes:
            warn(
                "The use of logged axis names is deprecated. Update "
                "your grid file."
            )
            return unyt_array(
                10 ** self._axes_values[log_name], self._axes_units[log_name]
            )
        elif log_plural_name in self.axes:
            warn(
                "The use of logged axis names is deprecated. Update "
                "your grid file."
            )
            return unyt_array(
                10 ** self._axes_values[log_plural_name],
                self._axes_units[log_plural_name],
            )
        elif log_singular_name in self.axes:
            warn(
                "The use of logged axis names is deprecated. Update "
                "your grid file."
            )
            return unyt_array(
                10 ** self._axes_values[log_singular_name],
                self._axes_units[log_singular_name],
            )

        # It might be a Quantity style unitless request? (handling all
        # the silly pluralisation and logging conventions)
        elif name[1:] in self.axes:
            return self._axes_values[name[1:]]
        elif plural_name[1:] in self.axes:
            return self._axes_values[plural_name[1:]]
        elif singular_name[1:] in self.axes:
            warn(
                "The use of singular axis names is deprecated. Update "
                "your grid file."
            )
            return self._axes_values[singular_name[1:]]
        elif log_name[1:] in self.axes:
            warn(
                "The use of logged axis names is deprecated. Update "
                "your grid file."
            )
            return 10 ** self._axes_values[log_name[1:]]
        elif log_plural_name[1:] in self.axes:
            warn(
                "The use of logged axis names is deprecated. Update "
                "your grid file."
            )
            return 10 ** self._axes_values[log_plural_name[1:]]
        elif log_singular_name[1:] in self.axes:
            warn(
                "The use of logged axis names is deprecated. Update "
                "your grid file."
            )
            return 10 ** self._axes_values[log_singular_name[1:]]

        # Are we doing a log10 request? (handling all the silly pluralisation)
        elif name[:5] == "log10" and name[5:] in self.axes:
            return np.log10(self._axes_values[name[5:]])
        elif plural_name[:5] == "log10" and plural_name[5:] in self.axes:
            return np.log10(self._axes_values[plural_name[5:]])
        elif singular_name[:5] == "log10" and singular_name[5:] in self.axes:
            warn(
                "The use of singular axis names is deprecated. Update "
                "your grid file."
            )
            return np.log10(self._axes_values[singular_name[5:]])
        elif log_name[:5] == "log10" and log_name[5:] in self.axes:
            warn(
                "The use of logged axis names is deprecated. Update "
                "your grid file."
            )
            return self._axes_values[log_name[5:]]
        elif (
            log_plural_name[:5] == "log10" and log_plural_name[5:] in self.axes
        ):
            warn(
                "The use of logged axis names is deprecated. Update "
                "your grid file."
            )
            return self._axes_values[log_plural_name[5:]]
        elif (
            log_singular_name[:5] == "log10"
            and log_singular_name[5:] in self.axes
        ):
            warn(
                "The use of logged axis names is deprecated. Update "
                "your grid file."
            )
            return self._axes_values[log_singular_name[5:]]

        # If we get here, we don't have the attribute
        raise AttributeError(
            f"'{self.__class__.__name__}' object has no attribute '{name}'"
        )

    def _get_axes(self):
        """Get the grid axes from the HDF5 file."""
        # Get basic info of the grid
        with h5py.File(self.grid_filename, "r") as hf:
            # Get list of axes
            axes = list(hf.attrs["axes"])

            # Set the values of each axis as an attribute
            # e.g. self.log10age == hdf["axes"]["log10age"]
            for axis in axes:
                # What are the units of this axis?
                axis_units = hf["axes"][axis].attrs.get("Units")
                log_axis = hf["axes"][axis].attrs.get("log_on_read")

                if "log10" in axis:
                    raise exceptions.GridError(
                        "Logged axes are no longer supported because "
                        "of ambiguous units. Please update your grid file."
                    )

                # Get the values
                values = hf["axes"][axis][:]

                # Set all the axis attributes as is (without accounting
                # for any log10 conversions needed for extraction)
                self.axes.append(axis)
                self._axes_values[axis] = values
                self._axes_units[axis] = axis_units

                # Now we handle the extractions
                if log_axis:
                    self._extract_axes.append(f"log10{axis}")
                    self._extract_axes_values[f"log10{axis}"] = np.log10(
                        values
                    )
                else:
                    self._extract_axes.append(axis)
                    self._extract_axes_values[axis] = values

            # Number of axes
            self.naxes = len(self.axes)

    def _get_ionising_luminosity(self):
        """Get the ionising luminosity from the HDF5 file."""
        # Get basic info of the grid
        with h5py.File(self.grid_filename, "r") as hf:
            # Extract any ionising luminosities
            if "log10_specific_ionising_luminosity" in hf.keys():
                self.log10_specific_ionising_lum = {}
                for ion in hf["log10_specific_ionising_luminosity"].keys():
                    self.log10_specific_ionising_lum[ion] = hf[
                        "log10_specific_ionising_luminosity"
                    ][ion][:]

            # Old name for backwards compatibility (DEPRECATED)
            if "log10Q" in hf.keys():
                self.log10_specific_ionising_lum = {}
                for ion in hf["log10Q"].keys():
                    self.log10_specific_ionising_lum[ion] = hf["log10Q"][ion][
                        :
                    ]

    def _get_spectra_grid(self, spectra_to_read):
        """Get the spectra grid from the HDF5 file.

        If using a cloudy reprocessed grid this method will automatically
        calculate 2 spectra not native to the grid file:
            total = transmitted + nebular
            nebular_continuum = nebular - linecont

        Args:
            spectra_to_read (list):
                A list of spectra to read in. If None then all available
                spectra will be read.
        """
        with h5py.File(self.grid_filename, "r") as hf:
            # Are we reading everything?
            if spectra_to_read is None:
                self.available_spectra = self._get_spectra_ids_from_file()
            elif isinstance(spectra_to_read, list):
                all_spectra = self._get_spectra_ids_from_file()
                self.available_spectra = spectra_to_read

                # Check the requested spectra are available
                missing_spectra = set(spectra_to_read) - set(all_spectra)
                if len(missing_spectra) > 0:
                    raise exceptions.MissingSpectraType(
                        f"The following requested spectra are not available"
                        "in the supplied grid file: "
                        f"{missing_spectra}"
                    )
            else:
                raise exceptions.InconsistentArguments(
                    "spectra_to_read must either be None or a list "
                    "containing a subset of spectra to read."
                )

            # Read the wavelengths
            self.lam = hf["spectra/wavelength"][:]

            # Get all our spectra
            for spectra_id in self.available_spectra:
                self.spectra[spectra_id] = hf["spectra"][spectra_id][:]

        # If a full cloudy grid is available calculate some
        # other spectra for convenience.
        if self.reprocessed:
            # The total emission (ignoring any dust reprocessing) is just
            # the transmitted plus the nebular
            self.spectra["total"] = (
                self.spectra["transmitted"] + self.spectra["nebular"]
            )
            self.available_spectra.append("total")

            # The nebular continuum is the nebular emission with the line
            # contribution removed
            self.spectra["nebular_continuum"] = (
                self.spectra["nebular"] - self.spectra["linecont"]
            )
            self.available_spectra.append("nebular_continuum")

    def _get_lines_grid(self, read_lines):
        """Get the lines grid from the HDF5 file.

        Args:
            read_lines (bool/list):
                Flag for whether to read all available lines or subset of
                lines to read.
        """
        # Double check we actually have lines to read
        if not self.lines_available:
            if not self.reprocessed:
                raise exceptions.GridError(
                    "Grid hasn't been reprocessed with cloudy and has no "
                    "lines. Either pass `read_lines=False` or load a grid "
                    "which has been run through cloudy."
                )

            else:
                raise exceptions.GridError(
                    (
                        "No lines available on this grid object. "
                        "Either set `read_lines=False`, or load a grid "
                        "containing line information"
                    )
                )

        with h5py.File(self.grid_filename, "r") as hf:
            self.available_lines = np.array(
                [id.decode("utf-8") for id in hf["lines"]["id"][:]]
            )

            # Read the line wavelengths
            lams = hf["lines"]["wavelength"][...]
            lam_units = hf["lines"]["wavelength"].attrs.get("Units")
            self.line_lams = unyt_array(lams, lam_units).to(angstrom)

            # Check the lines are within the wavelength range of the grid. Its
            # not a big issue if any are outside the range but we should warn
            # the user since it could lead to confusion.
            lines_outside_lam = []
            for ind, line in enumerate(self.available_lines):
                if (
                    self.line_lams[ind] < self.lam[0]
                    or self.line_lams[ind] > self.lam[-1]
                ):
                    lines_outside_lam.append(line)

            # If we have lines outside the wavelength range of the grid
            # warn the user
            if len(lines_outside_lam) > 0:
                warn(
                    "The following lines are outside the wavelength "
                    f"range of the grid: {lines_outside_lam}"
                )

            # Get the units, we only do this once since all the
            # luminosities and continuums will have the same units
            lum_units = hf["lines"]["luminosity"].attrs.get("Units")
            cont_units = hf["lines"]["nebular_continuum"].attrs.get("Units")

            # Read the nebular line luminosities and continuums
            self.line_lums["nebular"] = unyt_array(
                hf["lines"]["luminosity"][...],
                lum_units,
            )
            self.line_conts["nebular"] = unyt_array(
                hf["lines"]["nebular_continuum"][...],
                cont_units,
            )

            # Read the line contribution luminosities and continuums (as
            # called by cloudy, this is the same as nebular in our
            # nomenclature - the line emissions from the birth cloud)
            self.line_lums["linecont"] = unyt_array(
                hf["lines"]["luminosity"][...],
                lum_units,
            )
            self.line_conts["linecont"] = unyt_array(
                np.zeros(self.line_lums["nebular"].shape),
                cont_units,
            )

            # Read the nebular continuum luminosities and continuums
            self.line_lums["nebular_continuum"] = unyt_array(
                np.zeros(self.line_lums["nebular"].shape),
                lum_units,
            )
            self.line_conts["nebular_continuum"] = unyt_array(
                hf["lines"]["nebular_continuum"][...],
                cont_units,
            )

            # Read the transmitted line luminosities and continuums (the
            # emission transmitted through the birth cloud)
            self.line_lums["transmitted"] = unyt_array(
                np.zeros(self.line_lums["nebular"].shape),
                lum_units,
            )
            self.line_conts["transmitted"] = unyt_array(
                hf["lines"]["transmitted"][...],
                cont_units,
            )

            # Now that we have read the line data itself we need to populate
            # the other spectra entries. the line luminosities for all entries
            # other than nebular are 0 but the continuums need to be sampled
            # from the spectra.
            for spectra in self.available_spectra:
                # Define the extraction key
                extract = spectra

                # Skip those we have already read
                if extract in self.line_conts:
                    continue

                # Create an interpolation function for this spectra
                interp_func = interp1d(
                    self._lam,
                    self.spectra[extract],
                    axis=-1,
                    kind="linear",
                    fill_value=0.0,
                    bounds_error=False,
                )

                # Get the continuum luminosities by interpolating the to get
                # the continuum at the line wavelengths (we use scipy here
                # because spectres can't handle single value interpolation).
                # The linecont continuum is explicitly 0 and set above.
                self.line_conts[spectra] = unyt_array(
                    interp_func(self.line_lams),
                    cont_units,
                )

                # Set the line luminosities to 0 as long as they haven't
                # already been set
                self.line_lums[spectra] = unyt_array(
                    np.zeros((*self.spectra[spectra].shape[:-1], self.nlines)),
                    lum_units,
                )

    def _prepare_lam_axis(
        self,
        new_lam,
        lam_lims,
    ):
        """Modify the grid wavelength axis to match user defined wavelengths.

        This method will do nothing if the user has not provided new_lam
        or lam_lims.

        If the user has passed any of these the wavelength array will be
        limited and/or interpolated to match the user's input.

        - If new_lam is provided, the spectra will be interpolated onto this
          array.
        - If lam_lims are provided, the grid will be truncated to these
          limits.

        Args:
            new_lam (np.ndarray of float):
                An optional user defined wavelength array the spectra will be
                interpolated onto.
            lam_lims (tuple, float):
                A tuple of the lower and upper wavelength limits to truncate
                the grid to (i.e. (lower_lam, upper_lam)).
        """
        # If we have both new_lam and wavelength limits
        # the limits become meaningless tell the user so.
        if len(lam_lims) > 0 and (new_lam is not None):
            warn(
                "Passing new_lam and lam_lims is contradictory, "
                "lam_lims will be ignored."
            )

        # Has a new wavelength grid been passed to interpolate
        # the spectra onto?
        if new_lam is not None:
            # Interpolate the spectra grid
            self.interp_spectra(new_lam)

        # If we have been given wavelength limtis truncate the grid
        if len(lam_lims) > 0 and new_lam is None:
            self.truncate_grid_lam(*lam_lims)

    @property
    def reprocessed(self):
        """Flag for whether grid has been reprocessed through cloudy.

        This will only access the file the first time this property is
        accessed.

        Returns:
            True if reprocessed, False otherwise.
        """
        if self._reprocessed is None:
            with h5py.File(self.grid_filename, "r") as hf:
                old_grids = (
                    True if "cloudy_version" in hf.attrs.keys() else False
                )
                new_grid = True if "CloudyParams" in hf.keys() else False
                self._reprocessed = old_grids or new_grid

        return self._reprocessed

    @property
    def lines_available(self):
        """Flag for whether line emission exists.

        This will only access the file the first time this property is
        accessed.

        Returns:
            bool:
                True if lines are available, False otherwise.
        """
        if self._lines_available is None:
            with h5py.File(self.grid_filename, "r") as hf:
                self._lines_available = True if "lines" in hf.keys() else False

        return self._lines_available

    @property
    def new_line_format(self):
        """Return whether the grid has the new line format."""
        if not self.lines_available:
            return False

        # If the lines group has a luminosity dataset then we have the new
        # format
        with h5py.File(self.grid_filename, "r") as hf:
            return "luminosity" in hf["lines"]

    @property
    def has_spectra(self):
        """Return whether the Grid has spectra."""
        return len(self.spectra) > 0

    @property
    def has_lines(self):
        """Return whether the Grid has lines."""
        return len(self.line_lums) > 0

    @property
    def line_ids(self):
        """Return the line IDs."""
        return self.available_lines

    def _get_spectra_ids_from_file(self):
        """Get a list of the spectra available in a grid file.

        Returns:
            list:
                List of available spectra
        """
        with h5py.File(self.grid_filename, "r") as hf:
            spectra_keys = list(hf["spectra"].keys())

        # Clean up the available spectra list
        spectra_keys.remove("wavelength")

        # Remove normalisation dataset
        if "normalisation" in spectra_keys:
            spectra_keys.remove("normalisation")

        return spectra_keys

    def _get_line_ids_from_file(self):
        """Get a list of the lines available on a grid.

        Returns:
            list:
                List of available lines
                List of associated wavelengths.
        """
        with h5py.File(self.grid_filename, "r") as hf:
            lines = np.array(
                [id.decode("utf-8") for id in hf["lines"]["id"][:]]
            )

            # Read the line wavelengths
            lams = hf["lines"]["wavelength"][...]
            lam_units = hf["lines"]["wavelength"].attrs.get("Units")
            lams = unyt_array(lams, lam_units).to(angstrom)

        return lines, lams

    @accepts(new_lam=angstrom)
    def interp_spectra(self, new_lam, loop_grid=False):
        """Interpolates the spectra grid onto the provided wavelength grid.

        NOTE: this will overwrite self.lam and self.spectra, overwriting
        the attributes loaded from the grid file. To get these back a new grid
        will need to instantiated with no lam argument passed.

        Args:
            new_lam (unyt_array/np.ndarray of float):
                The new wavelength array to interpolate the spectra onto.
            loop_grid (bool):
                flag for whether to do the interpolation over the whole
                grid, or loop over the first axes. The latter is less memory
                intensive, but slower. Defaults to False.
        """
        # Loop over spectra to interpolate
        for spectra_type in self.available_spectra:
            # Are we doing the look up in one go, or looping?
            if loop_grid:
                new_spectra = [None] * len(self.spectra[spectra_type])

                # Loop over first axis of spectra array
                for i, _spec in enumerate(self.spectra[spectra_type]):
                    new_spectra[i] = spectres(
                        new_lam.value,
                        self._lam,
                        _spec,
                        fill=0,
                    )

                del self.spectra[spectra_type]
                new_spectra = np.asarray(new_spectra)
            else:
                # Evaluate the function at the desired wavelengths
                new_spectra = spectres(
                    new_lam.value,
                    self._lam,
                    self.spectra[spectra_type],
                    fill=0,
                )

            # Update this spectra
            self.spectra[spectra_type] = new_spectra

        # Update wavelength array
        self.lam = new_lam

    def __str__(self):
        """Return a string representation of the particle object.

        Returns:
            table (str):
                A string representation of the particle object.
        """
        # Intialise the table formatter
        formatter = TableFormatter(self)

        return formatter.get_table("Grid")

    @property
    def shape(self):
        """Return the shape of the grid."""
        return self.spectra[self.available_spectra[0]].shape

    @property
    def ndim(self):
        """Return the number of dimensions in the grid."""
        return len(self.shape)

    @property
    def nlam(self):
        """Return the number of wavelengths in the grid."""
        return len(self.lam)

    @property
    def nlines(self):
        """Return the number of lines in the grid."""
        return len(self.available_lines)

    @staticmethod
    def get_nearest_index(value, array):
        """Calculate the closest index in an array for a given value.

        TODO: What is this doing here!?

        Args:
            value (float/unyt_quantity):
                The target value.
            array (np.ndarray/unyt_array):
                The array to search.

        Returns:
            int
                The index of the closet point in the grid (np.ndarray):
        """
        # Handle units on both value and array
        # First do we need a conversion?
        if isinstance(array, unyt_array) and isinstance(value, unyt_quantity):
            if array.units != value.units:
                value = value.to(array.units)

        # Get the values
        if isinstance(array, unyt_array):
            array = array.value
        if isinstance(value, unyt_quantity):
            value = value.value

        return (np.abs(array - value)).argmin()

    def get_grid_point(self, **kwargs):
        """Identify the nearest grid point for a tuple of values.

        Any axes not specified will be returned as a full slice.

        Args:
            **kwargs (dict):
                Pairs of axis names and values for the desired grid point,
                e.g. log10ages=9.3, log10metallicities=-2.1.

        Returns:
            tuple
                A tuple of integers specifying the closest grid point.
        """
        # Create a list we will return
        indices = []

        # Loop over axes and get the nearest index for each
        for axis in self.axes:
            # Get plural, singular and log10 versions of the axis name
            plural_axis = pluralize(axis)
            singular_axis = depluralize(axis)
            log10_axis = f"log10{axis}"
            log10_plural_axis = f"log10{plural_axis}"
            log10_singular_axis = f"log10{singular_axis}"
            if axis in kwargs:
                indices.append(
                    self.get_nearest_index(
                        kwargs.pop(axis), getattr(self, axis)
                    )
                )
            elif plural_axis in kwargs:
                indices.append(
                    self.get_nearest_index(
                        kwargs.pop(plural_axis), getattr(self, plural_axis)
                    )
                )
            elif singular_axis in kwargs:
                indices.append(
                    self.get_nearest_index(
                        kwargs.pop(singular_axis), getattr(self, singular_axis)
                    )
                )
            elif log10_axis in kwargs:
                indices.append(
                    self.get_nearest_index(
                        kwargs.pop(log10_axis), getattr(self, axis)
                    )
                )
            elif log10_plural_axis in kwargs:
                indices.append(
                    self.get_nearest_index(
                        kwargs.pop(log10_plural_axis),
                        getattr(self, plural_axis),
                    )
                )
            elif log10_singular_axis in kwargs:
                indices.append(
                    self.get_nearest_index(
                        kwargs.pop(log10_singular_axis),
                        getattr(self, singular_axis),
                    )
                )
            else:
                indices.append(slice(None))

        # Warn the user is any kwargs weren't a grid axis
        if len(kwargs) > 0:
            warn(
                "The following axes are not on the grid:"
                f" {list(kwargs.keys())}"
            )

        return tuple(indices)

    def _collapse_grid_marginalize(self, axis, marginalize_function):
        """Collapse the grid by marginalizing over an entire axis.

        Args:
            axis (str):
                The name of the axis to collapse.
            marginalize_function (function):
                The function to use for marginalizing over the axis.
        """
        # Get the index of the axis to collapse
        axis_index = self.axes.index(axis)

        for spectra_id in self.available_spectra:
            # Marginalize over the entire axis
            self.spectra[spectra_id] = marginalize_function(
                self.spectra[spectra_id], axis=axis_index
            )

            # Marginalize the line luminosities and continua
            self.line_lums[spectra_id] = marginalize_function(
                self.line_lums[spectra_id], axis=axis_index
            )
            self.line_conts[spectra_id] = marginalize_function(
                self.line_conts[spectra_id], axis=axis_index
            )

    def _collapse_grid_interpolate(self, axis, value, pre_interp_function):
        """Collapse the grid by interpolating to the specified value.

        Args:
            axis (str):
                The name of the axis to collapse.
            value (float):
                The value to collapse the grid at.
            pre_interp_function (function):
                A function to apply to the axis values before interpolation.
        """
        # Get the index of the axis to collapse
        axis_index = self.axes.index(axis)
        axis_values = getattr(self, axis)

        # Check the value is provided
        if value is None:
            raise exceptions.InconsistentParameter(
                "Must provide kwarg `value` if `method` is "
                "`interpolate` or `nearest`"
            )

        # Check the value is within the bounds of the axis
        if value < np.min(axis_values) or value > np.max(axis_values):
            raise exceptions.InconsistentParameter(
                f"Value {value} is outside the bounds of the axis {axis}."
            )

        # Validate axis monotonicity
        dv = np.diff(axis_values)
        if not np.all(dv > 0):
            raise exceptions.UnimplementedFunctionality(
                "Axis values must be strictly increasing for interpolation."
            )

        # Adopt pre-interpolation function if provided
        pre_interp_function = pre_interp_function or (lambda x: x)

        for spectra_id in self.available_spectra:
            # Interpolate the spectra
            i0 = np.argmax(axis_values[axis_values <= value])
            i1 = i0 + 1
            value_0 = pre_interp_function(axis_values[i0])
            value_1 = pre_interp_function(axis_values[i1])
            value_i = pre_interp_function(value)
            c0 = (value_1 - value_i) / (value_1 - value_0)
            c1 = (value_i - value_0) / (value_1 - value_0)

            self.spectra[spectra_id] = np.sum(
                [
                    c0
                    * np.take(self.spectra[spectra_id], i0, axis=axis_index),
                    c1
                    * np.take(self.spectra[spectra_id], i1, axis=axis_index),
                ],
                axis=0,
            )

            # Interpolate the line luminosities and continua
            self.line_lums[spectra_id] = np.sum(
                [
                    c0
                    * np.take(
                        self.line_lums[spectra_id],
                        i0,
                        axis=axis_index,
                    ),
                    c1
                    * np.take(
                        self.line_lums[spectra_id],
                        i1,
                        axis=axis_index,
                    ),
                ],
                axis=0,
            )
            self.line_conts[spectra_id] = np.sum(
                [
                    c0
                    * np.take(
                        self.line_conts[spectra_id],
                        i0,
                        axis=axis_index,
                    ),
                    c1
                    * np.take(
                        self.line_conts[spectra_id],
                        i1,
                        axis=axis_index,
                    ),
                ],
                axis=0,
            )

    def _collapse_grid_nearest(self, axis, value):
        """Collapse the grid by extracting the nearest value of the axis.

        Args:
            axis (str):
                The name of the axis to collapse.
            value (float):
                The value to collapse the grid at.
        """
        # Get the index of the axis to collapse
        axis_index = self.axes.index(axis)
        axis_values = getattr(self, axis)

        # Check the value is provided
        if value is None:
            raise exceptions.InconsistentParameter(
                "Must provide kwarg `value` if `method` is "
                "`interpolate` or `nearest`"
            )
        # Check the value is within the bounds of the axis
        if value < np.min(axis_values) or value > np.max(axis_values):
            raise exceptions.InconsistentParameter(
                f"Value {value} is outside the bounds of the axis {axis}."
            )

        for spectra_id in self.available_spectra:
            # Extract the nearest value in the axis
            self.spectra[spectra_id] = np.take(
                self.spectra[spectra_id],
                np.argmin(np.abs(axis_values - value)),
                axis=axis_index,
            )

            # Extract the line luminosities and continua
            self.line_lums[spectra_id] = np.take(
                self.line_lums[spectra_id],
                np.argmin(np.abs(axis_values - value)),
                axis=axis_index,
            )
            self.line_conts[spectra_id] = np.take(
                self.line_conts[spectra_id],
                np.argmin(np.abs(axis_values - value)),
                axis=axis_index,
            )

    def collapse(
        self,
        axis,
        method="marginalize",
        value=None,
        marginalize_function=np.average,
        pre_interp_function=None,
    ):
        """Collapse the grid in place along a specified axis.

        Reduces the dimensionality of the grid by collapsing along the
        specified axis, using the specified method. The method can be
        "marginalize", "interpolate", or "nearest". Note that
        interpolation can yield unrealistic results if the grid is
        particularly coarse, and should be used with caution.

        Args:
            axis (str):
                The name of the axis to collapse.
            method (str):
                The method to use for collapsing the grid. Options are
                "marginalize", "interpolate", or "nearest". Defaults
                to "marginalize".
            value (float):
                The value to collapse the grid at. Required if method
                is "interpolate" or "nearest".
            marginalize_function (function):
                The function to use for marginalizing over the axis.
                Defaults to np.average.
            pre_interp_function (function):
                A function to apply to the axis values before interpolation.
                Can be used to interpolate in logarithmic space, for example.
                Defaults to None, i.e., interpolation in linear space.

        Returns:
            None
                Collapses the grid in-place over the specified axis.
        """
        # Check the axis is valid
        if axis not in self.axes:
            raise exceptions.InconsistentParameter(
                f"Axis {axis} is not a valid axis on the grid."
            )

        # Check the method is valid
        if method not in ["marginalize", "interpolate", "nearest"]:
            raise exceptions.InconsistentParameter(
                f"Method {method} is not a valid collapse method."
            )

        # Collapse the spectra based on the method
        if method == "marginalize":
            # Marginalize over the entire axis
            self._collapse_grid_marginalize(axis, marginalize_function)

        elif method == "interpolate":
            # Interpolate the grid at the given value
            self._collapse_grid_interpolate(axis, value, pre_interp_function)

        elif method == "nearest":
            # Extract the nearest value in the axis
            self._collapse_grid_nearest(axis, value)

        # Update the grid metadata
        self.axes.pop(self.axes.index(axis))
        self._axes_values.pop(axis)
        self._axes_units.pop(axis)
        self.naxes -= 1

<<<<<<< HEAD
    def get_sed_at_grid_point(self, grid_point, spectra_type="incident"):
        """
        Create an Sed object for a specific grid point.
=======
    def get_spectra(self, grid_point, spectra_id="incident"):
        """Create an Sed object for a specific grid point.
>>>>>>> 3180241e

        Args:
            grid_point (tuple):
                A tuple of integers specifying the closest grid point.
<<<<<<< HEAD
            spectra_type (str)
=======
            spectra_id (str):
>>>>>>> 3180241e
                The name of the spectra (in the grid) that is desired.

        Returns:
            synthesizer.emissions.Sed
                A synthesizer.emissions object
        """
        # Throw exception if the spectra_id not in list of available spectra
        if spectra_type not in self.available_spectra:
            raise exceptions.InconsistentParameter(
                "Provided spectra_id is not in the list of available spectra."
            )

        # Throw exception if the grid_point has a different shape from the grid
        if len(grid_point) != self.naxes:
            raise exceptions.InconsistentParameter(
                "The grid_point tuple provided"
                "as an argument should have the same shape as the grid."
            )

        # Throw an exception if grid point is outside grid bounds
        try:
            return Sed(
                self.lam,
                lnu=self.spectra[spectra_type][grid_point] * erg / s / Hz,
            )
        except IndexError:
            # Modify the error message for clarity
            raise IndexError(
                f"grid_point is outside of the grid (grid.shape={self.shape}, "
                f"grid_point={grid_point})"
            )

<<<<<<< HEAD
    def get_sed_for_full_grid(self, spectra_type="incident"):
        """
        Create an Sed object for the full grid.

        Args:
            spectra_type (str)
                The name of the spectra (in the grid) that is desired.

        Returns:
            synthesizer.emissions.Sed
                A synthesizer.emissions object
        """
        # Throw exception if the spectra_id not in list of available spectra
        if spectra_type not in self.available_spectra:
            raise exceptions.InconsistentParameter(
                "Provided spectra_id is not in the list of available spectra."
            )

        return Sed(self.lam, self.spectra[spectra_type] * erg / s / Hz)

    def get_sed(self, grid_point=None, spectra_type="incident"):
        """
        Create an Sed object, either of the entire grid (if grid_point=False)
        or for a specific grid point.

        This enables grid wide use of Sed methods for flux, photometry,
        indices, ionising photons, etc.

        Args:
            grid_point (tuple/bool)
                A tuple of integers specifying the closest grid point or a
                bool.
            spectra_type (str)
                The key of the spectra grid to extract as an Sed object.

        Returns:
            Sed
                An Sed object.
        """

        # If a grid point is provided call the function above ...
        if grid_point is not None:
            return self.get_sed_at_grid_point(
                grid_point=grid_point,
                spectra_type=spectra_type,
            )

        # ... otherwise, return the entire Sed grid.
        else:
            return self.get_sed_for_full_grid(
                spectra_type=spectra_type,
            )

    def get_lines_at_grid_point(
        self, grid_point, line_id=None, spectra_type="nebular"
    ):
        """
        Create a LineCollection object for a specific grid point.
=======
    def get_lines(self, grid_point, line_id=None, spectra_type="nebular"):
        """Create a Line object for a given line_id and grid_point.
>>>>>>> 3180241e

        Args:
            grid_point (tuple):
                A tuple of integers specifying the closest grid point.
            line_id (str/list):
                The id/s of the line. If a string contains a comma separated
                list of line_ids a composite line will be returned containing
                the sum of the luminosities and the mean of the wavelengths.
                If a list of line_ids is provided a subset of lines will be
                returned. If None then all available lines will be returned.
            spectra_type (str):
                The spectra type to extract the line from. Default is
                "nebular", all other spectra will have line luminosities of 0
                by definition.

        Returns:
            synthesizer.emissions.Sed
                A synthesizer.emissions object
        """

        # First create a LineCollection containing the grid point
        all_lines = LineCollection(
            line_ids=self.available_lines,
            lam=self.line_lams,
            lum=self.line_lums[spectra_type][grid_point],
            cont=self.line_conts[spectra_type][grid_point],
        )

        # If we have no line_id we are done and can return the full collection
        if line_id is None:
            return all_lines

        # Now we simply extract the line we want from the collection
        line = all_lines[line_id]

        # Formally delete the all_lines object, gargabe collection would
        # probably do this anyway but we do it here to be sure.
        del all_lines

        return line

    def get_lines_for_full_grid(self, line_id=None, spectra_type="nebular"):
        """
        Create a LineCollection object for a the full grid.

        Args:
            line_id (str/list)
                The id/s of the line. If a string contains a comma separated
                list of line_ids a composite line will be returned containing
                the sum of the luminosities and the mean of the wavelengths.
                If a list of line_ids is provided a subset of lines will be
                returned. If None then all available lines will be returned.
            spectra_type (str)
                The spectra type to extract the line from. Default is
                "nebular", all other spectra will have line luminosities of 0
                by definition.

        Returns:
            synthesizer.emissions.Sed
                A synthesizer.emissions object
        """

        # First create a LineCollection containing the grid point
        all_lines = LineCollection(
            line_ids=self.available_lines,
            lam=self.line_lams,
            lum=self.line_lums[spectra_type],
            cont=self.line_conts[spectra_type],
        )

        # If we have no line_id we are done and can return the full collection
        if line_id is None:
            return all_lines

        # Now we simply extract the line we want from the collection
        line = all_lines[line_id]

        # Formally delete the all_lines object, gargabe collection would
        # probably do this anyway but we do it here to be sure.
        del all_lines

        return line

    def get_lines(self, grid_point=None, line_id=None, spectra_type="nebular"):
        """
        Create a Line object for a given line_id and grid_point.

        Args:
            grid_point (tuple/bool)
                A tuple of integers specifying the closest grid point.
            line_id (str/list)
                The id/s of the line. If a string contains a comma separated
                list of line_ids a composite line will be returned containing
                the sum of the luminosities and the mean of the wavelengths.
                If a list of line_ids is provided a subset of lines will be
                returned. If None then all available lines will be returned.
            spectra_type (str)
                The spectra type to extract the line from. Default is
                "nebular", all other spectra will have line luminosities of 0
                by definition.

        Returns:
            lines (LineCollection)
        """

        # If a grid point is provided call the function above ...
        if grid_point is not None:
            return self.get_lines_at_grid_point(
                grid_point=grid_point,
                line_id=line_id,
                spectra_type=spectra_type,
            )
        # ... otherwise return the full grid.
        else:
            return self.get_lines_for_full_grid(
                line_id=line_id, spectra_type=spectra_type
            )

    def plot_specific_ionising_lum(
        self,
        ion="HI",
        hsize=3.5,
        vsize=None,
        cmap=cmr.sapphire,
        vmin=None,
        vmax=None,
        max_log10age=None,
    ):
        """Make a simple plot of the specific ionising photon luminosity.

        The resulting figure will show the (log) specific ionsing photon
        luminosity as a function of (log) age and metallicity for a given grid
        and ion.

        Args:
            ion (str):
                The desired ion. Most grids only have HI and HII calculated by
                default.
            hsize (float):
                The horizontal size of the figure
            vsize (float):
                The vertical size of the figure
            cmap (object/str):
                A colourmap object or string defining the matplotlib colormap.
            vmin (float):
                The minimum specific ionising luminosity used in the colourmap
            vmax (float):
                The maximum specific ionising luminosity used in the colourmap
            max_log10age (float):
                The maximum log10(age) to plot

        Returns:
            matplotlib.Figure
                The created figure containing the axes.
            matplotlib.Axis
                The axis on which to plot.
        """
        # Define the axis coordinates
        left = 0.2
        height = 0.65
        bottom = 0.15
        width = 0.75

        # Scale the plot height if necessary
        if vsize is None:
            vsize = hsize * width / height

        # Create the figure
        fig = plt.figure(figsize=(hsize, vsize))

        # Create the axes
        ax = fig.add_axes((left, bottom, width, height))
        cax = fig.add_axes([left, bottom + height + 0.01, width, 0.05])

        # Create an index array
        y = np.arange(len(self.metallicity))

        # Select grid for specific ion
        log10_specific_ionising_lum = self.log10_specific_ionising_lum[ion]

        # Truncate grid if max age provided
        if max_log10age is not None:
            ia_max = self.get_nearest_index(max_log10age, self.log10age)
            log10_specific_ionising_lum = log10_specific_ionising_lum[
                :ia_max, :
            ]
        else:
            ia_max = -1

        # If no limits are supplied set a sensible range for HI ion otherwise
        # use min max
        if ion == "HI":
            if vmin is None:
                vmin = 42.5
            if vmax is None:
                vmax = 47.5
        else:
            if vmin is None:
                vmin = np.min(log10_specific_ionising_lum)
            if vmax is None:
                vmax = np.max(log10_specific_ionising_lum)

        # Plot the grid of log10_specific_ionising_lum
        ax.imshow(
            log10_specific_ionising_lum.T,
            origin="lower",
            extent=[
                self.log10age[0],
                self.log10age[ia_max],
                y[0] - 0.5,
                y[-1] + 0.5,
            ],
            cmap=cmap,
            aspect="auto",
            vmin=vmin,
            vmax=vmax,
        )

        # Define the normalisation for the colorbar
        norm = mpl.colors.Normalize(vmin=vmin, vmax=vmax)
        cmapper = cm.ScalarMappable(norm=norm, cmap=cmap)
        cmapper.set_array([])

        # Add colourbar
        fig.colorbar(cmapper, cax=cax, orientation="horizontal")
        cax.xaxis.tick_top()
        cax.xaxis.set_label_position("top")
        cax.set_xlabel(
            r"$\rm log_{10}(\dot{n}_{" + ion + "}/s^{-1}\\ M_{\\odot}^{-1})$"
        )
        cax.set_yticks([])

        # Set custom tick marks
        ax.set_yticks(y, self.metallicity)
        ax.minorticks_off()

        # Set labels
        ax.set_xlabel("$\\log_{10}(\\mathrm{age}/\\mathrm{yr})$")
        ax.set_ylabel("$Z$")

        return fig, ax

    def get_delta_lambda(self, spectra_id="incident"):
        """Calculate the delta lambda for the given spectra.

        Args:
            spectra_id (str):
                Identifier for the spectra (default is "incident").

        Returns:
            tuple
                A tuple containing the list of wavelengths and delta lambda.
        """
        # Calculate delta lambda for each wavelength
        delta_lambda = np.log10(self.lam[1:]) - np.log10(self.lam[:-1])

        # Return tuple of wavelengths and delta lambda
        return self.lam, delta_lambda

    def get_flattened_axes_values(self):
        """Get the flattened axis values for the grid.

        This will return a dictionary of the axes values that correspond to
        the grid once flattened.

        Returns:
            dict
                A dictionary containing the flattened versions of the axes.
        """
        # Create a tuple of the axes values
        axes_values_tuple = (self._axes_values[axis] for axis in self.axes)

        # Create a meshgrid of the axes_values
        axes_values_mesh_tuple = np.meshgrid(*axes_values_tuple, indexing="ij")

        # Create a dictionary with flattened versions of the axes values
        flattened_axes_values = {
            axis: unyt_array(
                axes_values_mesh_tuple[axis_index].flatten(),
                self._axes_units[axis],
            )
            for axis_index, axis in enumerate(self.axes)
        }

        return flattened_axes_values

<<<<<<< HEAD
=======
    def get_sed(self, spectra_type):
        """Get the spectra grid as an Sed object.

        This enables grid wide use of Sed methods for flux, photometry,
        indices, ionising photons, etc.

        Args:
            spectra_type (str):
                The key of the spectra grid to extract as an Sed object.

        Returns:
            Sed
                The spectra grid as an Sed object.
        """
        return Sed(self.lam, self.spectra[spectra_type] * erg / s / Hz)

>>>>>>> 3180241e
    @accepts(min_lam=angstrom, max_lam=angstrom)
    def truncate_grid_lam(self, min_lam, max_lam):
        """Truncate the grid to a specific wavelength range.

        If out of range wavlengths are requested, the grid will be
        truncated to the nearest wavelength within the grid.

        Args:
            min_lam (unyt_quantity):
                The minimum wavelength to truncate the grid to.

            max_lam (unyt_quantity):
                The maximum wavelength to truncate the grid to.
        """
        # Get the indices of the wavelengths to keep
        okinds = np.logical_and(self.lam >= min_lam, self.lam <= max_lam)

        # Apply the mask to the grid wavelengths
        self.lam = self.lam[okinds]

        # Apply the mask to the spectra
        for spectra_type in self.available_spectra:
            self.spectra[spectra_type] = np.ascontiguousarray(
                self.spectra[spectra_type][..., okinds]
            )

    def animate_grid(
        self,
        show=False,
        save_path=None,
        fps=30,
        spectra_type="incident",
    ):
        """Create an animation of the grid stepping through wavelength.

        Each frame of the animation is a wavelength bin.

        Args:
            show (bool):
                Should the animation be shown?
            save_path (str, optional):
                Path to save the animation. If not specified, the
                animation is not saved.
            fps (int, optional):
                the number of frames per second in the output animation.
                Default is 30 frames per second.
            spectra_type (str):
                The spectra type to animate. Default is "incident".

        Returns:
            matplotlib.animation.FuncAnimation: The animation object.
        """
        # Create the figure and axes
        fig, ax = plt.subplots(1, 1, figsize=(6, 8))

        # Get the spectra grid
        spectra = self.spectra[spectra_type]

        # Get the normalisation
        vmin = 10**10
        vmax = np.percentile(spectra, 99.9)

        # Define the norm
        norm = LogNorm(vmin=vmin, vmax=vmax, clip=True)

        # Create a placeholder image
        img = ax.imshow(
            spectra[:, :, 0],
            extent=[
                self.log10age.min(),
                self.log10age.max(),
                self.metallicity.min(),
                self.metallicity.max(),
            ],
            origin="lower",
            animated=True,
            norm=norm,
            aspect="auto",
        )

        cbar = fig.colorbar(img)
        cbar.set_label(
            r"$L_{\nu}/[\mathrm{erg s}^{-1}\mathrm{ Hz}^{-1} "
            r"\mathrm{ M_\odot}^{-1}]$"
        )

        ax.set_title(f"Wavelength: {self.lam[0]:.2f}{self.lam.units}")
        ax.set_xlabel("$\\log_{10}(\\mathrm{age}/\\mathrm{yr})$")
        ax.set_ylabel("$Z$")

        def update(i):
            # Update the image for the ith frame
            img.set_data(spectra[:, :, i])
            ax.set_title(f"Wavelength: {self.lam[i]:.2f}{self.lam.units}")
            return [
                img,
            ]

        # Calculate interval in milliseconds based on fps
        interval = 1000 / fps

        # Create the animation
        anim = FuncAnimation(
            fig, update, frames=self.lam.size, interval=interval, blit=False
        )

        # Save if a path is provided
        if save_path is not None:
            anim.save(save_path, writer="imagemagick")

        if show:
            plt.show()
        else:
            plt.close(fig)

        return anim


class Template:
    """A simplified grid contain only a single template spectra.

    The model is different to all other emission models in that it scales a
    template by bolometric luminosity.

    Attributes:
        sed (Sed)
            The template spectra for the AGN.
        normalisation (unyt_quantity):
            The normalisation for the spectra. In reality this is the
            bolometric luminosity.
    """

    # Define Quantities
    lam = Quantity("wavelength")
    lnu = Quantity("luminosity_density_frequency")

    @accepts(lam=angstrom, lnu=erg / s / Hz)
    def __init__(
        self,
        lam,
        lnu,
        unify_with_grid=None,
        **kwargs,
    ):
        """Initialise the Template.

        Args:
            lam (unyt_array):
                Wavelength array.
            lnu (unyt_array):
                Luminosity array.
            unify_with_grid (Grid):
                A grid object to unify the template with. This will ensure
                the template has the same wavelength array as the grid.
            **kwargs (dict):
                Additional keyword arguments to pass to the Sed object.

        """
        # It's convenient to have an sed object for the next steps
        sed = Sed(lam, lnu)

        # Before we do anything, do we have a grid we need to unify with?
        if unify_with_grid is not None:
            # Interpolate the template Sed onto the grid wavelength array
            sed = sed.get_resampled_sed(new_lam=unify_with_grid.lam)

        # Attach the template now we've done the interpolation (if needed)
        self._sed = sed
        self.lam = sed.lam

        # Normalise, just in case
        self.normalisation = sed.bolometric_luminosity
        self._sed._lnu /= self.normalisation.to(self._sed.lnu.units * Hz).value

    @accepts(bolometric_luminosity=erg / s)
    def get_spectra(self, bolometric_luminosity):
        """Calculate the blackhole spectra by scaling the template.

        Args:
            bolometric_luminosity (float):
                The bolometric luminosity of the blackhole(s) for scaling.

        """
        # Ensure we have units for safety
        if bolometric_luminosity is not None and not isinstance(
            bolometric_luminosity, unyt_array
        ):
            raise exceptions.MissingUnits(
                "bolometric luminosity must be provided with units"
            )

        # Scale the spectra and return
        return self._sed * (bolometric_luminosity / Hz)<|MERGE_RESOLUTION|>--- conflicted
+++ resolved
@@ -1207,23 +1207,13 @@
         self._axes_units.pop(axis)
         self.naxes -= 1
 
-<<<<<<< HEAD
     def get_sed_at_grid_point(self, grid_point, spectra_type="incident"):
-        """
-        Create an Sed object for a specific grid point.
-=======
-    def get_spectra(self, grid_point, spectra_id="incident"):
         """Create an Sed object for a specific grid point.
->>>>>>> 3180241e
 
         Args:
             grid_point (tuple):
                 A tuple of integers specifying the closest grid point.
-<<<<<<< HEAD
-            spectra_type (str)
-=======
-            spectra_id (str):
->>>>>>> 3180241e
+            spectra_type (str):
                 The name of the spectra (in the grid) that is desired.
 
         Returns:
@@ -1256,17 +1246,15 @@
                 f"grid_point={grid_point})"
             )
 
-<<<<<<< HEAD
     def get_sed_for_full_grid(self, spectra_type="incident"):
-        """
-        Create an Sed object for the full grid.
-
-        Args:
-            spectra_type (str)
+        """Create an Sed object for the full grid.
+
+        Args:
+            spectra_type (str):
                 The name of the spectra (in the grid) that is desired.
 
         Returns:
-            synthesizer.emissions.Sed
+            synthesizer.emissions.Sed:
                 A synthesizer.emissions object
         """
         # Throw exception if the spectra_id not in list of available spectra
@@ -1278,25 +1266,25 @@
         return Sed(self.lam, self.spectra[spectra_type] * erg / s / Hz)
 
     def get_sed(self, grid_point=None, spectra_type="incident"):
-        """
-        Create an Sed object, either of the entire grid (if grid_point=False)
-        or for a specific grid point.
+        """Create an Sed object from the grid.
+
+        This can either get an Sed containing the entire grid (if
+        grid_point=False) or for a specific grid point.
 
         This enables grid wide use of Sed methods for flux, photometry,
         indices, ionising photons, etc.
 
         Args:
-            grid_point (tuple/bool)
+            grid_point (tuple/bool):
                 A tuple of integers specifying the closest grid point or a
                 bool.
-            spectra_type (str)
+            spectra_type (str):
                 The key of the spectra grid to extract as an Sed object.
 
         Returns:
             Sed
                 An Sed object.
         """
-
         # If a grid point is provided call the function above ...
         if grid_point is not None:
             return self.get_sed_at_grid_point(
@@ -1313,12 +1301,7 @@
     def get_lines_at_grid_point(
         self, grid_point, line_id=None, spectra_type="nebular"
     ):
-        """
-        Create a LineCollection object for a specific grid point.
-=======
-    def get_lines(self, grid_point, line_id=None, spectra_type="nebular"):
-        """Create a Line object for a given line_id and grid_point.
->>>>>>> 3180241e
+        """Create a LineCollection object for a specific grid point.
 
         Args:
             grid_point (tuple):
@@ -1338,7 +1321,6 @@
             synthesizer.emissions.Sed
                 A synthesizer.emissions object
         """
-
         # First create a LineCollection containing the grid point
         all_lines = LineCollection(
             line_ids=self.available_lines,
@@ -1361,17 +1343,16 @@
         return line
 
     def get_lines_for_full_grid(self, line_id=None, spectra_type="nebular"):
-        """
-        Create a LineCollection object for a the full grid.
-
-        Args:
-            line_id (str/list)
+        """Create a LineCollection object for a the full grid.
+
+        Args:
+            line_id (str/list):
                 The id/s of the line. If a string contains a comma separated
                 list of line_ids a composite line will be returned containing
                 the sum of the luminosities and the mean of the wavelengths.
                 If a list of line_ids is provided a subset of lines will be
                 returned. If None then all available lines will be returned.
-            spectra_type (str)
+            spectra_type (str):
                 The spectra type to extract the line from. Default is
                 "nebular", all other spectra will have line luminosities of 0
                 by definition.
@@ -1380,7 +1361,6 @@
             synthesizer.emissions.Sed
                 A synthesizer.emissions object
         """
-
         # First create a LineCollection containing the grid point
         all_lines = LineCollection(
             line_ids=self.available_lines,
@@ -1403,19 +1383,18 @@
         return line
 
     def get_lines(self, grid_point=None, line_id=None, spectra_type="nebular"):
-        """
-        Create a Line object for a given line_id and grid_point.
-
-        Args:
-            grid_point (tuple/bool)
+        """Create a Line object for a given line_id and grid_point.
+
+        Args:
+            grid_point (tuple/bool):
                 A tuple of integers specifying the closest grid point.
-            line_id (str/list)
+            line_id (str/list):
                 The id/s of the line. If a string contains a comma separated
                 list of line_ids a composite line will be returned containing
                 the sum of the luminosities and the mean of the wavelengths.
                 If a list of line_ids is provided a subset of lines will be
                 returned. If None then all available lines will be returned.
-            spectra_type (str)
+            spectra_type (str):
                 The spectra type to extract the line from. Default is
                 "nebular", all other spectra will have line luminosities of 0
                 by definition.
@@ -1423,7 +1402,6 @@
         Returns:
             lines (LineCollection)
         """
-
         # If a grid point is provided call the function above ...
         if grid_point is not None:
             return self.get_lines_at_grid_point(
@@ -1605,25 +1583,6 @@
 
         return flattened_axes_values
 
-<<<<<<< HEAD
-=======
-    def get_sed(self, spectra_type):
-        """Get the spectra grid as an Sed object.
-
-        This enables grid wide use of Sed methods for flux, photometry,
-        indices, ionising photons, etc.
-
-        Args:
-            spectra_type (str):
-                The key of the spectra grid to extract as an Sed object.
-
-        Returns:
-            Sed
-                The spectra grid as an Sed object.
-        """
-        return Sed(self.lam, self.spectra[spectra_type] * erg / s / Hz)
-
->>>>>>> 3180241e
     @accepts(min_lam=angstrom, max_lam=angstrom)
     def truncate_grid_lam(self, min_lam, max_lam):
         """Truncate the grid to a specific wavelength range.
