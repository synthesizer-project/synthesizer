--- conflicted
+++ resolved
@@ -168,11 +168,8 @@
         "sps_model_version": sps_model_version,
         "imf": translated_imf,
         "imf_hmc": imf_hmc,
-<<<<<<< HEAD
         "cloudy": cloudy,
         "cloudy_model": cloudy_model,
-    }
-=======
     }
 
 
@@ -270,5 +267,4 @@
     for wavelength in wavelengths_:
         rgba.append(wavelength_to_rgba(wavelength, gamma=gamma))
 
-    return rgba
->>>>>>> e40fd3d4
+    return rgba