--- conflicted
+++ resolved
@@ -1319,11 +1319,7 @@
         if len(y.shape) == 1:
             y = y[ionisation_mask]
         else:
-<<<<<<< HEAD
-            y = y[:, ionisation_mask]
-=======
             y = y[..., ionisation_mask]
->>>>>>> ee698363
 
         # Add a final data point at the ionising energy to ensure full
         # coverage.
@@ -1332,17 +1328,11 @@
             y0 = np.interp(x0, x, y)
             y = np.append(y, y0)
         else:
-<<<<<<< HEAD
-            y0 = np.array([np.interp(x0, x, y_) for y_ in y])
-            y0 = np.expand_dims(y0, 1)
-            y = np.append(y, y0, axis=1)
-=======
             y0 = np.apply_along_axis(
                 lambda y_: np.interp(x0, x, y_), axis=-1, arr=y
             )
             y0 = np.expand_dims(y0, -1)
             y = np.append(y, y0, axis=-1)
->>>>>>> ee698363
 
         x = np.append(x, x0)
 
