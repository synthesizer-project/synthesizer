"""A module for working with arrays of stellar particles.

Contains the Stars class for use with particle based systems. This contains all
the data detailing collections of stellar particles. Each property is
stored in (N_star, ) shaped arrays for efficiency.

We also provide functions for creating "fake" stellar distributions, by
sampling a SFZH.

In both cases a myriad of extra optional properties can be set by providing
them as keyword arguments.

Example usages:

    stars = Stars(initial_masses, ages, metallicities,
                  redshift=redshift, current_masses=current_masses, ...)
    stars = sample_sfzh(sfzh, n, total_initial_mass,
                        smoothing_lengths=smoothing_lengths,
                        tau_v=tau_vs, coordinates=coordinates, ...)
"""

import os

import matplotlib.pyplot as plt
import numpy as np
from unyt import Hz, Mpc, Msun, Myr, angstrom, c, erg, km, s, yr

from synthesizer import exceptions
from synthesizer.components.stellar import StarsComponent
from synthesizer.extensions.timers import tic, toc
from synthesizer.line import Line
from synthesizer.parametric import SFH
from synthesizer.parametric import Stars as Para_Stars
from synthesizer.particle.particles import Particles
from synthesizer.units import Quantity, accepts
from synthesizer.utils.ascii_table import TableFormatter
from synthesizer.utils.util_funcs import combine_arrays
from synthesizer.warnings import deprecated, warn


class Stars(Particles, StarsComponent):
    """
    The base Stars class.

    This contains all data a collection of stars could contain. It inherits
    from the base Particles class holding attributes and
    methods common to all particle types.

    The Stars class can be handed to methods elsewhere to pass information
    about the stars needed in other computations. For example a Galaxy object
    can be passed a stars object for use with any of the Galaxy helper methods.

    Note that due to the many possible operations, this class has a large
    number of optional attributes which are set to None if not provided.

    Attributes:
        initial_masses (array-like, float)
            The intial stellar mass of each particle in Msun.
        ages (array-like, float)
            The age of each stellar particle in yrs.
        metallicities (array-like, float)
            The metallicity of each stellar particle.
        tau_v (array-like, float)
            V-band dust optical depth of each stellar particle.
        alpha_enhancement (array-like, float)
            The alpha enhancement [alpha/Fe] of each stellar particle.
        resampled (bool)
            Flag for whether the young particles have been resampled.
        current_masses (array-like, float)
            The current mass of each stellar particle in Msun.
        smoothing_lengths (array-like, float)
            The smoothing lengths (describing the sph kernel) of each stellar
            particle in simulation length units.
        s_oxygen (array-like, float)
            fractional oxygen abundance.
        s_hydrogen (array-like, float)
            fractional hydrogen abundance.
        imf_hmass_slope (float)
            The slope of high mass end of the initial mass function (WIP).
        nstars (int)
            The number of stellar particles in the object.
    """

    # Define the allowed attributes
    attrs = [
        "nparticles",
        "tau_v",
        "alpha_enhancement",
        "imf_hmass_slope",
        "log10ages",
        "log10metallicities",
        "resampled",
        "velocities",
        "s_oxygen",
        "s_hydrogen",
        "nstars",
        "tau_v",
        "_coordinates",
        "_smoothing_lengths",
        "_softening_lengths",
        "_masses",
        "_initial_masses",
        "_current_masses",
    ]

    # Define class level Quantity attributes
    initial_masses = Quantity("mass")
    current_masses = Quantity("mass")
    smoothing_lengths = Quantity("spatial")

    @accepts(
        initial_masses=Msun.in_base("galactic"),
        ages=Myr,
        coordinates=Mpc,
        velocities=km / s,
        current_masses=Msun.in_base("galactic"),
        smoothing_lengths=Mpc,
        softening_length=Mpc,
        centre=Mpc,
    )
    def __init__(
        self,
        initial_masses,
        ages,
        metallicities,
        redshift=None,
        tau_v=None,
        alpha_enhancement=None,
        coordinates=None,
        velocities=None,
        current_masses=None,
        smoothing_lengths=None,
        s_oxygen=None,
        s_hydrogen=None,
        softening_lengths=None,
        centre=None,
        metallicity_floor=1e-5,
        fesc=None,
        **kwargs,
    ):
        """
        Intialise the Stars instance.

        The first 3 arguments are always required. All other arguments are
        optional attributes applicable in different situations.

        Args:
            initial_masses (array-like, float)
                The intial stellar mass of each particle in Msun.
            ages (array-like, float)
                The age of each stellar particle in yrs.
            metallicities (array-like, float)
                The metallicity of each stellar particle.
            redshift (float)
                The redshift/s of the stellar particles.
            tau_v (array-like, float)
                V-band dust optical depth of each stellar particle.
            alpha_enhancement (array-like, float)
                The alpha enhancement [alpha/Fe] of each stellar particle.
            coordinates (array-like, float)
                The 3D positions of the particles.
            velocities (array-like, float)
                The 3D velocities of the particles.
            current_masses (array-like, float)
                The current mass of each stellar particle in Msun.
            smoothing_lengths (array-like, float)
                The smoothing lengths (describing the sph kernel) of each
                stellar particle in simulation length units.
            s_oxygen (array-like, float)
                The fractional oxygen abundance.
            s_hydrogen (array-like, float)
                The fractional hydrogen abundance.
            softening_lengths (float)
                The gravitational softening lengths of each stellar
                particle in simulation units
            centre (array-like, float)
                The centre of the star particle. Can be defined in
                a number of way (e.g. centre of mass)
            metallicity_floor (float)
                The minimum metallicity allowed in the simulation.
            fesc (array-like, float)
                The escape fraction of each stellar particle.
            **kwargs
                Additional keyword arguments to be set as attributes.
        """
        # Instantiate parents
        Particles.__init__(
            self,
            coordinates=coordinates,
            velocities=velocities,
            masses=current_masses,
            redshift=redshift,
            softening_lengths=softening_lengths,
            nparticles=initial_masses.size,
            centre=centre,
            metallicity_floor=metallicity_floor,
            tau_v=tau_v,
            name="Stars",
        )
        StarsComponent.__init__(
            self,
            ages,
            metallicities,
            _star_type="particle",
            fesc=fesc,
            **kwargs,
        )

        # Ensure we don't have negative ages
        if len(ages) > 0:
            if ages.min() < 0.0:
                raise exceptions.InconsistentArguments(
                    "Ages cannot be negative."
                )

        # Check for nan and inf on input
        if np.sum(~np.isfinite(initial_masses)) > 0:
            raise ValueError(
                (
                    "NaN or inf on `initial_masses` input, "
                    f"indices: {np.where(~np.isfinite(initial_masses))[0]}"
                )
            )

        if np.sum(~np.isfinite(ages)) > 0:
            raise ValueError(
                (
                    "NaN or inf on `ages` input, "
                    f"indices: {np.where(~np.isfinite(ages))[0]}"
                )
            )

        if np.sum(~np.isfinite(metallicities)) > 0:
            raise ValueError(
                (
                    "NaN or inf on `metallicities` input, "
                    f"indices: {np.where(~np.isfinite(metallicities))[0]}"
                )
            )

        # Set always required stellar particle properties
        self.initial_masses = initial_masses
        self.ages = ages
        self.metallicities = metallicities

        # Set the optional keyword arguments

        # Set the SPH kernel smoothing lengths
        self.smoothing_lengths = smoothing_lengths

        # Stellar particles also have a current mass, set it
        self.current_masses = self.masses

        # Set the alpha enhancement [alpha/Fe] (only used for >2 dimensional
        # SPS grids)
        self.alpha_enhancement = alpha_enhancement

        # Set the fractional abundance of elements
        self.s_oxygen = s_oxygen
        self.s_hydrogen = s_hydrogen

        # Set up IMF properties (updated later)
        self.imf_hmass_slope = None  # slope of the imf

        # Intialise the flag for resampling
        self.resampled = False

        # Initialise the flag for parametric young stars
        self.young_stars_parametrisation = False

        # Set a frontfacing clone of the number of particles
        # with clearer naming
        self.nstars = self.nparticles

        # Check the arguments we've been given
        self._check_star_args()

        # Particle stars can calculate and attach a SFZH analogous to a
        # parametric galaxy
        self.sfzh = None

        # We also want to keep track of any weights grids that have been
        # computed so they can be reused. These are the grids of weights
        # that map onto the SPS grid but since we could have multiple grids
        # we store them in a dictionary with grid names as keys.
        self._weights_grids = {}

    def get_sfr(self, timescale=10 * Myr):
        """
        Return the star formation rate of the stellar particles.

        Args:
            timescale (float)
                The timescale over which to calculate the star formation rate.

        Returns:
            sfr (float)
                The star formation rate of the stellar particles.
        """
        age_mask = self.ages < timescale
        sfr = np.sum(self.initial_masses[age_mask]) / timescale  # Msun / Myr
        return sfr.to("Msun / yr")

    @property
    def total_mass(self):
        """
        Return the total mass of the stellar particles.

        Returns:
            total_mass (float)
                The total mass of the stellar particles.
        """
        total_mass = 0.0

        # Check if we're using parametric young stars
        if self.young_stars_parametrisation is not False:
            # Grab the old particle masses and sum
            total_mass += np.sum(self._old_stars.masses)

        # Get current masses of particles (if parametric young
        # stars are used, then the new star particles *should*
        # have zero current mass)
        total_mass += np.sum(self.masses)

        return total_mass

    @property
    def log10ages(self):
        """
        Return stellar particle ages in log (base 10).

        Returns:
            log10ages (array)
                log10 stellar ages
        """
        return np.log10(self.ages)

    def _check_star_args(self):
        """
        Sanitizes the inputs ensuring all arguments agree and are compatible.

        Raises:
            InconsistentArguments
                If any arguments are incompatible or not as expected an error
                is thrown.
        """

        # Ensure all arrays are the expected length
        for key in self.attrs:
            attr = getattr(self, key)
            if isinstance(attr, np.ndarray):
                if attr.shape[0] != self.nparticles:
                    raise exceptions.InconsistentArguments(
                        "Inconsistent stellar array sizes! (nparticles=%d, "
                        "%s=%d)" % (self.nparticles, key, attr.shape[0])
                    )

    def __str__(self):
        """
        Return a string representation of the stars object.

        Returns:
            table (str)
                A string representation of the particle object.
        """
        # Intialise the table formatter
        formatter = TableFormatter(self)

        return formatter.get_table("Stars")

    def _concatenate_stars_arrays(self, other):
        """
        Create a dictionary of attributes from two stars objects combined.

        Args:
            other (Stars)
                The other Stars object to add to this one.

        Returns:
            dict
                A dictionary of all the attributes of the combined Stars
                objects
        """
        # Check the other object is the same type
        if not isinstance(other, Stars):
            raise exceptions.InconsistentAddition(
                "Cannot add Stars object to %s object" % type(other)
            )

        # Concatenate all the named arguments which need it (Nones are handled
        # inside the combine_arrays function)
        initial_masses = combine_arrays(
            self.initial_masses, other.initial_masses
        )
        ages = combine_arrays(self.ages, other.ages)
        metallicities = combine_arrays(self.metallicities, other.metallicities)
        alpha_enhancement = combine_arrays(
            self.alpha_enhancement, other.alpha_enhancement
        )
        coordinates = combine_arrays(self.coordinates, other.coordinates)
        velocities = combine_arrays(self.velocities, other.velocities)
        current_masses = combine_arrays(
            self.current_masses, other.current_masses
        )
        smoothing_lengths = combine_arrays(
            self.smoothing_lengths, other.smoothing_lengths
        )
        s_oxygen = combine_arrays(self.s_oxygen, other.s_oxygen)
        s_hydrogen = combine_arrays(self.s_hydrogen, other.s_hydrogen)

        # Handle tau_v which can either be arrays or single values that need
        # to be converted to arrays
        if self.tau_v is None and other.tau_v is None:
            tau_v = None
        elif self.tau_v is None:
            tau_v = None
        elif other.tau_v is None:
            tau_v = None
        elif isinstance(self.tau_v, np.ndarray) and isinstance(
            other.tau_v, np.ndarray
        ):
            tau_v = np.concatenate([self.tau_v, other.tau_v])
        elif isinstance(self.tau_v, np.ndarray):
            tau_v = np.concatenate(
                [self.tau_v, np.full(other.nparticles, other.tau_v)]
            )
        elif isinstance(other.tau_v, np.ndarray):
            tau_v = np.concatenate(
                [np.full(self.nparticles, self.tau_v), other.tau_v]
            )
        else:
            self_tau_v = np.full(self.nparticles, self.tau_v)
            other_tau_v = np.full(other.nparticles, other.tau_v)
            tau_v = np.concatenate([self_tau_v, other_tau_v])

        # Handle softening lengths which can be arrays or single values that
        # need to be converted to arrays
        if self.softening_lengths is None and other.softening_lengths is None:
            softening_lengths = None
        elif self.softening_lengths is None:
            softening_lengths = None
        elif other.softening_lengths is None:
            softening_lengths = None
        elif isinstance(self.softening_lengths, np.ndarray) and isinstance(
            other.softening_lengths, np.ndarray
        ):
            softening_lengths = np.concatenate(
                [self.softening_lengths, other.softening_lengths]
            )
        elif isinstance(self.softening_lengths, np.ndarray):
            softening_lengths = np.concatenate(
                [
                    self.softening_lengths,
                    np.full(other.nparticles, other.softening_lengths),
                ]
            )
        elif isinstance(other.softening_lengths, np.ndarray):
            softening_lengths = np.concatenate(
                [
                    np.full(self.nparticles, self.softening_lengths),
                    other.softening_lengths,
                ]
            )
        else:
            self_softening_lengths = np.full(
                self.nparticles, self.softening_lengths
            )
            other_softening_lengths = np.full(
                other.nparticles, other.softening_lengths
            )
            softening_lengths = np.concatenate(
                [self_softening_lengths, other_softening_lengths]
            )

        # Handle the redshifts which must be the same
        if self.redshift != other.redshift:
            raise exceptions.InconsistentAddition(
                "Cannot add Stars objects with different redshifts"
            )
        else:
            redshift = self.redshift

        # Handle the metallicity floors where we take the minimum
        metallicity_floor = min(
            self.metallicity_floor, other.metallicity_floor
        )

        # Handle the centre of the particles, this will be taken from the
        # first object but warn if they differ (and are not None)
        if self.centre is not None and other.centre is not None:
            if not np.allclose(self.centre, other.centre):
                warn(
                    "Centres of the Stars objects differ. "
                    "Using the centre of the first object."
                )
        centre = self.centre

        # Store everything we've done in a dictionary
        kwargs = {
            "initial_masses": initial_masses,
            "ages": ages,
            "metallicities": metallicities,
            "redshift": redshift,
            "tau_v": tau_v,
            "alpha_enhancement": alpha_enhancement,
            "coordinates": coordinates,
            "velocities": velocities,
            "current_masses": current_masses,
            "smoothing_lengths": smoothing_lengths,
            "s_oxygen": s_oxygen,
            "s_hydrogen": s_hydrogen,
            "softening_lengths": softening_lengths,
            "centre": centre,
            "metallicity_floor": metallicity_floor,
        }

        # Handle the extra keyword arguments
        for key in self.__dict__.keys():
            # Skip methods
            if callable(getattr(self, key)):
                continue

            # Skip any attributes which aren't on both objects
            if key not in other.__dict__:
                continue

            if key not in kwargs:
                # Combine the attributes, concatenate if arrays, copied if
                # scalars and the same for both objects or added if different
                # on each. If the attribute is None for one object and not the
                # other we'll assume None overall because the combination is
                # undefined.
                if getattr(self, key) is None or getattr(other, key) is None:
                    kwargs[key] = None
                elif isinstance(getattr(self, key), np.ndarray) and isinstance(
                    getattr(other, key), np.ndarray
                ):
                    kwargs[key] = np.concatenate(
                        [getattr(self, key), getattr(other, key)]
                    )
                elif (
                    isinstance(getattr(self, key), (int, float))
                    and isinstance(getattr(other, key), (int, float))
                    and getattr(self, key) == getattr(other, key)
                ):
                    kwargs[key] = getattr(self, key)
                elif isinstance(
                    getattr(self, key), (int, float)
                ) and isinstance(getattr(other, key), (int, float)):
                    kwargs[key] = getattr(self, key) + getattr(other, key)

        return kwargs

    def __add__(self, other):
        """
        Add two Stars objects together.

        This will correctly combine named arguments and create a new Stars
        object with the combined particles. Any extra keyword arguments will
        be either concatenated for arrays, summed for differing scalars or
        copied if the same for both objects.

        If either object carries None for an attribute the new instance will
        also have None for that attribute.

        Args:
            other (Stars)
                The other Stars object to add to this one.

        Returns:
            Stars
                A new Stars object containing the combined particles.
        """
        kwargs = self._concatenate_stars_arrays(other)

        return Stars(**kwargs)

    def _prepare_part_sed_args(
        self,
        grid,
        fesc,
        spectra_type,
        mask,
        grid_assignment_method,
        lam_mask,
        nthreads,
    ):
        """
        Prepare the arguments for SED computation with the C functions.

        This prepares the arguments for the per particle calculation.

        Args:
            grid (Grid)
                The SPS grid object to extract spectra from.
            fesc (float)
                The escape fraction.
            spectra_type (str)
                The type of spectra to extract from the Grid. This must match a
                type of spectra stored in the Grid.
            mask (bool)
                A mask to be applied to the stars. Spectra will only be
                computed and returned for stars with True in the mask.
            grid_assignment_method (string)
                The type of method used to assign particles to a SPS grid
                point. Allowed methods are cic (cloud in cell) or nearest
                grid point (ngp) or there uppercase equivalents (CIC, NGP).
                Defaults to cic.
            lam_mask (array, bool)
                A mask to apply to the wavelength array of the grid. This
                allows for the extraction of specific wavelength ranges.
            nthreads (int)
                The number of threads to use in the C extension. If -1 then
                all available threads are used.

        Returns:
            tuple
                A tuple of all the arguments required by the C extension.
        """
        # Make a dummy mask if none has been passed
        if mask is None:
            mask = np.ones(self.nparticles, dtype=bool)

        # If lam_mask is None then we want all wavelengths
        if lam_mask is None:
            lam_mask = np.ones(
                grid.spectra[spectra_type].shape[-1],
                dtype=bool,
            )

        # Set up the inputs to the C function.
        grid_props = [
            np.ascontiguousarray(grid.log10ages, dtype=np.float64),
            np.ascontiguousarray(grid.log10metallicities, dtype=np.float64),
        ]
        part_props = [
            np.ascontiguousarray(self.log10ages[mask], dtype=np.float64),
            np.ascontiguousarray(
                self.log10metallicities[mask], dtype=np.float64
            ),
        ]
        part_mass = np.ascontiguousarray(
            self._initial_masses[mask],
            dtype=np.float64,
        )

        # Make sure we set the number of particles to the size of the mask
        npart = np.int32(np.sum(mask))

        # Make sure we get the wavelength index of the grid array
        nlam = np.int32(np.sum(lam_mask))

        # Slice the spectral grids and pad them with copies of the edges.
        grid_spectra = np.ascontiguousarray(
            grid.spectra[spectra_type],
            np.float64,
        )

        # Apply the wavelength mask
        grid_spectra = np.ascontiguousarray(
            grid_spectra[..., lam_mask],
            np.float64,
        )

        # Get the grid dimensions after slicing what we need
        grid_dims = np.zeros(len(grid_props) + 1, dtype=np.int32)
        for ind, g in enumerate(grid_props):
            grid_dims[ind] = len(g)
        grid_dims[ind + 1] = nlam

        # If fesc isn't an array make it one
        if not isinstance(fesc, np.ndarray):
            fesc = np.ascontiguousarray(np.full(npart, fesc))

        # Convert inputs to tuples
        grid_props = tuple(grid_props)
        part_props = tuple(part_props)

        # If nthreads is -1 then use all available threads
        if nthreads == -1:
            nthreads = os.cpu_count()

        return (
            grid_spectra,
            grid_props,
            part_props,
            part_mass,
            fesc,
            grid_dims,
            len(grid_props),
            npart,
            nlam,
            grid_assignment_method,
            nthreads,
        )

    def _prepare_vel_shift_sed_args(
        self,
        grid,
        fesc,
        spectra_type,
        mask,
        grid_assignment_method,
        lam_mask,
        nthreads,
    ):
        """
        Prepare the arguments for SED computation with the C functions.

        This prepares the arguments for the per particle calculation with
        velocity shifts (the same set of arguments if required when getting
        integrated spectra since the velocity shifts are applied on a particle
        by particle basis).

        Args:
            grid (Grid)
                The SPS grid object to extract spectra from.
            fesc (float)
                The escape fraction.
            spectra_type (str)
                The type of spectra to extract from the Grid. This must match a
                type of spectra stored in the Grid.
            mask (bool)
                A mask to be applied to the stars. Spectra will only be
                computed and returned for stars with True in the mask.
            grid_assignment_method (string)
                The type of method used to assign particles to a SPS grid
                point. Allowed methods are cic (cloud in cell) or nearest
                grid point (ngp) or there uppercase equivalents (CIC, NGP).
                Defaults to cic.
            lam_mask (array, bool)
                A mask to apply to the wavelength array of the grid. This
                allows for the extraction of specific wavelength ranges.
            nthreads (int)
                The number of threads to use in the C extension. If -1 then
                all available threads are used.

        Returns:
            tuple
                A tuple of all the arguments required by the C extension.
        """
        arg_start = tic()
        # Make a dummy mask if none has been passed
        if mask is None:
            mask_start = tic()
            mask = np.ones(self.nparticles, dtype=bool)
            toc("Creating mask", mask_start)

        # Set up the inputs to the C function.
        grid_start = tic()
        grid_props = [
            np.ascontiguousarray(grid.log10ages, dtype=np.float64),
            np.ascontiguousarray(grid.log10metallicities, dtype=np.float64),
        ]
        toc("Preparing grid properties", grid_start)
        part_start = tic()
        part_props = [
            np.ascontiguousarray(self.log10ages[mask], dtype=np.float64),
            np.ascontiguousarray(
                self.log10metallicities[mask], dtype=np.float64
            ),
        ]
        part_mass = np.ascontiguousarray(
            self._initial_masses[mask],
            dtype=np.float64,
        )

        # Handle the velocities (and make sure we have velocities if a shift
        # has been requested)
        if self.velocities is not None:
            part_vels = np.ascontiguousarray(
                self._velocities[mask],
                dtype=np.float64,
            )
            vel_units = self.velocities.units
        else:
            raise exceptions.InconsistentArguments(
                "Velocity shifted spectra requested but no "
                "star velocities provided."
            )

        # Make sure we set the number of particles to the size of the mask
        npart = np.int32(np.sum(mask))

        toc("Preparing particle properties", part_start)

        # Make sure we get the wavelength index of the grid array
        nlam = (
            np.int32(np.sum(lam_mask))
            if lam_mask is not None
            else grid.spectra[spectra_type].shape[-1]
        )

        # Slice the spectral grids and pad them with copies of the edges.
        spec_start = tic()
        grid_spectra = grid.spectra[spectra_type]

        # Apply the wavelength mask
        if lam_mask is not None:
            grid_spectra = np.ascontiguousarray(
                grid_spectra[..., lam_mask],
                np.float64,
            )
        toc("Preparing grid spectra", spec_start)

        # Get the grid wavelength arrays (and needed for velocity shifts)
<<<<<<< HEAD
        grid_lam = np.ascontiguousarray(
            grid._lam[lam_mask],
            np.float64,
        )
=======
        if vel_shift:
            if lam_mask is not None:
                grid_lam = np.ascontiguousarray(
                    grid._lam[lam_mask],
                    np.float32,
                )
            else:
                grid_lam = grid._lam[lam_mask]
        else:
            grid_lam = None
>>>>>>> 7568133d

        # Get the grid dimensions after slicing what we need
        dim_start = tic()
        grid_dims = np.zeros(len(grid_props) + 1, dtype=np.int32)
        for ind, g in enumerate(grid_props):
            grid_dims[ind] = len(g)
        grid_dims[ind + 1] = nlam
        toc("Preparing grid dimensions", dim_start)

        # If fesc isn't an array make it one
        if not isinstance(fesc, np.ndarray):
            fesc_start = tic()
            fesc = np.ascontiguousarray(np.full(npart, fesc))
            toc("Preparing fesc", fesc_start)

        # Convert inputs to tuples
        grid_props = tuple(grid_props)
        part_props = tuple(part_props)

        # If nthreads is -1 then use all available threads
        if nthreads == -1:
            thread_start = tic()
            nthreads = os.cpu_count()
            toc("Setting nthreads", thread_start)

        toc("Preparing SED arguments", arg_start)

        return (
            grid_spectra,
            grid_lam,
            grid_props,
            part_props,
            part_mass,
            fesc,
            part_vels,
            grid_dims,
            len(grid_props),
            npart,
            nlam,
            grid_assignment_method,
            nthreads,
            c.to(vel_units).value,
        )

    def _prepare_integrated_sed_args(
        self,
        grid,
        fesc,
        spectra_type,
        mask,
        grid_assignment_method,
        lam_mask,
        nthreads,
    ):
        """
        Prepare the arguments for SED computation with the C functions.

        This prepares the arguments for the integrated SED calculation. The
        difference here is that we don't need to repeat the weight
        calculation if it has already been done.

        Args:
            grid (Grid)
                The SPS grid object to extract spectra from.
            fesc (float)
                The escape fraction.
            spectra_type (str)
                The type of spectra to extract from the Grid. This must match a
                type of spectra stored in the Grid.
            mask (bool)
                A mask to be applied to the stars. Spectra will only be
                computed and returned for stars with True in the mask.
            grid_assignment_method (string)
                The type of method used to assign particles to a SPS grid
                point. Allowed methods are cic (cloud in cell) or nearest
                grid point (ngp) or there uppercase equivalents (CIC, NGP).
                Defaults to cic.
            lam_mask (array, bool)
                A mask to apply to the wavelength array of the grid. This
                allows for the extraction of specific wavelength ranges.
            nthreads (int)
                The number of threads to use in the C extension. If -1 then
                all available threads are used.

        Returns:
            tuple
                A tuple of all the arguments required by the C extension.
        """
        # Get the grid weights (if these were calculate before we can
        # reuse them but if we have a mask then we can't)
        if grid.grid_name in self._weights_grids and mask is None:
            grid_weights = self._weights_grids[grid.grid_name]
        else:
            grid_weights = self._get_grid_weights(
                grid,
                grid_assignment_method,
                mask,
                nthreads,
            )

            # Store the weights for reuse (only applicable if we don't
            # have a mask)
            if mask is None:
                self._weights_grids[grid.grid_name] = grid_weights

        # Make a dummy mask if none has been passed
        if mask is None:
            mask = np.ones(self.nparticles, dtype=bool)

        # If lam_mask is None then we want all wavelengths
        if lam_mask is None:
            lam_mask = np.ones(
                grid.spectra[spectra_type].shape[-1],
                dtype=bool,
            )

        # Set up the inputs to the C function.
        grid_props = [
            np.ascontiguousarray(grid.log10ages, dtype=np.float64),
            np.ascontiguousarray(grid.log10metallicities, dtype=np.float64),
        ]

        # Make sure we get the wavelength index of the grid array
        nlam = np.int32(np.sum(lam_mask))

        # Slice the spectral grids and pad them with copies of the edges.
        grid_spectra = np.ascontiguousarray(
            grid.spectra[spectra_type],
            np.float64,
        )

        # Apply the wavelength mask
        grid_spectra = np.ascontiguousarray(
            grid_spectra[..., lam_mask],
            np.float64,
        )

        # Get the grid dimensions after slicing what we need
        grid_dims = np.zeros(len(grid_props) + 1, dtype=np.int32)
        for ind, g in enumerate(grid_props):
            grid_dims[ind] = len(g)
        grid_dims[ind + 1] = nlam

        # Convert inputs to tuples
        grid_props = tuple(grid_props)

        # If nthreads is -1 then use all available threads
        if nthreads == -1:
            nthreads = os.cpu_count()

        return (
            grid_spectra,
            grid_weights,
            grid_props,
            grid_dims,
            len(grid_props),
            nlam,
            nthreads,
        )

    def _prepare_sed_args(
        self,
        grid,
        fesc,
        spectra_type,
        mask,
        grid_assignment_method,
        lam_mask,
        nthreads,
        vel_shift,
        integrated,
    ):
        """
        Prepare the arguments for SED computation with the C functions.

        Args:
            grid (Grid)
                The SPS grid object to extract spectra from.
            fesc (float)
                The escape fraction.
            spectra_type (str)
                The type of spectra to extract from the Grid. This must match a
                type of spectra stored in the Grid.
            mask (bool)
                A mask to be applied to the stars. Spectra will only be
                computed and returned for stars with True in the mask.
            grid_assignment_method (string)
                The type of method used to assign particles to a SPS grid
                point. Allowed methods are cic (cloud in cell) or nearest
                grid point (ngp) or there uppercase equivalents (CIC, NGP).
                Defaults to cic.
            lam_mask (array, bool)
                A mask to apply to the wavelength array of the grid. This
                allows for the extraction of specific wavelength ranges.
            nthreads (int)
                The number of threads to use in the C extension. If -1 then
                all available threads are used.
            vel_shift (bool)
                Flags whether to apply doppler shift to the spectra. Defaults
                to False.
            integrated (bool)
                Flags whether we are calculating an integrated spectra.

        Returns:
            tuple
                A tuple of all the arguments required by the C extension.
        """
        # Use the correct function based on the arguments
        if integrated:
            return self._prepare_integrated_sed_args(
                grid,
                fesc,
                spectra_type,
                mask,
                grid_assignment_method,
                lam_mask,
                nthreads,
            )
        elif vel_shift:
            return self._prepare_vel_shift_sed_args(
                grid,
                fesc,
                spectra_type,
                mask,
                grid_assignment_method,
                lam_mask,
                nthreads,
            )
        else:
            return self._prepare_part_sed_args(
                grid,
                fesc,
                spectra_type,
                mask,
                grid_assignment_method,
                lam_mask,
                nthreads,
            )

    def generate_lnu(
        self,
        grid,
        spectra_name,
        fesc=None,
        young=None,
        old=None,
        mask=None,
        lam_mask=None,
        verbose=False,
        do_grid_check=False,
        grid_assignment_method="cic",
        aperture=None,
        nthreads=0,
        vel_shift=False,
    ):
        """
        Generate the integrated rest frame spectra for a given grid key.

        Can optionally apply masks.

        Args:
            grid (Grid)
                The spectral grid object.
            spectra_name (string)
                The name of the target spectra inside the grid file.
            fesc (float/array-like, float)
                Fraction of stellar emission that escapes unattenuated from
                the birth cloud. Can either be a single value
                or an value per star (defaults to 0.0).
            young (bool/float)
                If not None, specifies age in Myr at which to filter
                for young star particles.
            old (bool/float)
                If not None, specifies age in Myr at which to filter
                for old star particles.
            mask (array-like, bool)
                Boolean array of star particles to include.
            lam_mask (array, bool)
                A mask to apply to the wavelength array of the grid. This
                allows for the extraction of specific wavelength ranges.
            verbose (bool)
                Flag for verbose output.
            do_grid_check (bool)
                Whether to check how many particles lie outside the grid. This
                is a sanity check that can be used to check the
                consistency of your particles with the grid. It is False by
                default because the check is extreme expensive.
            grid_assignment_method (string)
                The type of method used to assign particles to a SPS grid
                point. Allowed methods are cic (cloud in cell) or nearest
                grid point (ngp) or there uppercase equivalents (CIC, NGP).
                Defaults to cic.
            aperture (float)
                If not None, specifies the radius of a spherical aperture
                to apply to the particles.
            nthreads (int)
                The number of threads to use in the C extension. If -1 then
                all available threads are used.
            vel_shift (bool)
                Flags whether doppler shift is applied to the spectrum

        Returns:
            numpy.ndarray:
                Numpy array of integrated spectra in units of (erg / s / Hz).
        """
        # Ensure we have a key in the grid. If not error.
        if spectra_name not in list(grid.spectra.keys()):
            raise exceptions.MissingSpectraType(
                "The Grid does not contain the key '%s'" % spectra_name
            )

        # If we have no stars just return zeros
        if self.nstars == 0:
            return np.zeros(len(grid.lam))

        # Are we checking the particles are consistent with the grid?
        if do_grid_check:
            # How many particles lie below the grid limits?
            n_below_age = self.log10ages[
                self.log10ages < grid.log10age[0]
            ].size
            n_below_metal = self.metallicities[
                self.metallicities < grid.metallicity[0]
            ].size

            # How many particles lie above the grid limits?
            n_above_age = self.log10ages[
                self.log10ages > grid.log10age[-1]
            ].size
            n_above_metal = self.metallicities[
                self.metallicities > grid.metallicity[-1]
            ].size

            # Check the fraction of particles outside of the grid (these
            # will be pinned to the edge of the grid) by finding
            # those inside
            age_inside_mask = np.logical_and(
                self.log10ages <= grid.log10age[-1],
                self.log10ages >= grid.log10age[0],
            )
            met_inside_mask = np.logical_and(
                self.metallicities < grid.metallicity[-1],
                grid.metallicity[0] < self.metallicities,
            )

            # Combine the boolean arrays for each axis
            inside_mask = np.logical_and(age_inside_mask, met_inside_mask)

            # Get the number outside
            n_out = self.metallicities[~inside_mask].size

            # Compute the ratio of those outside to total number
            ratio_out = n_out / self.nparticles

            # Tell the user if there are particles outside the grid
            if ratio_out > 0:
                print(
                    f"{ratio_out * 100:.2f}% of particles lie "
                    "outside the grid! "
                    "These will be pinned at the grid limits."
                )
                print("Of these:")
                print(
                    f"  {n_below_age / self.nparticles * 100:.2f}%"
                    f" have log10(ages/yr) > {grid.log10age[0]}"
                )
                print(
                    f"  {n_below_metal / self.nparticles * 100:.2f}%"
                    f" have metallicities < {grid.metallicity[0]}"
                )
                print(
                    f"  {n_above_age / self.nparticles * 100:.2f}%"
                    f" have log10(ages/yr) > {grid.log10age[-1]}"
                )
                print(
                    f"  {n_above_metal / self.nparticles * 100:.2f}%"
                    f" have metallicities > {grid.metallicity[-1]}"
                )

        # Get particle age masks
        if mask is None:
            mask = np.ones(self.nparticles, dtype=bool)

        age_mask = self._get_masks(young, old)

        # Ensure and warn that the masking hasn't removed everything
        if np.sum(mask) == 0:
            warn("`mask` has filtered out all particles")
            return np.zeros(len(grid.lam))

        if np.sum(age_mask) == 0:
            warn("Age mask has filtered out all particles")
            return np.zeros(len(grid.lam))

        mask = mask & age_mask

        if aperture is not None:
            # Get aperture mask
            aperture_mask = self._aperture_mask(aperture_radius=aperture)

            # Ensure and warn that the masking hasn't removed everything
            if np.sum(aperture_mask & mask) == 0:
                warn("Aperture and age masks have filtered out all particles")

                return np.zeros(len(grid.lam))
        else:
            aperture_mask = np.ones(self.nparticles, dtype=bool)

        # Prepare the arguments for the C function.
        args = self._prepare_sed_args(
            grid,
            fesc=fesc,
            spectra_type=spectra_name,
            mask=mask & aperture_mask,
            grid_assignment_method=grid_assignment_method.lower(),
            nthreads=nthreads,
            vel_shift=vel_shift,
            lam_mask=lam_mask,
            integrated=True,
        )

        # Get the integrated spectra in grid units (erg / s / Hz)
        if vel_shift:
            from synthesizer.extensions.particle_spectra import (
                compute_part_seds_with_vel_shift,
            )

            spec = np.sum(compute_part_seds_with_vel_shift(*args), axis=0)
        else:
            from synthesizer.extensions.integrated_spectra import (
                compute_integrated_sed,
            )

            spec = compute_integrated_sed(*args)

        # If we had a wavelength mask we need to make sure we return a spectra
        # compatible with the original wavelength array.
        if lam_mask is not None:
            lam_mask_start = tic()
            out_spec = np.zeros(len(grid.lam))
            out_spec[lam_mask] = spec
            spec = out_spec
            toc("Applying wavelength mask", lam_mask_start)

        return spec

    def _remove_stars(self, pmask):
        """
        Update stars attribute arrays based on a mask, `pmask`.

        Args:
            pmask (array-like, bool)
                A boolean mask to remove stars from the object.
        """
        # Remove the masked stars from this object
        self.initial_masses = self.initial_masses[~pmask]
        self.ages = self.ages[~pmask]
        self.metallicities = self.metallicities[~pmask]
        if self.masses is not None:
            self.masses = self.masses[~pmask]
        if self.coordinates is not None:
            self.coordinates = self.coordinates[~pmask]
        if self.tau_v is not None:
            self.tau_v = self.tau_v[~pmask]
        if self.alpha_enhancement is not None:
            self.alpha_enhancement = self.alpha_enhancement[~pmask]
        if self.velocities is not None:
            self.velocities = self.velocities[~pmask]
        if self.current_masses is not None:
            self.current_masses = self.current_masses[~pmask]
        if self.s_oxygen is not None:
            self.s_oxygen = self.s_oxygen[~pmask]
        if self.s_hydrogen is not None:
            self.s_hydrogen = self.s_hydrogen[~pmask]

        if self.redshift is not None:
            if isinstance(self.redshift, np.ndarray):
                self.redshift = self.redshift[~pmask]
        if self.smoothing_lengths is not None:
            if isinstance(self.smoothing_lengths, np.ndarray):
                self.smoothing_lengths = self.smoothing_lengths[~pmask]

        self.nparticles = len(self.initial_masses)
        self.nstars = self.nparticles

        # Check the arguments we've been given
        self._check_star_args()

    def parametric_young_stars(
        self,
        age,
        parametric_sfh,
        grid,
        **kwargs,
    ):
        """
        Replace young stars with individual parametric SFH's.

        Can be either a constant or truncated exponential, selected with the
        `parametric_sfh` argument. The metallicity is set to the metallicity
        of the parent star particle.

        Args:
            age (float)
                Age in Myr below which we replace Star particles.
                Used to set the duration of parametric SFH
            parametric_sfh (string)
                Form of the parametric SFH to use for young stars.
                Currently two are supported, `Constant` and
                `TruncatedExponential`, selected using the keyword
                arguments `constant` and `exponential`.
            grid (Grid)
                The spectral grid object.
        """
        if self.young_stars_parametrisation is not False:
            warn(
                (
                    "This Stars object has already replaced young stars."
                    "\nParametrisation:"
                    f" {self.young_stars_parametrisation['parametrisation']}, "
                    f"\nAge: {self.young_stars_parametrisation['age']}. \n"
                    "Undoing before applying new parametric form..."
                )
            )

            pmask = self._get_masks(
                self.young_stars_parametrisation["age"], None
            )

            # Remove the 'parametric' stars from the object
            self._remove_stars(pmask)

            # Add old stars back on to object
            concat_arrays = self._concatenate_stars_arrays(self._old_stars)

            for key, value in concat_arrays.items():
                setattr(self, key, value)

            self.nparticles = len(self.initial_masses)
            self.nstars = self.nparticles

            # Check the arguments we've been given
            self._check_star_args()

        # Mask for particles below age
        pmask = self._get_masks(age, None)

        if np.sum(pmask) == 0:
            return None

        # initialise SFH object
        if parametric_sfh == "constant":
            sfh = SFH.Constant(max_age=age, **kwargs)
        elif parametric_sfh == "exponential":
            sfh = SFH.TruncatedExponential(
                tau=age / 2,
                max_age=age,
                min_age=0.0 * Myr,
                **kwargs,
            )
        else:
            raise ValueError(
                (
                    "Value of `parametric_sfh` provided, "
                    f"`{parametric_sfh}`, is not supported."
                    "Please use 'constant' or 'exponential'."
                )
            )

        stars = [None] * np.sum(pmask)

        # Loop through particles to be replaced
        for i, _pmask in enumerate(np.where(pmask)[0]):
            # Create a parametric Stars object
            stars[i] = Para_Stars(
                grid.log10age,
                grid.metallicity,
                sf_hist=sfh,
                metal_dist=self.metallicities[_pmask],
                initial_mass=self.initial_masses[_pmask],
            )

        if len(stars) > 1:
            # Combine the individual parametric forms for each particle
            stars = sum(stars[1:], stars[0])
        else:
            stars = stars[0]

        self._parametric_young_stars = stars

        # Create index pairs for the SFZH
        index_pairs = np.asarray(
            [
                [[j, i] for i in np.arange(len(grid.metallicity))]
                for j in np.arange(len(grid.log10age))
            ]
        )

        # Find the grid indexes on the parametric grid
        grid_indexes = index_pairs[stars.sfzh > 0]

        # Create new particle stars object from non-empty SFZH entries
        new_stars = self.__class__(
            stars.sfzh[stars.sfzh > 0] * Msun,
            10 ** grid.log10ages[grid_indexes[:, 0]] * yr,
            grid.metallicity[grid_indexes[:, 1]],
            redshift=self.redshift,
            masses=np.zeros(np.sum(stars.sfzh > 0)) * Msun,
        )

        # Save the old stars privately
        self._old_stars = self.__class__(
            self.initial_masses[pmask],
            self.ages[pmask],
            self.metallicities[pmask],
            redshift=self.redshift,
            current_masses=(
                self.masses[pmask] if self.masses is not None else None
            ),
        )

        self._remove_stars(pmask)

        # Add to current stars object
        concat_arrays = self._concatenate_stars_arrays(new_stars)

        for key, value in concat_arrays.items():
            setattr(self, key, value)

        self.nparticles = len(self.initial_masses)
        self.nstars = self.nparticles

        # Check the arguments we've been given
        self._check_star_args()

        self.young_stars_parametrisation = {
            "parametrisation": parametric_sfh,
            "age": age,
        }

    def _prepare_line_args(
        self,
        grid,
        line_id,
        line_type,
        fesc,
        mask,
        grid_assignment_method,
        nthreads,
    ):
        """
        Generate the arguments for the C extension to compute lines.

        Args:
            grid (Grid)
                The SPS grid object to extract spectra from.
            line_id (str)
                The id of the line to extract.
            line_type (str)
                The type of line to extract from the Grid. This must match a
                type of spectra/lines stored in the Grid.
            fesc (float/array-like, float)
                Fraction of stellar emission that escapes unattenuated from
                the birth cloud. Can either be a single value
                or an value per star (defaults to 0.0).
            mask (bool)
                A mask to be applied to the stars. Spectra will only be
                computed and returned for stars with True in the mask.
            grid_assignment_method (string)
                The type of method used to assign particles to a SPS grid
                point. Allowed methods are cic (cloud in cell) or nearest
                grid point (ngp) or there uppercase equivalents (CIC, NGP).
                Defaults to cic.
            nthreads (int)
                The number of threads to use in the C extension. If -1 then
                all available threads are used.
        """
        # Make a dummy mask if none has been passed
        if mask is None:
            mask = np.ones(self.nparticles, dtype=bool)

        # Set up the inputs to the C function.
        grid_props = [
            np.ascontiguousarray(grid.log10ages, dtype=np.float64),
            np.ascontiguousarray(grid.log10metallicities, dtype=np.float64),
        ]
        part_props = [
            np.ascontiguousarray(self.log10ages[mask], dtype=np.float64),
            np.ascontiguousarray(
                self.log10metallicities[mask], dtype=np.float64
            ),
        ]
        part_mass = np.ascontiguousarray(
            self._initial_masses[mask],
            dtype=np.float64,
        )

        # Make sure we set the number of particles to the size of the mask
        npart = np.int32(np.sum(mask))

        # Get the line grid and continuum
        grid_line = np.ascontiguousarray(
            grid.line_lums[line_type][line_id],
            np.float64,
        )
        grid_continuum = np.ascontiguousarray(
            grid.line_conts[line_type][line_id],
            np.float64,
        )

        # Get the grid dimensions after slicing what we need
        grid_dims = np.zeros(len(grid_props) + 1, dtype=np.int32)
        for ind, g in enumerate(grid_props):
            grid_dims[ind] = len(g)

        # If fesc isn't an array make it one
        if not isinstance(fesc, np.ndarray):
            fesc = np.ascontiguousarray(np.full(npart, fesc))

        # Convert inputs to tuples
        grid_props = tuple(grid_props)
        part_props = tuple(part_props)

        # If nthreads is -1 then use all available threads
        if nthreads == -1:
            nthreads = os.cpu_count()

        return (
            grid_line,
            grid_continuum,
            grid_props,
            part_props,
            part_mass,
            fesc,
            grid_dims,
            len(grid_props),
            npart,
            grid_assignment_method,
            nthreads,
        )

    def generate_line(
        self,
        grid,
        line_id,
        line_type,
        fesc,
        mask=None,
        method="cic",
        nthreads=0,
        verbose=False,
    ):
        """
        Calculate rest frame line luminosity and continuum from an SPS Grid.

        This is a flexible base method which extracts the rest frame line
        luminosity of this stellar population from the SPS grid based on the
        passed arguments.

        Args:
            grid (Grid):
                A Grid object.
            line_id (list/str):
                A list of line_ids or a str denoting a single line.
                Doublets can be specified as a nested list or using a
                comma (e.g. 'OIII4363,OIII4959').
            line_type (str):
                The type of line to extract from the Grid. This must match a
                type of spectra/lines stored in the Grid.
            fesc (float/array-like, float)
                Fraction of stellar emission that escapes unattenuated from
                the birth cloud. Can either be a single value
                or an value per star (defaults to 0.0).
            mask (array)
                A mask to apply to the particles (only applicable to particle)
            method (str)
                The method to use for the interpolation. Options are:
                'cic' - Cloud in cell
                'ngp' - Nearest grid point
            nthreads (int)
                The number of threads to use in the C extension. If -1 then
                all available threads are used.

        Returns:
            Line
                An instance of Line contain this lines wavelenth, luminosity,
                and continuum.
        """
        from synthesizer.extensions.integrated_line import (
            compute_integrated_line,
        )

        # Ensure line_id is a string
        if not isinstance(line_id, str):
            raise exceptions.InconsistentArguments("line_id must be a string")

        # If we have no stars just return zeros
        if self.nstars == 0:
            return Line(
                combine_lines=[
                    Line(
                        line_id=line_id_,
                        wavelength=grid.line_lams[line_id_] * angstrom,
                        luminosity=np.zeros(self.nparticles) * erg / s,
                        continuum=np.zeros(self.nparticles) * erg / s / Hz,
                    )
                    for line_id_ in line_id.split(",")
                ]
            )

        # Ensure and warn that the masking hasn't removed everything
        if mask is not None and np.sum(mask) == 0:
            warn("Age mask has filtered out all particles")

            return Line(
                combine_lines=[
                    Line(
                        line_id=line_id_,
                        wavelength=grid.line_lams[line_id_] * angstrom,
                        luminosity=np.zeros(self.nparticles) * erg / s,
                        continuum=np.zeros(self.nparticles) * erg / s / Hz,
                    )
                    for line_id_ in line_id.split(",")
                ]
            )

        # Set up a list to hold each individual Line
        lines = []

        # Loop over the ids in this container
        for line_id_ in line_id.split(","):
            # Strip off any whitespace (can be left by split)
            line_id_ = line_id_.strip()

            # Get this line's wavelength
            # TODO: The units here should be extracted from the grid but aren't
            # yet stored.
            lam = grid.line_lams[line_id_] * angstrom

            # Get the luminosity and continuum
            lum, cont = compute_integrated_line(
                *self._prepare_line_args(
                    grid,
                    line_id_,
                    line_type,
                    fesc,
                    mask=mask,
                    grid_assignment_method=method,
                    nthreads=nthreads,
                )
            )

            # Append this lines values to the containers
            lines.append(
                Line(
                    line_id=line_id_,
                    wavelength=lam,
                    luminosity=lum * erg / s,
                    continuum=cont * erg / s / Hz,
                )
            )

        # Don't init another line if there was only 1 in the first place
        if len(lines) == 1:
            return lines[0]
        else:
            return Line(combine_lines=lines)

    def generate_particle_lnu(
        self,
        grid,
        spectra_name,
        fesc=None,
        verbose=False,
        do_grid_check=False,
        mask=None,
        lam_mask=None,
        grid_assignment_method="cic",
        nthreads=0,
        vel_shift=False,
    ):
        """
        Generate the particle rest frame spectra for a given grid key spectra
        for all stars. Can optionally apply masks.

        Args:
            grid (Grid)
                The spectral grid object.
            spectra_name (string)
                The name of the target spectra inside the grid file.
            fesc (float/array-like, float)
                Fraction of stellar emission that escapes unattenuated from
                the birth cloud. Can either be a single value
                or an value per star (defaults to 0.0).
            verbose (bool)
                Flag for verbose output. By default False.
            vel_shift (bool)
                Flags whether to apply doppler shift to the spectrum.
            c (float)
                Speed of light, defaults to 2.998e8 m/s
            do_grid_check (bool)
                Whether to check how many particles lie outside the grid. This
                is a sanity check that can be used to check the
                consistency of your particles with the grid. It is False by
                default because the check is extreme expensive.
            mask (array-like, bool)
                Boolean array of star particles to include.
            lam_mask (array, bool)
                A mask to apply to the wavelength array of the grid. This
                allows for the extraction of specific wavelength ranges.
            grid_assignment_method (string)
                The type of method used to assign particles to a SPS grid
                point. Allowed methods are cic (cloud in cell) or nearest
                grid point (ngp) or there uppercase equivalents (CIC, NGP).
                Defaults to cic.
            nthreads (int)
                The number of threads to use in the C extension. If -1 then
                all available threads are used.
            vel_shift (bool)
                Flags whether doppler shift is applied to the spectrum.

        Returns:
            numpy.ndarray:
                Numpy array of integrated spectra in units of (erg / s / Hz).
        """
        start = tic()

        # Ensure we have a total key in the grid. If not error.
        if spectra_name not in list(grid.spectra.keys()):
            raise exceptions.MissingSpectraType(
                f"The Grid does not contain the key '{spectra_name}'"
            )

        # If we have no stars just return zeros
        if self.nstars == 0:
            return np.zeros((self.nstars, len(grid.lam)))

        # Handle the case where the masks are None
        if mask is None:
            mask = np.ones(self.nstars, dtype=bool)
        if lam_mask is None:
            lam_mask = np.ones(len(grid.lam), dtype=bool)

        # Are we checking the particles are consistent with the grid?
        if do_grid_check:
            # How many particles lie below the grid limits?
            n_below_age = self.log10ages[
                self.log10ages < grid.log10age[0]
            ].size
            n_below_metal = self.metallicities[
                self.metallicities < grid.metallicity[0]
            ].size

            # How many particles lie above the grid limits?
            n_above_age = self.log10ages[
                self.log10ages > grid.log10age[-1]
            ].size
            n_above_metal = self.metallicities[
                self.metallicities > grid.metallicity[-1]
            ].size

            # Check the fraction of particles outside of the grid (these will
            # be pinned to the edge of the grid) by finding those inside
            age_inside_mask = np.logical_and(
                self.log10ages <= grid.log10age[-1],
                self.log10ages >= grid.log10age[0],
            )
            met_inside_mask = np.logical_and(
                self.metallicities < grid.metallicity[-1],
                grid.metallicity[0] < self.metallicities,
            )

            # Combine the boolean arrays for each axis
            inside_mask = np.logical_and(age_inside_mask, met_inside_mask)

            # Get the number outside
            n_out = self.metallicities[~inside_mask].size

            # Compute the ratio of those outside to total number
            ratio_out = n_out / self.nparticles

            # Tell the user if there are particles outside the grid
            if ratio_out > 0:
                print(
                    f"{ratio_out * 100:.2f}% of particles "
                    "lie outside the grid! "
                    "These will be pinned at the grid limits."
                )
                print("Of these:")
                print(
                    f"  {n_below_age / self.nparticles * 100:.2f}%"
                    f" have log10(ages/yr) < {grid.log10age[0]}"
                )
                print(
                    f"  {n_below_metal / self.nparticles * 100:.2f}% "
                    f"have metallicities < {grid.metallicity[0]}"
                )
                print(
                    f"  {n_above_age / self.nparticles * 100:.2f}% "
                    f"have log10(ages/yr) > {grid.log10age[-1]}"
                )
                print(
                    f"  {n_above_metal / self.nparticles * 100:.2f}% "
                    f"have metallicities > {grid.metallicity[-1]}"
                )

        # Ensure and warn that the masking hasn't removed everything
        if np.sum(mask) == 0:
            warn("Age mask has filtered out all particles")

            return np.zeros((self.nstars, len(grid.lam)))

        # Prepare the arguments for the C function.
        args = self._prepare_sed_args(
            grid,
            fesc=fesc,
            spectra_type=spectra_name,
            mask=mask,
            grid_assignment_method=grid_assignment_method.lower(),
            nthreads=nthreads,
            vel_shift=vel_shift,
            lam_mask=lam_mask,
        )
        toc("Preparing C args", start)

        # Get the integrated spectra in grid units (erg / s / Hz) using the
        # appropriate method
        if vel_shift:
            from synthesizer.extensions.particle_spectra import (
                compute_part_seds_with_vel_shift,
            )

            masked_spec = compute_part_seds_with_vel_shift(*args)
        else:
            from synthesizer.extensions.particle_spectra import (
                compute_particle_seds,
            )

            masked_spec = compute_particle_seds(*args)

        start = tic()

        # If there's no mask we're done
        if mask is None and lam_mask is None:
            return masked_spec
        elif mask is None:
            mask = np.ones(self.nstars, dtype=bool)
        elif lam_mask is None:
            lam_mask = np.ones(len(grid.lam), dtype=bool)

        # If we have a mask we need to account for the zeroed spectra
        spec = np.zeros((self.nstars, grid.lam.size))
        spec[np.ix_(mask, lam_mask)] = masked_spec

        toc("Masking spectra and adding contribution", start)

        return spec

    def generate_particle_line(
        self,
        grid,
        line_id,
        line_type,
        fesc,
        mask=None,
        method="cic",
        nthreads=0,
        verbose=False,
    ):
        """
        Calculate rest frame line luminosity and continuum from an SPS Grid.

        This is a flexible base method which extracts the rest frame line
        luminosity of this stellar population from the SPS grid based on the
        passed arguments and calculate the luminosity and continuum for
        each individual particle.

        Args:
            grid (Grid):
                A Grid object.
            line_id (list/str):
                A list of line_ids or a str denoting a single line.
                Doublets can be specified as a nested list or using a
                comma (e.g. 'OIII4363,OIII4959').
            line_type (str):
                The type of line to extract from the Grid. This must match a
                type of spectra/lines stored in the Grid.
            fesc (float/array-like, float)
                Fraction of stellar emission that escapes unattenuated from
                the birth cloud. Can either be a single value
                or an value per star (defaults to 0.0).
            mask (array)
                A mask to apply to the particles (only applicable to particle)
            method (str)
                The method to use for the interpolation. Options are:
                'cic' - Cloud in cell
                'ngp' - Nearest grid point
            nthreads (int)
                The number of threads to use in the C extension. If -1 then
                all available threads are used.

        Returns:
            Line
                An instance of Line contain this lines wavelenth, luminosity,
                and continuum.
        """
        from synthesizer.extensions.particle_line import (
            compute_particle_line,
        )

        # Ensure line_id is a string
        if not isinstance(line_id, str):
            raise exceptions.InconsistentArguments("line_id must be a string")

        # If we have no stars just return zeros
        if self.nstars == 0:
            return Line(
                combine_lines=[
                    Line(
                        line_id=line_id_,
                        wavelength=grid.line_lams[line_id_] * angstrom,
                        luminosity=np.zeros(self.nparticles) * erg / s,
                        continuum=np.zeros(self.nparticles) * erg / s / Hz,
                    )
                    for line_id_ in line_id.split(",")
                ]
            )

        # Ensure and warn that the masking hasn't removed everything
        if np.sum(mask) == 0:
            warn("Age mask has filtered out all particles")

            return Line(
                combine_lines=[
                    Line(
                        line_id=line_id_,
                        wavelength=grid.line_lams[line_id_] * angstrom,
                        luminosity=np.zeros(self.nparticles) * erg / s,
                        continuum=np.zeros(self.nparticles) * erg / s / Hz,
                    )
                    for line_id_ in line_id.split(",")
                ]
            )

        # Set up a list to hold each individual Line
        lines = []

        # Loop over the ids in this container
        for line_id_ in line_id.split(","):
            # Strip off any whitespace (can be left by split)
            line_id_ = line_id_.strip()

            # Get this line's wavelength
            # TODO: The units here should be extracted from the grid but aren't
            # yet stored.
            lam = grid.line_lams[line_id_] * angstrom

            # Get the luminosity and continuum
            _lum, _cont = compute_particle_line(
                *self._prepare_line_args(
                    grid,
                    line_id_,
                    line_type,
                    fesc,
                    mask=mask,
                    grid_assignment_method=method,
                    nthreads=nthreads,
                )
            )

            # Account for the mask
            if mask is not None:
                lum = np.zeros(self.nparticles)
                cont = np.zeros(self.nparticles)
                lum[mask] = _lum
                cont[mask] = _cont
            else:
                lum = _lum
                cont = _cont

            # Append this lines values to the containers
            lines.append(
                Line(
                    line_id=line_id_,
                    wavelength=lam,
                    luminosity=lum * erg / s,
                    continuum=cont * erg / s / Hz,
                )
            )

        # Don't init another line if there was only 1 in the first place
        if len(lines) == 1:
            return lines[0]
        else:
            return Line(combine_lines=lines)

    @accepts(young=yr, old=yr)
    def _get_masks(self, young=None, old=None):
        """
        Get masks for which components we are handling, if a sub-component
        has not been requested it's necessarily all particles.

        Args:
            young (float):
                Age in Myr at which to filter for young star particles.
            old (float):
                Age in Myr at which to filter for old star particles.

        Raises:
            InconsistentParameter
                Can't select for both young and old components
                simultaneously

        """

        # We can't have both young and old set
        if young and old:
            raise exceptions.InconsistentParameter(
                "Galaxy sub-component can not be simultaneously young and old"
            )

        # Get the appropriate mask
        if young:
            # Mask out old stars
            s = self.log10ages <= np.log10(young)
        elif old:
            # Mask out young stars
            s = self.log10ages > np.log10(old)
        else:
            # Nothing to mask out
            s = np.ones(self.nparticles, dtype=bool)

        return s

    @accepts(stellar_mass=Msun.in_base("galactic"))
    def renormalise_mass(self, stellar_mass):
        """
        Renormalises and overwrites the initial masses. Useful when rescaling
        the mass of the system of stellar particles.

        Args:
            stellar_mass (array-like, float)
                The stellar mass array to be renormalised.
        """

        self.initial_masses *= stellar_mass / np.sum(self.initial_masses)

    def _power_law_sample(self, low_lim, upp_lim, g, size=1):
        """
        Sample from a power law over an interval not containing zero.

        Power-law gen for pdf(x) propto x^{g-1} for a<=x<=b

        Args:
            low_lim (float)
                The lower bound of the interval over which to calulcate the
                power law.
            upp_lim (float)
                The upper bound of the interval over which to calulcate the
                power law.
            g (float)
                The power law index.
            size (int)
                The number of samples in the interval.

        Returns:
            array-like (float)
                The samples derived from the power law.
        """

        # Get a random sample
        rand = np.random.random(size=size)

        # Compute the value of the power law at the lower and upper bounds
        low_lim_g, upp_lim_g = low_lim**g, low_lim**g

        return (low_lim_g + (upp_lim_g - low_lim_g) * rand) ** (1 / g)

    @accepts(
        min_age=yr,
        min_mass=Msun.in_base("galactic"),
        max_mass=Msun.in_base("galactic"),
    )
    def resample_young_stars(
        self,
        min_age=1e8,
        min_mass=700,
        max_mass=1e6,
        power_law_index=-1.3,
        n_samples=1e3,
        force_resample=False,
        verbose=False,
    ):
        """
        Resample young stellar particles into individual HII regions, with a
        power law distribution of masses. A young stellar particle is a
        stellar particle with an age < min_age (defined in Myr?).

        This function overwrites the properties stored in attributes with the
        resampled properties.

        Note: Resampling and imaging are not supported. If attempted an error
              is thrown.

        Args:
            min_age (float)
                The age below which stars will be resampled, in yrs.
            min_mass (float)
                The lower bound of the mass interval used in the power law
                sampling, in Msun.
            max_mass (float)
                The upper bound of the mass interval used in the power law
                sampling, in Msun.
            power_law_index (float)
                The index of the power law from which to sample stellar
            n_samples (int)
                The number of samples to generate for each stellar particles
                younger than min_age.
            force_resample (bool)
                A flag for whether resampling should be forced. Only applicable
                if trying to resample and already resampled Stars object.
            verbose (bool)
                Are we talking?
        """

        # Warn the user we are resampling a resampled population
        if self.resampled and not force_resample:
            warn(
                "Galaxy stars already resampled. "
                "To force resample, set force_resample=True. Returning..."
            )
            return None

        if verbose:
            print("Masking resample stars")

        # Get the indices of young stars for resampling
        resample_idxs = np.where(self.ages < min_age)[0]

        # No work to do here, stars are too old
        if len(resample_idxs) == 0:
            return None

        # Set up container for the resample stellar particles
        new_ages = {}
        new_masses = {}

        if verbose:
            print("Loop through resample stars")

        # Loop over the young stars we need to resample
        for _idx in resample_idxs:
            # Sample the power law
            rvs = self._power_law_sample(
                min_mass, max_mass, power_law_index, int(n_samples)
            )

            # If not enough mass has been sampled, repeat
            while np.sum(rvs) < self.masses[_idx]:
                n_samples *= 2
                rvs = self._power_law_sample(
                    min_mass, max_mass, power_law_index, int(n_samples)
                )

            # Sum masses up to the total mass limit
            _mask = np.cumsum(rvs) < self.masses[_idx]
            _masses = rvs[_mask]

            # Scale up to the original mass
            _masses *= self.masses[_idx] / np.sum(_masses)

            # Sample uniform distribution of ages
            _ages = np.random.rand(len(_masses)) * min_age

            # Store our resampled properties
            new_ages[_idx] = _ages
            new_masses[_idx] = _masses

        # Unpack the resample properties and make note of how many particles
        # were produced
        new_lens = [len(new_ages[_idx]) for _idx in resample_idxs]
        new_ages = np.hstack([new_ages[_idx] for _idx in resample_idxs])
        new_masses = np.hstack([new_masses[_idx] for _idx in resample_idxs])

        if verbose:
            print("Concatenate new arrays to existing")

        # Include the resampled particles in the attributes
        for attr, new_arr in zip(["masses", "ages"], [new_masses, new_ages]):
            attr_array = getattr(self, attr)
            setattr(self, attr, np.append(attr_array, new_arr))

        if verbose:
            print("Duplicate existing attributes")

        # Handle the other propertys that need duplicating
        for attr in Stars.attrs:
            # Skip unset attributes
            if getattr(self, attr) is None:
                continue

            # Include resampled stellar particles in this attribute
            attr_array = getattr(self, attr)[resample_idxs]
            setattr(
                self,
                attr,
                np.append(
                    getattr(self, attr),
                    np.repeat(attr_array, new_lens, axis=0),
                ),
            )

        if verbose:
            print("Delete old particles")

        # Loop over attributes
        for attr in Stars.attrs:
            # Skip unset attributes
            if getattr(self, attr) is None:
                continue

            # Delete the original stellar particles that have been resampled
            attr_array = getattr(self, attr)
            attr_array = np.delete(attr_array, resample_idxs)
            setattr(self, attr, attr_array)

        # Recalculate log attributes
        self.log10ages = np.log10(self.ages)
        self.log10metallicities = np.log10(self.metallicities)

        # Set resampled flag
        self.resampled = True

    def _prepare_sfzh_args(
        self,
        log10ages,
        metallicities,
        grid_assignment_method,
        nthreads,
    ):
        """
        Prepare the arguments for SFZH computation with the C functions.

        Args:
            log10ages (array-like, float)
                The log10 ages of the desired SFZH.
            metallicities (array-like, float)
                The metallicities of the desired SFZH.
            grid_assignment_method (string)
                The type of method used to assign particles to a SPS grid
                point. Allowed methods are cic (cloud in cell) or nearest
                grid point (ngp) or there uppercase equivalents (CIC, NGP).
                Defaults to cic.

        Returns:
            tuple
                A tuple of all the arguments required by the C extension.
        """
        # Set up the inputs to the C function.
        grid_props = [
            np.ascontiguousarray(log10ages, dtype=np.float64),
            np.ascontiguousarray(metallicities, dtype=np.float64),
        ]
        part_props = [
            np.ascontiguousarray(self.log10ages, dtype=np.float64),
            np.ascontiguousarray(self.metallicities, dtype=np.float64),
        ]
        part_mass = np.ascontiguousarray(
            self._initial_masses, dtype=np.float64
        )

        # Make sure we set the number of particles to the size of the mask
        npart = np.int32(len(part_mass))

        # Get the grid dimensions after slicing what we need
        grid_dims = np.zeros(len(grid_props), dtype=np.int32)
        for ind, g in enumerate(grid_props):
            grid_dims[ind] = len(g)

        # Convert inputs to tuples
        grid_props = tuple(grid_props)
        part_props = tuple(part_props)

        # If nthreads = -1 we will use all available
        if nthreads == -1:
            nthreads = os.cpu_count()

        return (
            grid_props,
            part_props,
            part_mass,
            grid_dims,
            len(grid_props),
            npart,
            grid_assignment_method,
            nthreads,
        )

    def _get_grid_weights(
        self,
        grid,
        grid_assignment_method="cic",
        mask=None,
        nthreads=0,
    ) -> np.ndarray:
        """
        Calculate the weights for each grid cell.

        This will use a C extension to calculate the weights for each
        grid cell based on the particles in the Stars object.


        """
        # Import parametric stars here to avoid circular imports
        from synthesizer.extensions.weights import compute_grid_weights

        return compute_grid_weights(
            grid,
            self,
            mask,
            "initial_masses",
            grid_assignment_method,
            nthreads,
        )

    def get_sfzh(
        self,
        log10ages,
        metallicities,
        grid_assignment_method="cic",
        nthreads=0,
    ):
        """
        Generate the binned SFZH history of these stars.

        The binned SFZH is calculated by binning the particles onto the
        desired grid defined by the input log10ages and metallicities.

        The binned SFZH produced by this method is equivalent to the weights
        used to extract spectra from the grid.

        Args:
            log10ages (array-like, float)
                The log10 ages of the desired SFZH.
            metallicities (array-like, float)
                The metallicities of the desired SFZH.
            grid_assignment_method (string)
                The type of method used to assign particles to a SPS grid
                point. Allowed methods are cic (cloud in cell) or nearest
                grid point (ngp) or their uppercase equivalents (CIC, NGP).
                Defaults to cic.
            nthreads (int)
                The number of threads to use in the computation. If set to -1
                all available threads will be used.

        Returns:
            numpy.ndarray:
                Numpy array of containing the SFZH.
        """
        # Import parametric stars here to avoid circular imports
        from synthesizer.extensions.sfzh import compute_sfzh
        from synthesizer.parametric import Stars as ParametricStars

        # Prepare the arguments for the C function.
        args = self._prepare_sfzh_args(
            log10ages,
            metallicities,
            grid_assignment_method=grid_assignment_method.lower(),
            nthreads=nthreads,
        )

        # Get the SFZH and create the ParametricStars object
        self.sfzh = ParametricStars(
            log10ages,
            metallicities,
            sfzh=compute_sfzh(*args),
        )

        return self.sfzh

    def plot_sfzh(
        self,
        show=True,
    ):
        """
        Plot the binned SZFH.

        Args:
            show (bool)
                Should we invoke plt.show()?

        Returns:
            fig
                The Figure object contain the plot axes.
            ax
                The Axes object containing the plotted data.
        """
        # Ensure we have the SFZH
        if self.sfzh is None:
            raise exceptions.MissingAttribute(
                "The SFZH has not been calculated. Run get_sfzh() first."
            )
        return self.sfzh.plot_sfzh(show=show)

    def _prepare_sfh_args(
        self,
        log10ages,
        grid_assignment_method,
        nthreads,
    ):
        """
        Prepare the arguments for SFH computation with the C functions.

        Args:
            grid (Grid)
                The SPS grid object to extract spectra from.
            grid_assignment_method (string)
                The type of method used to assign particles to a SPS grid
                point. Allowed methods are cic (cloud in cell) or nearest
                grid point (ngp) or there uppercase equivalents (CIC, NGP).
                Defaults to cic.

        Returns:
            tuple
                A tuple of all the arguments required by the C extension.
        """
        # Set up the inputs to the C function.
        grid_props = [
            np.ascontiguousarray(log10ages, dtype=np.float64),
        ]
        part_props = [
            np.ascontiguousarray(self.log10ages, dtype=np.float64),
        ]
        part_mass = np.ascontiguousarray(
            self._initial_masses, dtype=np.float64
        )

        # Make sure we set the number of particles to the size of the mask
        npart = np.int32(len(part_mass))

        # Get the grid dimensions after slicing what we need
        grid_dims = np.zeros(len(grid_props), dtype=np.int32)
        for ind, g in enumerate(grid_props):
            grid_dims[ind] = len(g)

        # Convert inputs to tuples
        grid_props = tuple(grid_props)
        part_props = tuple(part_props)

        # If nthreads = -1 we will use all available
        if nthreads == -1:
            nthreads = os.cpu_count()

        return (
            grid_props,
            part_props,
            part_mass,
            grid_dims,
            len(grid_props),
            npart,
            grid_assignment_method,
            nthreads,
        )

    def get_sfh(self, log10ages, grid_assignment_method="cic", nthreads=0):
        """
        Generate the SFH of these stars in terms of mass.

        The SFH is calculated by summing the mass of the particles in each age
        bin defined by the input log10ages.

        Args:
            log10ages (array-like, float)
                The log10 ages of the desired SFH.
            grid_assignment_method (string)
                The type of method used to assign particles to a SPS grid
                point. Allowed methods are cic (cloud in cell) or nearest
                grid point (ngp) or their uppercase equivalents (CIC, NGP).
                Defaults to cic.
            nthreads (int)
                The number of threads to use in the computation. If set to -1
                all available threads will be used. Defaults to 0.

        Returns:
            numpy.ndarray:
                Numpy array of containing the SFH.
        """
        # Import parametric stars here to avoid circular imports
        from synthesizer.extensions.sfzh import compute_sfzh

        # Prepare the arguments for the C function.
        args = self._prepare_sfh_args(
            log10ages,
            grid_assignment_method=grid_assignment_method.lower(),
            nthreads=nthreads,
        )

        return compute_sfzh(*args)

    def plot_sfh(
        self,
        log10ages,
        nthreads=0,
        xlimits=(),
        ylimits=(),
        show=True,
    ):
        """
        Plot the SFH in terms of mass.

        Args:
            log10ages (array-like, float)
                The log10 ages of the desired SFH.
            nthreads (int)
                The number of threads to use in the computation. If set to -1
                all available threads will be used. Defaults to 0.
            xlimits (tuple)
                The limits of the x-axis. If not set, the limits are set to the
                minimum and maximum of the log10ages.
            ylimits (tuple)
                The limits of the y-axis. If not set, the limits are set to the
                minimum and maximum of the SFH.
            show (bool)
                Should we invoke plt.show()?

        Returns:
            fig
                The Figure object contain the plot axes.
            ax
                The Axes object containing the plotted data.
        """
        # Compute the SFH
        sfh = self.get_sfh(log10ages, nthreads=nthreads)

        # Plot the SFH as a step function
        fig, ax = plt.subplots()
        ax.semilogy()
        ax.step(log10ages, sfh, where="mid", color="blue")

        ax.fill_between(log10ages, sfh, step="mid", alpha=0.5, color="blue")
        ax.set_xlabel(r"$\log_{10}(\mathrm{age}/\mathrm{yr})$")
        ax.set_ylabel(r"SFH / M$_\odot$")

        # Apply any limits we have
        if len(xlimits) > 0:
            ax.set_xlim(xlimits)
        if len(ylimits) > 0:
            ax.set_ylim(ylimits)

        if show:
            plt.show()

        return fig, ax

    def _prepare_metal_dist_args(
        self,
        metallicities,
        grid_assignment_method,
        nthreads,
    ):
        """
        Prepare the arguments for metalicity computation with the C functions.

        Args:
            log10ages (array-like, float)
                The log10 ages of the desired SFZH.
            metallicities (array-like, float)
                The metallicities of the desired SFZH.
            grid_assignment_method (string)
                The type of method used to assign particles to a SPS grid
                point. Allowed methods are cic (cloud in cell) or nearest
                grid point (ngp) or there uppercase equivalents (CIC, NGP).
                Defaults to cic.

        Returns:
            tuple
                A tuple of all the arguments required by the C extension.
        """
        # Set up the inputs to the C function.
        grid_props = [
            np.ascontiguousarray(metallicities, dtype=np.float64),
        ]
        part_props = [
            np.ascontiguousarray(self.metallicities, dtype=np.float64),
        ]
        part_mass = np.ascontiguousarray(
            self._initial_masses, dtype=np.float64
        )

        # Make sure we set the number of particles to the size of the mask
        npart = np.int32(len(part_mass))

        # Get the grid dimensions after slicing what we need
        grid_dims = np.zeros(len(grid_props), dtype=np.int32)
        for ind, g in enumerate(grid_props):
            grid_dims[ind] = len(g)

        # Convert inputs to tuples
        grid_props = tuple(grid_props)
        part_props = tuple(part_props)

        # If nthreads = -1 we will use all available
        if nthreads == -1:
            nthreads = os.cpu_count()

        return (
            grid_props,
            part_props,
            part_mass,
            grid_dims,
            len(grid_props),
            npart,
            grid_assignment_method,
            nthreads,
        )

    def get_metal_dist(
        self,
        metallicities,
        grid_assignment_method="cic",
        nthreads=0,
    ):
        """
        Generate the metallicity distribution of these stars in terms of mass.

        Args:
            metallicities (array-like, float)
                The metallicity bins of the desired metallicity distribution.
            grid_assignment_method (string)
                The type of method used to assign particles to a SPS grid
                point. Allowed methods are cic (cloud in cell) or nearest
                grid point (ngp) or their uppercase equivalents (CIC, NGP).
                Defaults to cic.
            nthreads (int)
                The number of threads to use in the computation. If set to -1
                all available threads will be used. Defaults to 0.

        Returns:
            numpy.ndarray:
                Numpy array of containing the SFH.
        """
        # Import parametric stars here to avoid circular imports
        from synthesizer.extensions.sfzh import compute_sfzh

        # Prepare the arguments for the C function.
        args = self._prepare_metal_dist_args(
            metallicities,
            grid_assignment_method=grid_assignment_method.lower(),
            nthreads=nthreads,
        )

        return compute_sfzh(*args)

    def plot_metal_dist(
        self,
        metallicities,
        nthreads=0,
        xlimits=(),
        ylimits=(),
        show=True,
    ):
        """
        Plot the metallicity distribution in terms of mass.

        Args:
            metallicities (array-like, float)
                The metallicity bins of the desired metallicity distribution.
            nthreads (int)
                The number of threads to use in the computation. If set to -1
                all available threads will be used. Defaults to 0.
            xlimits (tuple)
                The limits of the x-axis. If not set, the limits are set to the
                minimum and maximum of the log10ages.
            ylimits (tuple)
                The limits of the y-axis. If not set, the limits are set to the
                minimum and maximum of the SFH.
            show (bool)
                Should we invoke plt.show()?

        Returns:
            fig
                The Figure object contain the plot axes.
            ax
                The Axes object containing the plotted data.
        """
        # Compute the SFH
        metal_dist = self.get_metal_dist(metallicities, nthreads=nthreads)

        # Plot the SFH as a step function
        fig, ax = plt.subplots()
        ax.semilogy()
        ax.step(metallicities, metal_dist, where="mid", color="red")

        ax.fill_between(
            metallicities, metal_dist, step="mid", alpha=0.5, color="red"
        )
        ax.set_xlabel(r"$Z$")
        ax.set_ylabel(r"Z_D / M$_\odot$")

        # Apply any limits we have
        if len(xlimits) > 0:
            ax.set_xlim(xlimits)
        if len(ylimits) > 0:
            ax.set_ylim(ylimits)

        if show:
            plt.show()

        return fig, ax

    @deprecated(
        message="is now just a wrapper "
        "around get_spectra. It will be removed by v1.0.0."
    )
    def get_particle_spectra(
        self,
        emission_model,
        dust_curves=None,
        tau_v=None,
        fesc=None,
        mask=None,
        verbose=True,
        **kwargs,
    ):
        """
        Generate stellar spectra as described by the emission model.

        Note: Now deprecated in favour of get_spectra and emission models
        knowing which spectra should be per particle.

        Args:
            emission_model (EmissionModel):
                The emission model to use.
            dust_curves (dict):
                An override to the emission model dust curves. Either:
                    - None, indicating the dust_curves defined on the emission
                      models should be used.
                    - A single dust curve to apply to all emission models.
                    - A dictionary of the form {<label>: <dust_curve instance>}
                      to use a specific dust curve instance with particular
                      properties.
            tau_v (dict):
                An override to the dust model optical depth. Either:
                    - None, indicating the tau_v defined on the emission model
                      should be used.
                    - A float to use as the optical depth for all models.
                    - A dictionary of the form {<label>: float(<tau_v>)}
                      to use a specific optical depth with a particular
                      model or {<label>: str(<attribute>)} to use an attribute
                      of the component as the optical depth.
            fesc (dict):
                An override to the emission model escape fraction. Either:
                    - None, indicating the fesc defined on the emission model
                      should be used.
                    - A float to use as the escape fraction for all models.
                    - A dictionary of the form {<label>: float(<fesc>)}
                      to use a specific escape fraction with a particular
                      model or {<label>: str(<attribute>)} to use an
                      attribute of the component as the escape fraction.
            mask (dict):
                An override to the emission model mask. Either:
                    - None, indicating the mask defined on the emission model
                      should be used.
                    - A dictionary of the form {<label>: {"attr": attr,
                      "thresh": thresh, "op": op}} to add a specific mask to
                      a particular model.
            verbose (bool):
                Are we talking?
            kwargs (dict):
                Any additional keyword arguments to pass to the generator
                function.

        Returns:
            dict: A dictionary of spectra which can be attached to the
            appropriate spectra attribute of the component
            (spectra/particle_spectra).
        """
        previous_per_part = emission_model.per_particle
        emission_model.set_per_particle(True)
        spectra = self.get_spectra(
            emission_model,
            dust_curves=dust_curves,
            tau_v=tau_v,
            fesc=fesc,
            mask=mask,
            verbose=verbose,
            **kwargs,
        )
        emission_model.set_per_particle(previous_per_part)
        return spectra

    @deprecated(
        message="is now just a wrapper "
        "around get_lines. It will be removed by v1.0.0."
    )
    def get_particle_lines(
        self,
        line_ids,
        emission_model,
        dust_curves=None,
        tau_v=None,
        fesc=None,
        mask=None,
        verbose=True,
        **kwargs,
    ):
        """
        Generate stellar lines as described by the emission model.

        Note: Now deprecated in favour of get_lines and emission models
        knowing which lines should be per particle.

        Args:
            line_ids (list):
                A list of line_ids. Doublets can be specified as a nested
                list or using a comma (e.g., 'OIII4363,OIII4959').
            emission_model (EmissionModel):
                The emission model to use.
            dust_curves (dict):
                An override to the emission model dust curves. Either:
                    - None, indicating the dust_curves defined on the emission
                      models should be used.
                    - A single dust curve to apply to all emission models.
                    - A dictionary of the form {<label>: <dust_curve instance>}
                      to use a specific dust curve instance with particular
                      properties.
            tau_v (dict):
                An override to the dust model optical depth. Either:
                    - None, indicating the tau_v defined on the emission model
                      should be used.
                    - A float to use as the optical depth for all models.
                    - A dictionary of the form {<label>: float(<tau_v>)}
                      to use a specific optical depth with a particular
                      model or {<label>: str(<attribute>)} to use an attribute
                      of the component as the optical depth.
            fesc (dict):
                An override to the emission model escape fraction. Either:
                    - None, indicating the fesc defined on the emission model
                      should be used.
                    - A float to use as the escape fraction for all models.
                    - A dictionary of the form {<label>: float(<fesc>)}
                      to use a specific escape fraction with a particular
                      model or {<label>: str(<attribute>)} to use an
                      attribute of the component as the escape fraction.
            mask (dict):
                An override to the emission model mask. Either:
                    - None, indicating the mask defined on the emission model
                      should be used.
                    - A dictionary of the form {<label>: {"attr": attr,
                      "thresh": thresh, "op": op}} to add a specific mask to
                      a particular model.
            verbose (bool):
                Are we talking?
            kwargs (dict):
                Any additional keyword arguments to pass to the generator
                function.

        Returns:
            LineCollection:
                A LineCollection object containing the lines defined by the
                root model.
        """
        previous_per_part = emission_model.per_particle
        emission_model.set_per_particle(True)
        lines = self.get_lines(
            line_ids,
            emission_model,
            dust_curves=dust_curves,
            tau_v=tau_v,
            fesc=fesc,
            mask=mask,
            verbose=verbose,
            **kwargs,
        )
        emission_model.set_per_particle(previous_per_part)
        return lines


@accepts(initial_mass=Msun.in_base("galactic"))
def sample_sfzh(
    sfzh,
    log10ages,
    log10metallicities,
    nstar,
    initial_mass=1 * Msun,
    **kwargs,
):
    """
    Create "fake" stellar particles by sampling a SFZH.

    Args:
        sfhz (array-like, float)
            The Star Formation Metallicity History grid
            (from parametric.Stars).
        log10ages (array-like, float)
            The log of the SFZH age axis.
        log10metallicities (array-like, float)
            The log of the SFZH metallicities axis.
        nstar (int)
            The number of stellar particles to produce.
        intial_mass (int)
            The intial mass of the fake stellar particles.

    Returns:
        stars (Stars)
            An instance of Stars containing the fake stellar particles.
    """
    # Normalise the sfhz to produce a histogram (binned in time) between 0
    # and 1.
    hist = sfzh / np.sum(sfzh)

    # Compute the cumaltive distribution function
    cdf = np.cumsum(hist.flatten())
    cdf = cdf / cdf[-1]

    # Get a random sample from the cdf
    values = np.random.rand(nstar)
    value_bins = np.searchsorted(cdf, values)

    # Convert 1D random indices to 2D indices
    x_idx, y_idx = np.unravel_index(
        value_bins, (len(log10ages), len(log10metallicities))
    )

    # Extract the sampled ages and metallicites and create an array
    random_from_cdf = np.column_stack(
        (log10ages[x_idx], log10metallicities[y_idx])
    )

    # Extract the individual logged quantities
    log10ages, log10metallicities = random_from_cdf.T

    # Instantiate Stars object with extra keyword arguments
    stars = Stars(
        initial_mass * np.ones(nstar),
        10**log10ages * yr,
        10**log10metallicities,
        **kwargs,
    )

    return stars<|MERGE_RESOLUTION|>--- conflicted
+++ resolved
@@ -804,23 +804,13 @@
         toc("Preparing grid spectra", spec_start)
 
         # Get the grid wavelength arrays (and needed for velocity shifts)
-<<<<<<< HEAD
-        grid_lam = np.ascontiguousarray(
-            grid._lam[lam_mask],
-            np.float64,
-        )
-=======
-        if vel_shift:
-            if lam_mask is not None:
-                grid_lam = np.ascontiguousarray(
-                    grid._lam[lam_mask],
-                    np.float32,
-                )
-            else:
-                grid_lam = grid._lam[lam_mask]
+        if lam_mask is not None:
+            grid_lam = np.ascontiguousarray(
+                grid._lam[lam_mask],
+                np.float32,
+            )
         else:
-            grid_lam = None
->>>>>>> 7568133d
+            grid_lam = grid._lam
 
         # Get the grid dimensions after slicing what we need
         dim_start = tic()
