"""A module for working with arrays of stellar particles.

Contains the Stars class for use with particle based systems. This contains all
the data detailing collections of stellar particles. Each property is
stored in (N_star, ) shaped arrays for efficiency.

We also provide functions for creating "fake" stellar distributions, by
sampling a SFZH.

In both cases a myriad of extra optional properties can be set by providing
them as keyword arguments.

Example usages:

    stars = Stars(initial_masses, ages, metallicities,
                  redshift=redshift, current_masses=current_masses, ...)
    stars = sample_sfzh(sfzh, n, total_initial_mass,
                        smoothing_lengths=smoothing_lengths,
                        tau_v=tau_vs, coordinates=coordinates, ...)
"""

import os

import matplotlib.pyplot as plt
import numpy as np
from unyt import Hz, Mpc, Msun, Myr, angstrom, c, erg, km, s, yr

from synthesizer import exceptions
from synthesizer.components.stellar import StarsComponent
from synthesizer.extensions.timers import tic, toc
from synthesizer.line import Line
from synthesizer.parametric import SFH
from synthesizer.parametric import Stars as Para_Stars
from synthesizer.particle.particles import Particles
from synthesizer.units import Quantity, accepts
from synthesizer.utils.ascii_table import TableFormatter
from synthesizer.utils.util_funcs import combine_arrays
from synthesizer.warnings import deprecated, warn


class Stars(Particles, StarsComponent):
    """
    The base Stars class.

    This contains all data a collection of stars could contain. It inherits
    from the base Particles class holding attributes and
    methods common to all particle types.

    The Stars class can be handed to methods elsewhere to pass information
    about the stars needed in other computations. For example a Galaxy object
    can be passed a stars object for use with any of the Galaxy helper methods.

    Note that due to the many possible operations, this class has a large
    number of optional attributes which are set to None if not provided.

    Attributes:
        initial_masses (array-like, float)
            The intial stellar mass of each particle in Msun.
        ages (array-like, float)
            The age of each stellar particle in yrs.
        metallicities (array-like, float)
            The metallicity of each stellar particle.
        tau_v (array-like, float)
            V-band dust optical depth of each stellar particle.
        alpha_enhancement (array-like, float)
            The alpha enhancement [alpha/Fe] of each stellar particle.
        resampled (bool)
            Flag for whether the young particles have been resampled.
        current_masses (array-like, float)
            The current mass of each stellar particle in Msun.
        smoothing_lengths (array-like, float)
            The smoothing lengths (describing the sph kernel) of each stellar
            particle in simulation length units.
        s_oxygen (array-like, float)
            fractional oxygen abundance.
        s_hydrogen (array-like, float)
            fractional hydrogen abundance.
        imf_hmass_slope (float)
            The slope of high mass end of the initial mass function (WIP).
        nstars (int)
            The number of stellar particles in the object.
    """

    # Define the allowed attributes
    attrs = [
        "nparticles",
        "tau_v",
        "alpha_enhancement",
        "imf_hmass_slope",
        "log10ages",
        "log10metallicities",
        "resampled",
        "velocities",
        "s_oxygen",
        "s_hydrogen",
        "nstars",
        "tau_v",
        "_coordinates",
        "_smoothing_lengths",
        "_softening_lengths",
        "_masses",
        "_initial_masses",
        "_current_masses",
    ]

    # Define class level Quantity attributes
    initial_masses = Quantity("mass")
    current_masses = Quantity("mass")
    smoothing_lengths = Quantity("spatial")

    @accepts(
        initial_masses=Msun.in_base("galactic"),
        ages=Myr,
        coordinates=Mpc,
        velocities=km / s,
        current_masses=Msun.in_base("galactic"),
        smoothing_lengths=Mpc,
        softening_length=Mpc,
        centre=Mpc,
    )
    def __init__(
        self,
        initial_masses,
        ages,
        metallicities,
        redshift=None,
        tau_v=None,
        alpha_enhancement=None,
        coordinates=None,
        velocities=None,
        current_masses=None,
        smoothing_lengths=None,
        s_oxygen=None,
        s_hydrogen=None,
        softening_lengths=None,
        centre=None,
        metallicity_floor=1e-5,
        fesc=None,
        **kwargs,
    ):
        """
        Intialise the Stars instance.

        The first 3 arguments are always required. All other arguments are
        optional attributes applicable in different situations.

        Args:
            initial_masses (array-like, float)
                The intial stellar mass of each particle in Msun.
            ages (array-like, float)
                The age of each stellar particle in yrs.
            metallicities (array-like, float)
                The metallicity of each stellar particle.
            redshift (float)
                The redshift/s of the stellar particles.
            tau_v (array-like, float)
                V-band dust optical depth of each stellar particle.
            alpha_enhancement (array-like, float)
                The alpha enhancement [alpha/Fe] of each stellar particle.
            coordinates (array-like, float)
                The 3D positions of the particles.
            velocities (array-like, float)
                The 3D velocities of the particles.
            current_masses (array-like, float)
                The current mass of each stellar particle in Msun.
            smoothing_lengths (array-like, float)
                The smoothing lengths (describing the sph kernel) of each
                stellar particle in simulation length units.
            s_oxygen (array-like, float)
                The fractional oxygen abundance.
            s_hydrogen (array-like, float)
                The fractional hydrogen abundance.
            softening_lengths (float)
                The gravitational softening lengths of each stellar
                particle in simulation units
            centre (array-like, float)
                The centre of the star particle. Can be defined in
                a number of way (e.g. centre of mass)
            metallicity_floor (float)
                The minimum metallicity allowed in the simulation.
            fesc (array-like, float)
                The escape fraction of each stellar particle.
            **kwargs
                Additional keyword arguments to be set as attributes.
        """
        # Instantiate parents
        Particles.__init__(
            self,
            coordinates=coordinates,
            velocities=velocities,
            masses=current_masses,
            redshift=redshift,
            softening_lengths=softening_lengths,
            nparticles=initial_masses.size,
            centre=centre,
            metallicity_floor=metallicity_floor,
            tau_v=tau_v,
            name="Stars",
        )
        StarsComponent.__init__(
            self,
            ages,
            metallicities,
            _star_type="particle",
            fesc=fesc,
            **kwargs,
        )

        # Ensure we don't have negative ages
        if len(ages) > 0:
            if ages.min() < 0.0:
                raise exceptions.InconsistentArguments(
                    "Ages cannot be negative."
                )

        # Check for nan and inf on input
        if np.sum(~np.isfinite(initial_masses)) > 0:
            raise ValueError(
                (
                    "NaN or inf on `initial_masses` input, "
                    f"indices: {np.where(~np.isfinite(initial_masses))[0]}"
                )
            )

        if np.sum(~np.isfinite(ages)) > 0:
            raise ValueError(
                (
                    "NaN or inf on `ages` input, "
                    f"indices: {np.where(~np.isfinite(ages))[0]}"
                )
            )

        if np.sum(~np.isfinite(metallicities)) > 0:
            raise ValueError(
                (
                    "NaN or inf on `metallicities` input, "
                    f"indices: {np.where(~np.isfinite(metallicities))[0]}"
                )
            )

        # Set always required stellar particle properties
        self.initial_masses = initial_masses
        self.ages = ages
        self.metallicities = metallicities

        # Set the optional keyword arguments

        # Set the SPH kernel smoothing lengths
        self.smoothing_lengths = smoothing_lengths

        # Stellar particles also have a current mass, set it
        self.current_masses = self.masses

        # Set the alpha enhancement [alpha/Fe] (only used for >2 dimensional
        # SPS grids)
        self.alpha_enhancement = alpha_enhancement

        # Set the fractional abundance of elements
        self.s_oxygen = s_oxygen
        self.s_hydrogen = s_hydrogen

        # Set up IMF properties (updated later)
        self.imf_hmass_slope = None  # slope of the imf

        # Intialise the flag for resampling
        self.resampled = False

        # Initialise the flag for parametric young stars
        self.young_stars_parametrisation = False

        # Set a frontfacing clone of the number of particles
        # with clearer naming
        self.nstars = self.nparticles

        # Check the arguments we've been given
        self._check_star_args()

        # Particle stars can calculate and attach a SFZH analogous to a
        # parametric galaxy
        self.sfzh = None

        # We also want to keep track of any weights grids that have been
        # computed so they can be reused. These are the grids of weights
        # that map onto the SPS grid but since we could have multiple grids
        # we store them in a dictionary with grid names as keys.
        self._weights_grids = {}

    def get_sfr(self, timescale=10 * Myr):
        """
        Return the star formation rate of the stellar particles.

        Args:
            timescale (float)
                The timescale over which to calculate the star formation rate.

        Returns:
            sfr (float)
                The star formation rate of the stellar particles.
        """
        age_mask = self.ages < timescale
        sfr = np.sum(self.initial_masses[age_mask]) / timescale  # Msun / Myr
        return sfr.to("Msun / yr")

    @property
    def total_mass(self):
        """
        Return the total mass of the stellar particles.

        Returns:
            total_mass (float)
                The total mass of the stellar particles.
        """
        total_mass = 0.0

        # Check if we're using parametric young stars
        if self.young_stars_parametrisation is not False:
            # Grab the old particle masses and sum
            total_mass += np.sum(self._old_stars.masses)

        # Get current masses of particles (if parametric young
        # stars are used, then the new star particles *should*
        # have zero current mass)
        total_mass += np.sum(self.masses)

        return total_mass

    @property
    def log10ages(self):
        """
        Return stellar particle ages in log (base 10).

        Returns:
            log10ages (array)
                log10 stellar ages
        """
        return np.log10(self.ages)

    def _check_star_args(self):
        """
        Sanitizes the inputs ensuring all arguments agree and are compatible.

        Raises:
            InconsistentArguments
                If any arguments are incompatible or not as expected an error
                is thrown.
        """

        # Ensure all arrays are the expected length
        for key in self.attrs:
            attr = getattr(self, key)
            if isinstance(attr, np.ndarray):
                if attr.shape[0] != self.nparticles:
                    raise exceptions.InconsistentArguments(
                        "Inconsistent stellar array sizes! (nparticles=%d, "
                        "%s=%d)" % (self.nparticles, key, attr.shape[0])
                    )

    def __str__(self):
        """
        Return a string representation of the stars object.

        Returns:
            table (str)
                A string representation of the particle object.
        """
        # Intialise the table formatter
        formatter = TableFormatter(self)

        return formatter.get_table("Stars")

    def _concatenate_stars_arrays(self, other):
        """
        Create a dictionary of attributes from two stars objects combined.

        Args:
            other (Stars)
                The other Stars object to add to this one.

        Returns:
            dict
                A dictionary of all the attributes of the combined Stars
                objects
        """
        # Check the other object is the same type
        if not isinstance(other, Stars):
            raise exceptions.InconsistentAddition(
                "Cannot add Stars object to %s object" % type(other)
            )

        # Concatenate all the named arguments which need it (Nones are handled
        # inside the combine_arrays function)
        initial_masses = combine_arrays(
            self.initial_masses, other.initial_masses
        )
        ages = combine_arrays(self.ages, other.ages)
        metallicities = combine_arrays(self.metallicities, other.metallicities)
        alpha_enhancement = combine_arrays(
            self.alpha_enhancement, other.alpha_enhancement
        )
        coordinates = combine_arrays(self.coordinates, other.coordinates)
        velocities = combine_arrays(self.velocities, other.velocities)
        current_masses = combine_arrays(
            self.current_masses, other.current_masses
        )
        smoothing_lengths = combine_arrays(
            self.smoothing_lengths, other.smoothing_lengths
        )
        s_oxygen = combine_arrays(self.s_oxygen, other.s_oxygen)
        s_hydrogen = combine_arrays(self.s_hydrogen, other.s_hydrogen)

        # Handle tau_v which can either be arrays or single values that need
        # to be converted to arrays
        if self.tau_v is None and other.tau_v is None:
            tau_v = None
        elif self.tau_v is None:
            tau_v = None
        elif other.tau_v is None:
            tau_v = None
        elif isinstance(self.tau_v, np.ndarray) and isinstance(
            other.tau_v, np.ndarray
        ):
            tau_v = np.concatenate([self.tau_v, other.tau_v])
        elif isinstance(self.tau_v, np.ndarray):
            tau_v = np.concatenate(
                [self.tau_v, np.full(other.nparticles, other.tau_v)]
            )
        elif isinstance(other.tau_v, np.ndarray):
            tau_v = np.concatenate(
                [np.full(self.nparticles, self.tau_v), other.tau_v]
            )
        else:
            self_tau_v = np.full(self.nparticles, self.tau_v)
            other_tau_v = np.full(other.nparticles, other.tau_v)
            tau_v = np.concatenate([self_tau_v, other_tau_v])

        # Handle softening lengths which can be arrays or single values that
        # need to be converted to arrays
        if self.softening_lengths is None and other.softening_lengths is None:
            softening_lengths = None
        elif self.softening_lengths is None:
            softening_lengths = None
        elif other.softening_lengths is None:
            softening_lengths = None
        elif isinstance(self.softening_lengths, np.ndarray) and isinstance(
            other.softening_lengths, np.ndarray
        ):
            softening_lengths = np.concatenate(
                [self.softening_lengths, other.softening_lengths]
            )
        elif isinstance(self.softening_lengths, np.ndarray):
            softening_lengths = np.concatenate(
                [
                    self.softening_lengths,
                    np.full(other.nparticles, other.softening_lengths),
                ]
            )
        elif isinstance(other.softening_lengths, np.ndarray):
            softening_lengths = np.concatenate(
                [
                    np.full(self.nparticles, self.softening_lengths),
                    other.softening_lengths,
                ]
            )
        else:
            self_softening_lengths = np.full(
                self.nparticles, self.softening_lengths
            )
            other_softening_lengths = np.full(
                other.nparticles, other.softening_lengths
            )
            softening_lengths = np.concatenate(
                [self_softening_lengths, other_softening_lengths]
            )

        # Handle the redshifts which must be the same
        if self.redshift != other.redshift:
            raise exceptions.InconsistentAddition(
                "Cannot add Stars objects with different redshifts"
            )
        else:
            redshift = self.redshift

        # Handle the metallicity floors where we take the minimum
        metallicity_floor = min(
            self.metallicity_floor, other.metallicity_floor
        )

        # Handle the centre of the particles, this will be taken from the
        # first object but warn if they differ (and are not None)
        if self.centre is not None and other.centre is not None:
            if not np.allclose(self.centre, other.centre):
                warn(
                    "Centres of the Stars objects differ. "
                    "Using the centre of the first object."
                )
        centre = self.centre

        # Store everything we've done in a dictionary
        kwargs = {
            "initial_masses": initial_masses,
            "ages": ages,
            "metallicities": metallicities,
            "redshift": redshift,
            "tau_v": tau_v,
            "alpha_enhancement": alpha_enhancement,
            "coordinates": coordinates,
            "velocities": velocities,
            "current_masses": current_masses,
            "smoothing_lengths": smoothing_lengths,
            "s_oxygen": s_oxygen,
            "s_hydrogen": s_hydrogen,
            "softening_lengths": softening_lengths,
            "centre": centre,
            "metallicity_floor": metallicity_floor,
        }

        # Handle the extra keyword arguments
        for key in self.__dict__.keys():
            # Skip methods
            if callable(getattr(self, key)):
                continue

            # Skip any attributes which aren't on both objects
            if key not in other.__dict__:
                continue

            if key not in kwargs:
                # Combine the attributes, concatenate if arrays, copied if
                # scalars and the same for both objects or added if different
                # on each. If the attribute is None for one object and not the
                # other we'll assume None overall because the combination is
                # undefined.
                if getattr(self, key) is None or getattr(other, key) is None:
                    kwargs[key] = None
                elif isinstance(getattr(self, key), np.ndarray) and isinstance(
                    getattr(other, key), np.ndarray
                ):
                    kwargs[key] = np.concatenate(
                        [getattr(self, key), getattr(other, key)]
                    )
                elif (
                    isinstance(getattr(self, key), (int, float))
                    and isinstance(getattr(other, key), (int, float))
                    and getattr(self, key) == getattr(other, key)
                ):
                    kwargs[key] = getattr(self, key)
                elif isinstance(
                    getattr(self, key), (int, float)
                ) and isinstance(getattr(other, key), (int, float)):
                    kwargs[key] = getattr(self, key) + getattr(other, key)

        return kwargs

    def __add__(self, other):
        """
        Add two Stars objects together.

        This will correctly combine named arguments and create a new Stars
        object with the combined particles. Any extra keyword arguments will
        be either concatenated for arrays, summed for differing scalars or
        copied if the same for both objects.

        If either object carries None for an attribute the new instance will
        also have None for that attribute.

        Args:
            other (Stars)
                The other Stars object to add to this one.

        Returns:
            Stars
                A new Stars object containing the combined particles.
        """
        kwargs = self._concatenate_stars_arrays(other)

        return Stars(**kwargs)

    def _prepare_part_sed_args(
        self,
        grid,
        fesc,
        spectra_type,
        mask,
        grid_assignment_method,
        lam_mask,
        nthreads,
    ):
        """
        Prepare the arguments for SED computation with the C functions.

        This prepares the arguments for the per particle calculation.

<<<<<<< HEAD
=======
        Args:
            grid (Grid)
                The SPS grid object to extract spectra from.
            fesc (float)
                The escape fraction.
            spectra_type (str)
                The type of spectra to extract from the Grid. This must match a
                type of spectra stored in the Grid.
            mask (bool)
                A mask to be applied to the stars. Spectra will only be
                computed and returned for stars with True in the mask.
            grid_assignment_method (string)
                The type of method used to assign particles to a SPS grid
                point. Allowed methods are cic (cloud in cell) or nearest
                grid point (ngp) or there uppercase equivalents (CIC, NGP).
                Defaults to cic.
            lam_mask (array, bool)
                A mask to apply to the wavelength array of the grid. This
                allows for the extraction of specific wavelength ranges.
            nthreads (int)
                The number of threads to use in the C extension. If -1 then
                all available threads are used.

        Returns:
            tuple
                A tuple of all the arguments required by the C extension.
        """
        # Make a dummy mask if none has been passed
        if mask is None:
            mask = np.ones(self.nparticles, dtype=bool)

        # If lam_mask is None then we want all wavelengths
        if lam_mask is None:
            lam_mask = np.ones(
                grid.spectra[spectra_type].shape[-1],
                dtype=bool,
            )

        # Set up the inputs to the C function.
        grid_props = [
            np.ascontiguousarray(grid.log10ages, dtype=np.float64),
            np.ascontiguousarray(grid.log10metallicities, dtype=np.float64),
        ]
        part_props = [
            np.ascontiguousarray(self.log10ages[mask], dtype=np.float64),
            np.ascontiguousarray(
                self.log10metallicities[mask], dtype=np.float64
            ),
        ]
        part_mass = np.ascontiguousarray(
            self._initial_masses[mask],
            dtype=np.float64,
        )

        # Make sure we set the number of particles to the size of the mask
        npart = np.int32(np.sum(mask))

        # Make sure we get the wavelength index of the grid array
        nlam = np.int32(np.sum(lam_mask))

        # Slice the spectral grids and pad them with copies of the edges.
        grid_spectra = np.ascontiguousarray(
            grid.spectra[spectra_type],
            np.float64,
        )

        # Apply the wavelength mask
        grid_spectra = np.ascontiguousarray(
            grid_spectra[..., lam_mask],
            np.float64,
        )

        # Get the grid dimensions after slicing what we need
        grid_dims = np.zeros(len(grid_props) + 1, dtype=np.int32)
        for ind, g in enumerate(grid_props):
            grid_dims[ind] = len(g)
        grid_dims[ind + 1] = nlam

        # If fesc isn't an array make it one
        if not isinstance(fesc, np.ndarray):
            fesc = np.ascontiguousarray(np.full(npart, fesc))

        # Convert inputs to tuples
        grid_props = tuple(grid_props)
        part_props = tuple(part_props)

        # If nthreads is -1 then use all available threads
        if nthreads == -1:
            nthreads = os.cpu_count()

        return (
            grid_spectra,
            grid_props,
            part_props,
            part_mass,
            fesc,
            grid_dims,
            len(grid_props),
            npart,
            nlam,
            grid_assignment_method,
            nthreads,
        )

    def _prepare_vel_shift_sed_args(
        self,
        grid,
        fesc,
        spectra_type,
        mask,
        grid_assignment_method,
        lam_mask,
        nthreads,
    ):
        """
        Prepare the arguments for SED computation with the C functions.

        This prepares the arguments for the per particle calculation with
        velocity shifts (the same set of arguments if required when getting
        integrated spectra since the velocity shifts are applied on a particle
        by particle basis).

>>>>>>> 587ede75
        Args:
            grid (Grid)
                The SPS grid object to extract spectra from.
            fesc (float)
                The escape fraction.
            spectra_type (str)
                The type of spectra to extract from the Grid. This must match a
                type of spectra stored in the Grid.
            mask (bool)
                A mask to be applied to the stars. Spectra will only be
                computed and returned for stars with True in the mask.
            grid_assignment_method (string)
                The type of method used to assign particles to a SPS grid
                point. Allowed methods are cic (cloud in cell) or nearest
                grid point (ngp) or there uppercase equivalents (CIC, NGP).
                Defaults to cic.
            lam_mask (array, bool)
                A mask to apply to the wavelength array of the grid. This
                allows for the extraction of specific wavelength ranges.
            nthreads (int)
                The number of threads to use in the C extension. If -1 then
                all available threads are used.

        Returns:
            tuple
                A tuple of all the arguments required by the C extension.
        """
        # Make a dummy mask if none has been passed
        if mask is None:
            mask = np.ones(self.nparticles, dtype=bool)

        # If lam_mask is None then we want all wavelengths
        if lam_mask is None:
            lam_mask = np.ones(
                grid.spectra[spectra_type].shape[-1],
                dtype=bool,
            )

        # Set up the inputs to the C function.
        grid_props = [
            np.ascontiguousarray(grid.log10ages, dtype=np.float64),
            np.ascontiguousarray(grid.log10metallicities, dtype=np.float64),
        ]
        part_props = [
            np.ascontiguousarray(self.log10ages[mask], dtype=np.float64),
            np.ascontiguousarray(
                self.log10metallicities[mask], dtype=np.float64
            ),
        ]
        part_mass = np.ascontiguousarray(
            self._initial_masses[mask],
            dtype=np.float64,
        )

        # Make sure we set the number of particles to the size of the mask
        npart = np.int32(np.sum(mask))

        # Make sure we get the wavelength index of the grid array
        nlam = np.int32(np.sum(lam_mask))

        # Slice the spectral grids and pad them with copies of the edges.
        grid_spectra = np.ascontiguousarray(
            grid.spectra[spectra_type],
            np.float64,
        )

        # Apply the wavelength mask
        grid_spectra = np.ascontiguousarray(
            grid_spectra[..., lam_mask],
            np.float64,
        )

        # Get the grid dimensions after slicing what we need
        grid_dims = np.zeros(len(grid_props) + 1, dtype=np.int32)
        for ind, g in enumerate(grid_props):
            grid_dims[ind] = len(g)
        grid_dims[ind + 1] = nlam

        # If fesc isn't an array make it one
        if not isinstance(fesc, np.ndarray):
            fesc = np.ascontiguousarray(np.full(npart, fesc))

        # Convert inputs to tuples
        grid_props = tuple(grid_props)
        part_props = tuple(part_props)

        # If nthreads is -1 then use all available threads
        if nthreads == -1:
            nthreads = os.cpu_count()

        return (
            grid_spectra,
            grid_props,
            part_props,
            part_mass,
            fesc,
            grid_dims,
            len(grid_props),
            npart,
            nlam,
            grid_assignment_method,
            nthreads,
        )

    def _prepare_vel_shift_sed_args(
        self,
        grid,
        fesc,
        spectra_type,
        mask,
        grid_assignment_method,
        lam_mask,
        nthreads,
    ):
        """
        Prepare the arguments for SED computation with the C functions.

        This prepares the arguments for the per particle calculation with
        velocity shifts (the same set of arguments if required when getting
        integrated spectra since the velocity shifts are applied on a particle
        by particle basis).

        Args:
            grid (Grid)
                The SPS grid object to extract spectra from.
            fesc (float)
                The escape fraction.
            spectra_type (str)
                The type of spectra to extract from the Grid. This must match a
                type of spectra stored in the Grid.
            mask (bool)
                A mask to be applied to the stars. Spectra will only be
                computed and returned for stars with True in the mask.
            grid_assignment_method (string)
                The type of method used to assign particles to a SPS grid
                point. Allowed methods are cic (cloud in cell) or nearest
                grid point (ngp) or there uppercase equivalents (CIC, NGP).
                Defaults to cic.
            lam_mask (array, bool)
                A mask to apply to the wavelength array of the grid. This
                allows for the extraction of specific wavelength ranges.
            nthreads (int)
                The number of threads to use in the C extension. If -1 then
                all available threads are used.

        Returns:
            tuple
                A tuple of all the arguments required by the C extension.
        """
        arg_start = tic()
        # Make a dummy mask if none has been passed
        if mask is None:
            mask_start = tic()
            mask = np.ones(self.nparticles, dtype=bool)
            toc("Creating mask", mask_start)

        # Set up the inputs to the C function.
        grid_start = tic()
        grid_props = [
            np.ascontiguousarray(grid.log10ages, dtype=np.float64),
            np.ascontiguousarray(grid.log10metallicities, dtype=np.float64),
        ]
        toc("Preparing grid properties", grid_start)
        part_start = tic()
        part_props = [
            np.ascontiguousarray(self.log10ages[mask], dtype=np.float64),
            np.ascontiguousarray(
                self.log10metallicities[mask], dtype=np.float64
            ),
        ]
        part_mass = np.ascontiguousarray(
            self._initial_masses[mask],
            dtype=np.float64,
        )

        # Handle the velocities (and make sure we have velocities if a shift
        # has been requested)
        if self.velocities is not None:
            part_vels = np.ascontiguousarray(
                self._velocities[mask],
                dtype=np.float64,
            )
            vel_units = self.velocities.units
        else:
            raise exceptions.InconsistentArguments(
                "Velocity shifted spectra requested but no "
                "star velocities provided."
            )

        # Make sure we set the number of particles to the size of the mask
        npart = np.int32(np.sum(mask))

        toc("Preparing particle properties", part_start)

        # Make sure we get the wavelength index of the grid array
        nlam = (
            np.int32(np.sum(lam_mask))
            if lam_mask is not None
            else grid.spectra[spectra_type].shape[-1]
        )

        # Slice the spectral grids and pad them with copies of the edges.
        spec_start = tic()
        grid_spectra = grid.spectra[spectra_type]

        # Apply the wavelength mask
        if lam_mask is not None:
            grid_spectra = np.ascontiguousarray(
                grid_spectra[..., lam_mask],
                np.float64,
            )
        toc("Preparing grid spectra", spec_start)

        # Get the grid wavelength arrays (and needed for velocity shifts)
<<<<<<< HEAD
        if lam_mask is not None:
            grid_lam = np.ascontiguousarray(
                grid._lam[lam_mask],
                np.float32,
            )
        else:
            grid_lam = grid._lam
=======
        grid_lam = np.ascontiguousarray(
            grid._lam[lam_mask],
            np.float64,
        )
>>>>>>> 587ede75

        # Get the grid dimensions after slicing what we need
        dim_start = tic()
        grid_dims = np.zeros(len(grid_props) + 1, dtype=np.int32)
        for ind, g in enumerate(grid_props):
            grid_dims[ind] = len(g)
        grid_dims[ind + 1] = nlam
        toc("Preparing grid dimensions", dim_start)

        # If fesc isn't an array make it one
        if not isinstance(fesc, np.ndarray):
            fesc_start = tic()
            fesc = np.ascontiguousarray(np.full(npart, fesc))
            toc("Preparing fesc", fesc_start)

        # Convert inputs to tuples
        grid_props = tuple(grid_props)
        part_props = tuple(part_props)

        # If nthreads is -1 then use all available threads
        if nthreads == -1:
            thread_start = tic()
            nthreads = os.cpu_count()
            toc("Setting nthreads", thread_start)

<<<<<<< HEAD
        toc("Preparing SED arguments", arg_start)

=======
>>>>>>> 587ede75
        return (
            grid_spectra,
            grid_lam,
            grid_props,
            part_props,
            part_mass,
            fesc,
            part_vels,
            grid_dims,
            len(grid_props),
            npart,
            nlam,
            grid_assignment_method,
            nthreads,
            c.to(vel_units).value,
        )

    def _prepare_integrated_sed_args(
        self,
        grid,
        fesc,
        spectra_type,
        mask,
        grid_assignment_method,
        lam_mask,
        nthreads,
    ):
        """
        Prepare the arguments for SED computation with the C functions.

        This prepares the arguments for the integrated SED calculation. The
        difference here is that we don't need to repeat the weight
        calculation if it has already been done.

        Args:
            grid (Grid)
                The SPS grid object to extract spectra from.
            fesc (float)
                The escape fraction.
            spectra_type (str)
                The type of spectra to extract from the Grid. This must match a
                type of spectra stored in the Grid.
            mask (bool)
                A mask to be applied to the stars. Spectra will only be
                computed and returned for stars with True in the mask.
            grid_assignment_method (string)
                The type of method used to assign particles to a SPS grid
                point. Allowed methods are cic (cloud in cell) or nearest
                grid point (ngp) or there uppercase equivalents (CIC, NGP).
                Defaults to cic.
            lam_mask (array, bool)
                A mask to apply to the wavelength array of the grid. This
                allows for the extraction of specific wavelength ranges.
            nthreads (int)
                The number of threads to use in the C extension. If -1 then
                all available threads are used.

        Returns:
            tuple
                A tuple of all the arguments required by the C extension.
        """
        # Get the grid weights (if these were calculate before we can
        # reuse them but if we have a mask then we can't)
<<<<<<< HEAD
        if grid.grid_name in self._weights_grids and mask is None:
            grid_weights = self._weights_grids[grid.grid_name]
=======
        if grid.grid_name in self._grid_weights and mask is None:
            grid_weights = self._grid_weights[grid.grid_name]
>>>>>>> 587ede75
        else:
            grid_weights = self._get_grid_weights(
                grid,
                grid_assignment_method,
<<<<<<< HEAD
                mask,
=======
>>>>>>> 587ede75
                nthreads,
            )

            # Store the weights for reuse (only applicable if we don't
            # have a mask)
            if mask is None:
<<<<<<< HEAD
                self._weights_grids[grid.grid_name] = grid_weights

        # Make a dummy mask if none has been passed
        if mask is None:
            mask = np.ones(self.nparticles, dtype=bool)
=======
                self._grid_weights[grid.grid_name] = grid_weights
>>>>>>> 587ede75

        # If lam_mask is None then we want all wavelengths
        if lam_mask is None:
            lam_mask = np.ones(
                grid.spectra[spectra_type].shape[-1],
                dtype=bool,
            )

        # Set up the inputs to the C function.
        grid_props = [
            np.ascontiguousarray(grid.log10ages, dtype=np.float64),
            np.ascontiguousarray(grid.log10metallicities, dtype=np.float64),
        ]

        # Make sure we get the wavelength index of the grid array
        nlam = np.int32(np.sum(lam_mask))

        # Slice the spectral grids and pad them with copies of the edges.
        grid_spectra = np.ascontiguousarray(
            grid.spectra[spectra_type],
            np.float64,
        )

        # Apply the wavelength mask
        grid_spectra = np.ascontiguousarray(
            grid_spectra[..., lam_mask],
            np.float64,
        )

        # Get the grid dimensions after slicing what we need
        grid_dims = np.zeros(len(grid_props) + 1, dtype=np.int32)
        for ind, g in enumerate(grid_props):
            grid_dims[ind] = len(g)
        grid_dims[ind + 1] = nlam

        # Convert inputs to tuples
        grid_props = tuple(grid_props)

        # If nthreads is -1 then use all available threads
        if nthreads == -1:
            nthreads = os.cpu_count()

        return (
            grid_spectra,
            grid_weights,
            grid_props,
            grid_dims,
            len(grid_props),
            nlam,
            nthreads,
        )

    def _prepare_sed_args(
        self,
        grid,
        fesc,
        spectra_type,
        mask,
        grid_assignment_method,
        lam_mask,
        nthreads,
        vel_shift,
        integrated,
    ):
        """
        Prepare the arguments for SED computation with the C functions.

        Args:
            grid (Grid)
                The SPS grid object to extract spectra from.
            fesc (float)
                The escape fraction.
            spectra_type (str)
                The type of spectra to extract from the Grid. This must match a
                type of spectra stored in the Grid.
            mask (bool)
                A mask to be applied to the stars. Spectra will only be
                computed and returned for stars with True in the mask.
            grid_assignment_method (string)
                The type of method used to assign particles to a SPS grid
                point. Allowed methods are cic (cloud in cell) or nearest
                grid point (ngp) or there uppercase equivalents (CIC, NGP).
                Defaults to cic.
            lam_mask (array, bool)
                A mask to apply to the wavelength array of the grid. This
                allows for the extraction of specific wavelength ranges.
            nthreads (int)
                The number of threads to use in the C extension. If -1 then
                all available threads are used.
            vel_shift (bool)
                Flags whether to apply doppler shift to the spectra. Defaults
                to False.
            integrated (bool)
                Flags whether we are calculating an integrated spectra.

        Returns:
            tuple
                A tuple of all the arguments required by the C extension.
        """
        # Use the correct function based on the arguments
<<<<<<< HEAD
        if integrated:
=======
        if integrated and not vel_shift:
>>>>>>> 587ede75
            return self._prepare_integrated_sed_args(
                grid,
                fesc,
                spectra_type,
                mask,
                grid_assignment_method,
                lam_mask,
                nthreads,
            )
        elif vel_shift:
            return self._prepare_vel_shift_sed_args(
                grid,
                fesc,
                spectra_type,
                mask,
                grid_assignment_method,
                lam_mask,
                nthreads,
            )
        else:
            return self._prepare_part_sed_args(
                grid,
                fesc,
                spectra_type,
                mask,
                grid_assignment_method,
                lam_mask,
                nthreads,
            )

    def generate_lnu(
        self,
        grid,
        spectra_name,
        fesc=None,
        young=None,
        old=None,
        mask=None,
        lam_mask=None,
        verbose=False,
        do_grid_check=False,
        grid_assignment_method="cic",
        aperture=None,
        nthreads=0,
        vel_shift=False,
    ):
        """
        Generate the integrated rest frame spectra for a given grid key.

        Can optionally apply masks.

        Args:
            grid (Grid)
                The spectral grid object.
            spectra_name (string)
                The name of the target spectra inside the grid file.
            fesc (float/array-like, float)
                Fraction of stellar emission that escapes unattenuated from
                the birth cloud. Can either be a single value
                or an value per star (defaults to 0.0).
            young (bool/float)
                If not None, specifies age in Myr at which to filter
                for young star particles.
            old (bool/float)
                If not None, specifies age in Myr at which to filter
                for old star particles.
            mask (array-like, bool)
                Boolean array of star particles to include.
            lam_mask (array, bool)
                A mask to apply to the wavelength array of the grid. This
                allows for the extraction of specific wavelength ranges.
            verbose (bool)
                Flag for verbose output.
            do_grid_check (bool)
                Whether to check how many particles lie outside the grid. This
                is a sanity check that can be used to check the
                consistency of your particles with the grid. It is False by
                default because the check is extreme expensive.
            grid_assignment_method (string)
                The type of method used to assign particles to a SPS grid
                point. Allowed methods are cic (cloud in cell) or nearest
                grid point (ngp) or there uppercase equivalents (CIC, NGP).
                Defaults to cic.
            aperture (float)
                If not None, specifies the radius of a spherical aperture
                to apply to the particles.
            nthreads (int)
                The number of threads to use in the C extension. If -1 then
                all available threads are used.
            vel_shift (bool)
                Flags whether doppler shift is applied to the spectrum

        Returns:
            numpy.ndarray:
                Numpy array of integrated spectra in units of (erg / s / Hz).
        """
        # Ensure we have a key in the grid. If not error.
        if spectra_name not in list(grid.spectra.keys()):
            raise exceptions.MissingSpectraType(
                "The Grid does not contain the key '%s'" % spectra_name
            )

        # If we have no stars just return zeros
        if self.nstars == 0:
            return np.zeros(len(grid.lam))

        # Are we checking the particles are consistent with the grid?
        if do_grid_check:
            # How many particles lie below the grid limits?
            n_below_age = self.log10ages[
                self.log10ages < grid.log10age[0]
            ].size
            n_below_metal = self.metallicities[
                self.metallicities < grid.metallicity[0]
            ].size

            # How many particles lie above the grid limits?
            n_above_age = self.log10ages[
                self.log10ages > grid.log10age[-1]
            ].size
            n_above_metal = self.metallicities[
                self.metallicities > grid.metallicity[-1]
            ].size

            # Check the fraction of particles outside of the grid (these
            # will be pinned to the edge of the grid) by finding
            # those inside
            age_inside_mask = np.logical_and(
                self.log10ages <= grid.log10age[-1],
                self.log10ages >= grid.log10age[0],
            )
            met_inside_mask = np.logical_and(
                self.metallicities < grid.metallicity[-1],
                grid.metallicity[0] < self.metallicities,
            )

            # Combine the boolean arrays for each axis
            inside_mask = np.logical_and(age_inside_mask, met_inside_mask)

            # Get the number outside
            n_out = self.metallicities[~inside_mask].size

            # Compute the ratio of those outside to total number
            ratio_out = n_out / self.nparticles

            # Tell the user if there are particles outside the grid
            if ratio_out > 0:
                print(
                    f"{ratio_out * 100:.2f}% of particles lie "
                    "outside the grid! "
                    "These will be pinned at the grid limits."
                )
                print("Of these:")
                print(
                    f"  {n_below_age / self.nparticles * 100:.2f}%"
                    f" have log10(ages/yr) > {grid.log10age[0]}"
                )
                print(
                    f"  {n_below_metal / self.nparticles * 100:.2f}%"
                    f" have metallicities < {grid.metallicity[0]}"
                )
                print(
                    f"  {n_above_age / self.nparticles * 100:.2f}%"
                    f" have log10(ages/yr) > {grid.log10age[-1]}"
                )
                print(
                    f"  {n_above_metal / self.nparticles * 100:.2f}%"
                    f" have metallicities > {grid.metallicity[-1]}"
                )

        if aperture is not None:
            # Get aperture mask
            aperture_mask = self._aperture_mask(aperture_radius=aperture)

            # Ensure and warn that the masking hasn't removed everything
            if np.sum(aperture_mask & mask) == 0:
                warn("Aperture and age masks have filtered out all particles")

                return np.zeros(len(grid.lam))
        else:
            aperture_mask = None

        if mask is not None and aperture_mask is not None:
            mask = mask & aperture_mask
        elif mask is None and aperture_mask is not None:
            mask = aperture_mask

        # Prepare the arguments for the C function.
        args = self._prepare_sed_args(
            grid,
            fesc=fesc,
            spectra_type=spectra_name,
            mask=mask,
            grid_assignment_method=grid_assignment_method.lower(),
            nthreads=nthreads,
            vel_shift=vel_shift,
            lam_mask=lam_mask,
            integrated=True,
        )

        # Get the integrated spectra in grid units (erg / s / Hz)
        if vel_shift:
            from synthesizer.extensions.particle_spectra import (
                compute_part_seds_with_vel_shift,
            )

            spec = np.sum(compute_part_seds_with_vel_shift(*args), axis=0)
        else:
            from synthesizer.extensions.integrated_spectra import (
                compute_integrated_sed,
            )

            spec = compute_integrated_sed(*args)

        # If we had a wavelength mask we need to make sure we return a spectra
        # compatible with the original wavelength array.
        if lam_mask is not None:
            lam_mask_start = tic()
            out_spec = np.zeros(len(grid.lam))
            out_spec[lam_mask] = spec
            spec = out_spec
            toc("Applying wavelength mask", lam_mask_start)

        return spec

    def _remove_stars(self, pmask):
        """
        Update stars attribute arrays based on a mask, `pmask`.

        Args:
            pmask (array-like, bool)
                A boolean mask to remove stars from the object.
        """
        # Remove the masked stars from this object
        self.initial_masses = self.initial_masses[~pmask]
        self.ages = self.ages[~pmask]
        self.metallicities = self.metallicities[~pmask]
        if self.masses is not None:
            self.masses = self.masses[~pmask]
        if self.coordinates is not None:
            self.coordinates = self.coordinates[~pmask]
        if self.tau_v is not None:
            self.tau_v = self.tau_v[~pmask]
        if self.alpha_enhancement is not None:
            self.alpha_enhancement = self.alpha_enhancement[~pmask]
        if self.velocities is not None:
            self.velocities = self.velocities[~pmask]
        if self.current_masses is not None:
            self.current_masses = self.current_masses[~pmask]
        if self.s_oxygen is not None:
            self.s_oxygen = self.s_oxygen[~pmask]
        if self.s_hydrogen is not None:
            self.s_hydrogen = self.s_hydrogen[~pmask]

        if self.redshift is not None:
            if isinstance(self.redshift, np.ndarray):
                self.redshift = self.redshift[~pmask]
        if self.smoothing_lengths is not None:
            if isinstance(self.smoothing_lengths, np.ndarray):
                self.smoothing_lengths = self.smoothing_lengths[~pmask]

        self.nparticles = len(self.initial_masses)
        self.nstars = self.nparticles

        # Check the arguments we've been given
        self._check_star_args()

    def parametric_young_stars(
        self,
        age,
        parametric_sfh,
        grid,
        **kwargs,
    ):
        """
        Replace young stars with individual parametric SFH's.

        Can be either a constant or truncated exponential, selected with the
        `parametric_sfh` argument. The metallicity is set to the metallicity
        of the parent star particle.

        Args:
            age (float)
                Age in Myr below which we replace Star particles.
                Used to set the duration of parametric SFH
            parametric_sfh (string)
                Form of the parametric SFH to use for young stars.
                Currently two are supported, `Constant` and
                `TruncatedExponential`, selected using the keyword
                arguments `constant` and `exponential`.
            grid (Grid)
                The spectral grid object.
        """
        if self.young_stars_parametrisation is not False:
            warn(
                (
                    "This Stars object has already replaced young stars."
                    "\nParametrisation:"
                    f" {self.young_stars_parametrisation['parametrisation']}, "
                    f"\nAge: {self.young_stars_parametrisation['age']}. \n"
                    "Undoing before applying new parametric form..."
                )
            )

            pmask = self._get_masks(
                self.young_stars_parametrisation["age"], None
            )

            # Remove the 'parametric' stars from the object
            self._remove_stars(pmask)

            # Add old stars back on to object
            concat_arrays = self._concatenate_stars_arrays(self._old_stars)

            for key, value in concat_arrays.items():
                setattr(self, key, value)

            self.nparticles = len(self.initial_masses)
            self.nstars = self.nparticles

            # Check the arguments we've been given
            self._check_star_args()

        # Mask for particles below age
        pmask = self._get_masks(age, None)

        if np.sum(pmask) == 0:
            return None

        # initialise SFH object
        if parametric_sfh == "constant":
            sfh = SFH.Constant(max_age=age, **kwargs)
        elif parametric_sfh == "exponential":
            sfh = SFH.TruncatedExponential(
                tau=age / 2,
                max_age=age,
                min_age=0.0 * Myr,
                **kwargs,
            )
        else:
            raise ValueError(
                (
                    "Value of `parametric_sfh` provided, "
                    f"`{parametric_sfh}`, is not supported."
                    "Please use 'constant' or 'exponential'."
                )
            )

        stars = [None] * np.sum(pmask)

        # Loop through particles to be replaced
        for i, _pmask in enumerate(np.where(pmask)[0]):
            # Create a parametric Stars object
            stars[i] = Para_Stars(
                grid.log10age,
                grid.metallicity,
                sf_hist=sfh,
                metal_dist=self.metallicities[_pmask],
                initial_mass=self.initial_masses[_pmask],
            )

        if len(stars) > 1:
            # Combine the individual parametric forms for each particle
            stars = sum(stars[1:], stars[0])
        else:
            stars = stars[0]

        self._parametric_young_stars = stars

        # Create index pairs for the SFZH
        index_pairs = np.asarray(
            [
                [[j, i] for i in np.arange(len(grid.metallicity))]
                for j in np.arange(len(grid.log10age))
            ]
        )

        # Find the grid indexes on the parametric grid
        grid_indexes = index_pairs[stars.sfzh > 0]

        # Create new particle stars object from non-empty SFZH entries
        new_stars = self.__class__(
            stars.sfzh[stars.sfzh > 0] * Msun,
            10 ** grid.log10ages[grid_indexes[:, 0]] * yr,
            grid.metallicity[grid_indexes[:, 1]],
            redshift=self.redshift,
            masses=np.zeros(np.sum(stars.sfzh > 0)) * Msun,
        )

        # Save the old stars privately
        self._old_stars = self.__class__(
            self.initial_masses[pmask],
            self.ages[pmask],
            self.metallicities[pmask],
            redshift=self.redshift,
            current_masses=(
                self.masses[pmask] if self.masses is not None else None
            ),
        )

        self._remove_stars(pmask)

        # Add to current stars object
        concat_arrays = self._concatenate_stars_arrays(new_stars)

        for key, value in concat_arrays.items():
            setattr(self, key, value)

        self.nparticles = len(self.initial_masses)
        self.nstars = self.nparticles

        # Check the arguments we've been given
        self._check_star_args()

        self.young_stars_parametrisation = {
            "parametrisation": parametric_sfh,
            "age": age,
        }

    def _prepare_line_args(
        self,
        grid,
        line_id,
        line_type,
        fesc,
        mask,
        grid_assignment_method,
        nthreads,
    ):
        """
        Generate the arguments for the C extension to compute lines.

        Args:
            grid (Grid)
                The SPS grid object to extract spectra from.
            line_id (str)
                The id of the line to extract.
            line_type (str)
                The type of line to extract from the Grid. This must match a
                type of spectra/lines stored in the Grid.
            fesc (float/array-like, float)
                Fraction of stellar emission that escapes unattenuated from
                the birth cloud. Can either be a single value
                or an value per star (defaults to 0.0).
            mask (bool)
                A mask to be applied to the stars. Spectra will only be
                computed and returned for stars with True in the mask.
            grid_assignment_method (string)
                The type of method used to assign particles to a SPS grid
                point. Allowed methods are cic (cloud in cell) or nearest
                grid point (ngp) or there uppercase equivalents (CIC, NGP).
                Defaults to cic.
            nthreads (int)
                The number of threads to use in the C extension. If -1 then
                all available threads are used.
        """
        # Make a dummy mask if none has been passed
        if mask is None:
            mask = np.ones(self.nparticles, dtype=bool)

        # Set up the inputs to the C function.
        grid_props = [
            np.ascontiguousarray(grid.log10ages, dtype=np.float64),
            np.ascontiguousarray(grid.log10metallicities, dtype=np.float64),
        ]
        part_props = [
            np.ascontiguousarray(self.log10ages[mask], dtype=np.float64),
            np.ascontiguousarray(
                self.log10metallicities[mask], dtype=np.float64
            ),
        ]
        part_mass = np.ascontiguousarray(
            self._initial_masses[mask],
            dtype=np.float64,
        )

        # Make sure we set the number of particles to the size of the mask
        npart = np.int32(np.sum(mask))

        # Get the line grid and continuum
        grid_line = np.ascontiguousarray(
            grid.line_lums[line_type][line_id],
            np.float64,
        )
        grid_continuum = np.ascontiguousarray(
            grid.line_conts[line_type][line_id],
            np.float64,
        )

        # Get the grid dimensions after slicing what we need
        grid_dims = np.zeros(len(grid_props) + 1, dtype=np.int32)
        for ind, g in enumerate(grid_props):
            grid_dims[ind] = len(g)

        # If fesc isn't an array make it one
        if not isinstance(fesc, np.ndarray):
            fesc = np.ascontiguousarray(np.full(npart, fesc))

        # Convert inputs to tuples
        grid_props = tuple(grid_props)
        part_props = tuple(part_props)

        # If nthreads is -1 then use all available threads
        if nthreads == -1:
            nthreads = os.cpu_count()

        return (
            grid_line,
            grid_continuum,
            grid_props,
            part_props,
            part_mass,
            fesc,
            grid_dims,
            len(grid_props),
            npart,
            grid_assignment_method,
            nthreads,
        )

    def generate_line(
        self,
        grid,
        line_id,
        line_type,
        fesc,
        mask=None,
        method="cic",
        nthreads=0,
        verbose=False,
    ):
        """
        Calculate rest frame line luminosity and continuum from an SPS Grid.

        This is a flexible base method which extracts the rest frame line
        luminosity of this stellar population from the SPS grid based on the
        passed arguments.

        Args:
            grid (Grid):
                A Grid object.
            line_id (list/str):
                A list of line_ids or a str denoting a single line.
                Doublets can be specified as a nested list or using a
                comma (e.g. 'OIII4363,OIII4959').
            line_type (str):
                The type of line to extract from the Grid. This must match a
                type of spectra/lines stored in the Grid.
            fesc (float/array-like, float)
                Fraction of stellar emission that escapes unattenuated from
                the birth cloud. Can either be a single value
                or an value per star (defaults to 0.0).
            mask (array)
                A mask to apply to the particles (only applicable to particle)
            method (str)
                The method to use for the interpolation. Options are:
                'cic' - Cloud in cell
                'ngp' - Nearest grid point
            nthreads (int)
                The number of threads to use in the C extension. If -1 then
                all available threads are used.

        Returns:
            Line
                An instance of Line contain this lines wavelenth, luminosity,
                and continuum.
        """
        from synthesizer.extensions.integrated_line import (
            compute_integrated_line,
        )

        # Ensure line_id is a string
        if not isinstance(line_id, str):
            raise exceptions.InconsistentArguments("line_id must be a string")

        # If we have no stars just return zeros
        if self.nstars == 0:
            return Line(
                combine_lines=[
                    Line(
                        line_id=line_id_,
                        wavelength=grid.line_lams[line_id_] * angstrom,
                        luminosity=np.zeros(self.nparticles) * erg / s,
                        continuum=np.zeros(self.nparticles) * erg / s / Hz,
                    )
                    for line_id_ in line_id.split(",")
                ]
            )

        # Ensure and warn that the masking hasn't removed everything
        if mask is not None and np.sum(mask) == 0:
            warn("Age mask has filtered out all particles")

            return Line(
                combine_lines=[
                    Line(
                        line_id=line_id_,
                        wavelength=grid.line_lams[line_id_] * angstrom,
                        luminosity=np.zeros(self.nparticles) * erg / s,
                        continuum=np.zeros(self.nparticles) * erg / s / Hz,
                    )
                    for line_id_ in line_id.split(",")
                ]
            )

        # Set up a list to hold each individual Line
        lines = []

        # Loop over the ids in this container
        for line_id_ in line_id.split(","):
            # Strip off any whitespace (can be left by split)
            line_id_ = line_id_.strip()

            # Get this line's wavelength
            # TODO: The units here should be extracted from the grid but aren't
            # yet stored.
            lam = grid.line_lams[line_id_] * angstrom

            # Get the luminosity and continuum
            lum, cont = compute_integrated_line(
                *self._prepare_line_args(
                    grid,
                    line_id_,
                    line_type,
                    fesc,
                    mask=mask,
                    grid_assignment_method=method,
                    nthreads=nthreads,
                )
            )

            # Append this lines values to the containers
            lines.append(
                Line(
                    line_id=line_id_,
                    wavelength=lam,
                    luminosity=lum * erg / s,
                    continuum=cont * erg / s / Hz,
                )
            )

        # Don't init another line if there was only 1 in the first place
        if len(lines) == 1:
            return lines[0]
        else:
            return Line(combine_lines=lines)

    def generate_particle_lnu(
        self,
        grid,
        spectra_name,
        fesc=None,
        verbose=False,
        do_grid_check=False,
        mask=None,
        lam_mask=None,
        grid_assignment_method="cic",
        nthreads=0,
        vel_shift=False,
    ):
        """
        Generate the particle rest frame spectra for a given grid key spectra
        for all stars. Can optionally apply masks.

        Args:
            grid (Grid)
                The spectral grid object.
            spectra_name (string)
                The name of the target spectra inside the grid file.
            fesc (float/array-like, float)
                Fraction of stellar emission that escapes unattenuated from
                the birth cloud. Can either be a single value
                or an value per star (defaults to 0.0).
            verbose (bool)
                Flag for verbose output. By default False.
            vel_shift (bool)
                Flags whether to apply doppler shift to the spectrum.
            c (float)
                Speed of light, defaults to 2.998e8 m/s
            do_grid_check (bool)
                Whether to check how many particles lie outside the grid. This
                is a sanity check that can be used to check the
                consistency of your particles with the grid. It is False by
                default because the check is extreme expensive.
            mask (array-like, bool)
                Boolean array of star particles to include.
            lam_mask (array, bool)
                A mask to apply to the wavelength array of the grid. This
                allows for the extraction of specific wavelength ranges.
            grid_assignment_method (string)
                The type of method used to assign particles to a SPS grid
                point. Allowed methods are cic (cloud in cell) or nearest
                grid point (ngp) or there uppercase equivalents (CIC, NGP).
                Defaults to cic.
            nthreads (int)
                The number of threads to use in the C extension. If -1 then
                all available threads are used.
            vel_shift (bool)
                Flags whether doppler shift is applied to the spectrum.

        Returns:
            numpy.ndarray:
                Numpy array of integrated spectra in units of (erg / s / Hz).
        """
        start = tic()

        # Ensure we have a total key in the grid. If not error.
        if spectra_name not in list(grid.spectra.keys()):
            raise exceptions.MissingSpectraType(
                f"The Grid does not contain the key '{spectra_name}'"
            )

        # If we have no stars just return zeros
        if self.nstars == 0:
            return np.zeros((self.nstars, len(grid.lam)))

        # Handle the case where the masks are None
        if mask is None:
            mask = np.ones(self.nstars, dtype=bool)
        if lam_mask is None:
            lam_mask = np.ones(len(grid.lam), dtype=bool)

        # Are we checking the particles are consistent with the grid?
        if do_grid_check:
            # How many particles lie below the grid limits?
            n_below_age = self.log10ages[
                self.log10ages < grid.log10age[0]
            ].size
            n_below_metal = self.metallicities[
                self.metallicities < grid.metallicity[0]
            ].size

            # How many particles lie above the grid limits?
            n_above_age = self.log10ages[
                self.log10ages > grid.log10age[-1]
            ].size
            n_above_metal = self.metallicities[
                self.metallicities > grid.metallicity[-1]
            ].size

            # Check the fraction of particles outside of the grid (these will
            # be pinned to the edge of the grid) by finding those inside
            age_inside_mask = np.logical_and(
                self.log10ages <= grid.log10age[-1],
                self.log10ages >= grid.log10age[0],
            )
            met_inside_mask = np.logical_and(
                self.metallicities < grid.metallicity[-1],
                grid.metallicity[0] < self.metallicities,
            )

            # Combine the boolean arrays for each axis
            inside_mask = np.logical_and(age_inside_mask, met_inside_mask)

            # Get the number outside
            n_out = self.metallicities[~inside_mask].size

            # Compute the ratio of those outside to total number
            ratio_out = n_out / self.nparticles

            # Tell the user if there are particles outside the grid
            if ratio_out > 0:
                print(
                    f"{ratio_out * 100:.2f}% of particles "
                    "lie outside the grid! "
                    "These will be pinned at the grid limits."
                )
                print("Of these:")
                print(
                    f"  {n_below_age / self.nparticles * 100:.2f}%"
                    f" have log10(ages/yr) < {grid.log10age[0]}"
                )
                print(
                    f"  {n_below_metal / self.nparticles * 100:.2f}% "
                    f"have metallicities < {grid.metallicity[0]}"
                )
                print(
                    f"  {n_above_age / self.nparticles * 100:.2f}% "
                    f"have log10(ages/yr) > {grid.log10age[-1]}"
                )
                print(
                    f"  {n_above_metal / self.nparticles * 100:.2f}% "
                    f"have metallicities > {grid.metallicity[-1]}"
                )

        # Ensure and warn that the masking hasn't removed everything
        if np.sum(mask) == 0:
            warn("Age mask has filtered out all particles")

            return np.zeros((self.nstars, len(grid.lam)))

        # Prepare the arguments for the C function.
        args = self._prepare_sed_args(
            grid,
            fesc=fesc,
            spectra_type=spectra_name,
            mask=mask,
            grid_assignment_method=grid_assignment_method.lower(),
            nthreads=nthreads,
            vel_shift=vel_shift,
            lam_mask=lam_mask,
            integrated=False,
        )
        toc("Preparing C args", start)

        # Get the integrated spectra in grid units (erg / s / Hz) using the
        # appropriate method
        if vel_shift:
            from synthesizer.extensions.particle_spectra import (
                compute_part_seds_with_vel_shift,
            )

            masked_spec = compute_part_seds_with_vel_shift(*args)
        else:
            from synthesizer.extensions.particle_spectra import (
                compute_particle_seds,
            )

            masked_spec = compute_particle_seds(*args)

        start = tic()

        # If there's no mask we're done
        if mask is None and lam_mask is None:
            return masked_spec
        elif mask is None:
            mask = np.ones(self.nstars, dtype=bool)
        elif lam_mask is None:
            lam_mask = np.ones(len(grid.lam), dtype=bool)

        # If we have a mask we need to account for the zeroed spectra
        spec = np.zeros((self.nstars, grid.lam.size))
        spec[np.ix_(mask, lam_mask)] = masked_spec

        toc("Masking spectra and adding contribution", start)

        return spec

    def generate_particle_line(
        self,
        grid,
        line_id,
        line_type,
        fesc,
        mask=None,
        method="cic",
        nthreads=0,
        verbose=False,
    ):
        """
        Calculate rest frame line luminosity and continuum from an SPS Grid.

        This is a flexible base method which extracts the rest frame line
        luminosity of this stellar population from the SPS grid based on the
        passed arguments and calculate the luminosity and continuum for
        each individual particle.

        Args:
            grid (Grid):
                A Grid object.
            line_id (list/str):
                A list of line_ids or a str denoting a single line.
                Doublets can be specified as a nested list or using a
                comma (e.g. 'OIII4363,OIII4959').
            line_type (str):
                The type of line to extract from the Grid. This must match a
                type of spectra/lines stored in the Grid.
            fesc (float/array-like, float)
                Fraction of stellar emission that escapes unattenuated from
                the birth cloud. Can either be a single value
                or an value per star (defaults to 0.0).
            mask (array)
                A mask to apply to the particles (only applicable to particle)
            method (str)
                The method to use for the interpolation. Options are:
                'cic' - Cloud in cell
                'ngp' - Nearest grid point
            nthreads (int)
                The number of threads to use in the C extension. If -1 then
                all available threads are used.

        Returns:
            Line
                An instance of Line contain this lines wavelenth, luminosity,
                and continuum.
        """
        from synthesizer.extensions.particle_line import (
            compute_particle_line,
        )

        # Ensure line_id is a string
        if not isinstance(line_id, str):
            raise exceptions.InconsistentArguments("line_id must be a string")

        # If we have no stars just return zeros
        if self.nstars == 0:
            return Line(
                combine_lines=[
                    Line(
                        line_id=line_id_,
                        wavelength=grid.line_lams[line_id_] * angstrom,
                        luminosity=np.zeros(self.nparticles) * erg / s,
                        continuum=np.zeros(self.nparticles) * erg / s / Hz,
                    )
                    for line_id_ in line_id.split(",")
                ]
            )

        # Ensure and warn that the masking hasn't removed everything
        if np.sum(mask) == 0:
            warn("Age mask has filtered out all particles")

            return Line(
                combine_lines=[
                    Line(
                        line_id=line_id_,
                        wavelength=grid.line_lams[line_id_] * angstrom,
                        luminosity=np.zeros(self.nparticles) * erg / s,
                        continuum=np.zeros(self.nparticles) * erg / s / Hz,
                    )
                    for line_id_ in line_id.split(",")
                ]
            )

        # Set up a list to hold each individual Line
        lines = []

        # Loop over the ids in this container
        for line_id_ in line_id.split(","):
            # Strip off any whitespace (can be left by split)
            line_id_ = line_id_.strip()

            # Get this line's wavelength
            # TODO: The units here should be extracted from the grid but aren't
            # yet stored.
            lam = grid.line_lams[line_id_] * angstrom

            # Get the luminosity and continuum
            _lum, _cont = compute_particle_line(
                *self._prepare_line_args(
                    grid,
                    line_id_,
                    line_type,
                    fesc,
                    mask=mask,
                    grid_assignment_method=method,
                    nthreads=nthreads,
                )
            )

            # Account for the mask
            if mask is not None:
                lum = np.zeros(self.nparticles)
                cont = np.zeros(self.nparticles)
                lum[mask] = _lum
                cont[mask] = _cont
            else:
                lum = _lum
                cont = _cont

            # Append this lines values to the containers
            lines.append(
                Line(
                    line_id=line_id_,
                    wavelength=lam,
                    luminosity=lum * erg / s,
                    continuum=cont * erg / s / Hz,
                )
            )

        # Don't init another line if there was only 1 in the first place
        if len(lines) == 1:
            return lines[0]
        else:
            return Line(combine_lines=lines)

    @accepts(young=yr, old=yr)
    def _get_masks(self, young=None, old=None):
        """
        Get masks for which components we are handling, if a sub-component
        has not been requested it's necessarily all particles.

        Args:
            young (float):
                Age in Myr at which to filter for young star particles.
            old (float):
                Age in Myr at which to filter for old star particles.

        Raises:
            InconsistentParameter
                Can't select for both young and old components
                simultaneously

        """

        # We can't have both young and old set
        if young and old:
            raise exceptions.InconsistentParameter(
                "Galaxy sub-component can not be simultaneously young and old"
            )

        # Get the appropriate mask
        if young:
            # Mask out old stars
            s = self.log10ages <= np.log10(young)
        elif old:
            # Mask out young stars
            s = self.log10ages > np.log10(old)
        else:
            # Nothing to mask out
            s = np.ones(self.nparticles, dtype=bool)

        return s

    @accepts(stellar_mass=Msun.in_base("galactic"))
    def renormalise_mass(self, stellar_mass):
        """
        Renormalises and overwrites the initial masses. Useful when rescaling
        the mass of the system of stellar particles.

        Args:
            stellar_mass (array-like, float)
                The stellar mass array to be renormalised.
        """

        self.initial_masses *= stellar_mass / np.sum(self.initial_masses)

    def _power_law_sample(self, low_lim, upp_lim, g, size=1):
        """
        Sample from a power law over an interval not containing zero.

        Power-law gen for pdf(x) propto x^{g-1} for a<=x<=b

        Args:
            low_lim (float)
                The lower bound of the interval over which to calulcate the
                power law.
            upp_lim (float)
                The upper bound of the interval over which to calulcate the
                power law.
            g (float)
                The power law index.
            size (int)
                The number of samples in the interval.

        Returns:
            array-like (float)
                The samples derived from the power law.
        """

        # Get a random sample
        rand = np.random.random(size=size)

        # Compute the value of the power law at the lower and upper bounds
        low_lim_g, upp_lim_g = low_lim**g, low_lim**g

        return (low_lim_g + (upp_lim_g - low_lim_g) * rand) ** (1 / g)

    @accepts(
        min_age=yr,
        min_mass=Msun.in_base("galactic"),
        max_mass=Msun.in_base("galactic"),
    )
    def resample_young_stars(
        self,
        min_age=1e8,
        min_mass=700,
        max_mass=1e6,
        power_law_index=-1.3,
        n_samples=1e3,
        force_resample=False,
        verbose=False,
    ):
        """
        Resample young stellar particles into individual HII regions, with a
        power law distribution of masses. A young stellar particle is a
        stellar particle with an age < min_age (defined in Myr?).

        This function overwrites the properties stored in attributes with the
        resampled properties.

        Note: Resampling and imaging are not supported. If attempted an error
              is thrown.

        Args:
            min_age (float)
                The age below which stars will be resampled, in yrs.
            min_mass (float)
                The lower bound of the mass interval used in the power law
                sampling, in Msun.
            max_mass (float)
                The upper bound of the mass interval used in the power law
                sampling, in Msun.
            power_law_index (float)
                The index of the power law from which to sample stellar
            n_samples (int)
                The number of samples to generate for each stellar particles
                younger than min_age.
            force_resample (bool)
                A flag for whether resampling should be forced. Only applicable
                if trying to resample and already resampled Stars object.
            verbose (bool)
                Are we talking?
        """

        # Warn the user we are resampling a resampled population
        if self.resampled and not force_resample:
            warn(
                "Galaxy stars already resampled. "
                "To force resample, set force_resample=True. Returning..."
            )
            return None

        if verbose:
            print("Masking resample stars")

        # Get the indices of young stars for resampling
        resample_idxs = np.where(self.ages < min_age)[0]

        # No work to do here, stars are too old
        if len(resample_idxs) == 0:
            return None

        # Set up container for the resample stellar particles
        new_ages = {}
        new_masses = {}

        if verbose:
            print("Loop through resample stars")

        # Loop over the young stars we need to resample
        for _idx in resample_idxs:
            # Sample the power law
            rvs = self._power_law_sample(
                min_mass, max_mass, power_law_index, int(n_samples)
            )

            # If not enough mass has been sampled, repeat
            while np.sum(rvs) < self.masses[_idx]:
                n_samples *= 2
                rvs = self._power_law_sample(
                    min_mass, max_mass, power_law_index, int(n_samples)
                )

            # Sum masses up to the total mass limit
            _mask = np.cumsum(rvs) < self.masses[_idx]
            _masses = rvs[_mask]

            # Scale up to the original mass
            _masses *= self.masses[_idx] / np.sum(_masses)

            # Sample uniform distribution of ages
            _ages = np.random.rand(len(_masses)) * min_age

            # Store our resampled properties
            new_ages[_idx] = _ages
            new_masses[_idx] = _masses

        # Unpack the resample properties and make note of how many particles
        # were produced
        new_lens = [len(new_ages[_idx]) for _idx in resample_idxs]
        new_ages = np.hstack([new_ages[_idx] for _idx in resample_idxs])
        new_masses = np.hstack([new_masses[_idx] for _idx in resample_idxs])

        if verbose:
            print("Concatenate new arrays to existing")

        # Include the resampled particles in the attributes
        for attr, new_arr in zip(["masses", "ages"], [new_masses, new_ages]):
            attr_array = getattr(self, attr)
            setattr(self, attr, np.append(attr_array, new_arr))

        if verbose:
            print("Duplicate existing attributes")

        # Handle the other propertys that need duplicating
        for attr in Stars.attrs:
            # Skip unset attributes
            if getattr(self, attr) is None:
                continue

            # Include resampled stellar particles in this attribute
            attr_array = getattr(self, attr)[resample_idxs]
            setattr(
                self,
                attr,
                np.append(
                    getattr(self, attr),
                    np.repeat(attr_array, new_lens, axis=0),
                ),
            )

        if verbose:
            print("Delete old particles")

        # Loop over attributes
        for attr in Stars.attrs:
            # Skip unset attributes
            if getattr(self, attr) is None:
                continue

            # Delete the original stellar particles that have been resampled
            attr_array = getattr(self, attr)
            attr_array = np.delete(attr_array, resample_idxs)
            setattr(self, attr, attr_array)

        # Recalculate log attributes
        self.log10ages = np.log10(self.ages)
        self.log10metallicities = np.log10(self.metallicities)

        # Set resampled flag
        self.resampled = True

    def _prepare_sfzh_args(
        self,
        log10ages,
        metallicities,
        grid_assignment_method,
        nthreads,
    ):
        """
        Prepare the arguments for SFZH computation with the C functions.

        Args:
            log10ages (array-like, float)
                The log10 ages of the desired SFZH.
            metallicities (array-like, float)
                The metallicities of the desired SFZH.
            grid_assignment_method (string)
                The type of method used to assign particles to a SPS grid
                point. Allowed methods are cic (cloud in cell) or nearest
                grid point (ngp) or there uppercase equivalents (CIC, NGP).
                Defaults to cic.

        Returns:
            tuple
                A tuple of all the arguments required by the C extension.
        """
        # Set up the inputs to the C function.
        grid_props = [
            np.ascontiguousarray(log10ages, dtype=np.float64),
            np.ascontiguousarray(metallicities, dtype=np.float64),
        ]
        part_props = [
            np.ascontiguousarray(self.log10ages, dtype=np.float64),
            np.ascontiguousarray(self.metallicities, dtype=np.float64),
        ]
        part_mass = np.ascontiguousarray(
            self._initial_masses, dtype=np.float64
        )

        # Make sure we set the number of particles to the size of the mask
        npart = np.int32(len(part_mass))

        # Get the grid dimensions after slicing what we need
        grid_dims = np.zeros(len(grid_props), dtype=np.int32)
        for ind, g in enumerate(grid_props):
            grid_dims[ind] = len(g)

        # Convert inputs to tuples
        grid_props = tuple(grid_props)
        part_props = tuple(part_props)

        # If nthreads = -1 we will use all available
        if nthreads == -1:
            nthreads = os.cpu_count()

        return (
            grid_props,
            part_props,
            part_mass,
            grid_dims,
            len(grid_props),
            npart,
            grid_assignment_method,
            nthreads,
        )

    def _get_grid_weights(
        self,
        grid,
        grid_assignment_method="cic",
        mask=None,
        nthreads=0,
    ) -> np.ndarray:
        """
        Calculate the weights for each grid cell.

        This will use a C extension to calculate the weights for each
        grid cell based on the particles in the Stars object.


        """
        # Import parametric stars here to avoid circular imports
        from synthesizer.extensions.weights import compute_grid_weights

        return compute_grid_weights(
            grid,
            self,
            mask,
            "initial_masses",
            grid_assignment_method,
            nthreads,
        )

    def get_sfzh(
        self,
        log10ages,
        metallicities,
        grid_assignment_method="cic",
        nthreads=0,
    ):
        """
        Generate the binned SFZH history of these stars.

        The binned SFZH is calculated by binning the particles onto the
        desired grid defined by the input log10ages and metallicities.

        The binned SFZH produced by this method is equivalent to the weights
        used to extract spectra from the grid.

        Args:
            log10ages (array-like, float)
                The log10 ages of the desired SFZH.
            metallicities (array-like, float)
                The metallicities of the desired SFZH.
            grid_assignment_method (string)
                The type of method used to assign particles to a SPS grid
                point. Allowed methods are cic (cloud in cell) or nearest
                grid point (ngp) or their uppercase equivalents (CIC, NGP).
                Defaults to cic.
            nthreads (int)
                The number of threads to use in the computation. If set to -1
                all available threads will be used.

        Returns:
            numpy.ndarray:
                Numpy array of containing the SFZH.
        """
        # Import parametric stars here to avoid circular imports
        from synthesizer.extensions.sfzh import compute_sfzh
        from synthesizer.parametric import Stars as ParametricStars

        # Prepare the arguments for the C function.
        args = self._prepare_sfzh_args(
            log10ages,
            metallicities,
            grid_assignment_method=grid_assignment_method.lower(),
            nthreads=nthreads,
        )

        # Get the SFZH and create the ParametricStars object
        self.sfzh = ParametricStars(
            log10ages,
            metallicities,
            sfzh=compute_sfzh(*args),
        )

        return self.sfzh

    def plot_sfzh(
        self,
        show=True,
    ):
        """
        Plot the binned SZFH.

        Args:
            show (bool)
                Should we invoke plt.show()?

        Returns:
            fig
                The Figure object contain the plot axes.
            ax
                The Axes object containing the plotted data.
        """
        # Ensure we have the SFZH
        if self.sfzh is None:
            raise exceptions.MissingAttribute(
                "The SFZH has not been calculated. Run get_sfzh() first."
            )
        return self.sfzh.plot_sfzh(show=show)

    def _prepare_sfh_args(
        self,
        log10ages,
        grid_assignment_method,
        nthreads,
    ):
        """
        Prepare the arguments for SFH computation with the C functions.

        Args:
            grid (Grid)
                The SPS grid object to extract spectra from.
            grid_assignment_method (string)
                The type of method used to assign particles to a SPS grid
                point. Allowed methods are cic (cloud in cell) or nearest
                grid point (ngp) or there uppercase equivalents (CIC, NGP).
                Defaults to cic.

        Returns:
            tuple
                A tuple of all the arguments required by the C extension.
        """
        # Set up the inputs to the C function.
        grid_props = [
            np.ascontiguousarray(log10ages, dtype=np.float64),
        ]
        part_props = [
            np.ascontiguousarray(self.log10ages, dtype=np.float64),
        ]
        part_mass = np.ascontiguousarray(
            self._initial_masses, dtype=np.float64
        )

        # Make sure we set the number of particles to the size of the mask
        npart = np.int32(len(part_mass))

        # Get the grid dimensions after slicing what we need
        grid_dims = np.zeros(len(grid_props), dtype=np.int32)
        for ind, g in enumerate(grid_props):
            grid_dims[ind] = len(g)

        # Convert inputs to tuples
        grid_props = tuple(grid_props)
        part_props = tuple(part_props)

        # If nthreads = -1 we will use all available
        if nthreads == -1:
            nthreads = os.cpu_count()

        return (
            grid_props,
            part_props,
            part_mass,
            grid_dims,
            len(grid_props),
            npart,
            grid_assignment_method,
            nthreads,
        )

    def get_sfh(self, log10ages, grid_assignment_method="cic", nthreads=0):
        """
        Generate the SFH of these stars in terms of mass.

        The SFH is calculated by summing the mass of the particles in each age
        bin defined by the input log10ages.

        Args:
            log10ages (array-like, float)
                The log10 ages of the desired SFH.
            grid_assignment_method (string)
                The type of method used to assign particles to a SPS grid
                point. Allowed methods are cic (cloud in cell) or nearest
                grid point (ngp) or their uppercase equivalents (CIC, NGP).
                Defaults to cic.
            nthreads (int)
                The number of threads to use in the computation. If set to -1
                all available threads will be used. Defaults to 0.

        Returns:
            numpy.ndarray:
                Numpy array of containing the SFH.
        """
        # Import parametric stars here to avoid circular imports
        from synthesizer.extensions.sfzh import compute_sfzh

        # Prepare the arguments for the C function.
        args = self._prepare_sfh_args(
            log10ages,
            grid_assignment_method=grid_assignment_method.lower(),
            nthreads=nthreads,
        )

        return compute_sfzh(*args)

    def plot_sfh(
        self,
        log10ages,
        nthreads=0,
        xlimits=(),
        ylimits=(),
        show=True,
    ):
        """
        Plot the SFH in terms of mass.

        Args:
            log10ages (array-like, float)
                The log10 ages of the desired SFH.
            nthreads (int)
                The number of threads to use in the computation. If set to -1
                all available threads will be used. Defaults to 0.
            xlimits (tuple)
                The limits of the x-axis. If not set, the limits are set to the
                minimum and maximum of the log10ages.
            ylimits (tuple)
                The limits of the y-axis. If not set, the limits are set to the
                minimum and maximum of the SFH.
            show (bool)
                Should we invoke plt.show()?

        Returns:
            fig
                The Figure object contain the plot axes.
            ax
                The Axes object containing the plotted data.
        """
        # Compute the SFH
        sfh = self.get_sfh(log10ages, nthreads=nthreads)

        # Plot the SFH as a step function
        fig, ax = plt.subplots()
        ax.semilogy()
        ax.step(log10ages, sfh, where="mid", color="blue")

        ax.fill_between(log10ages, sfh, step="mid", alpha=0.5, color="blue")
        ax.set_xlabel(r"$\log_{10}(\mathrm{age}/\mathrm{yr})$")
        ax.set_ylabel(r"SFH / M$_\odot$")

        # Apply any limits we have
        if len(xlimits) > 0:
            ax.set_xlim(xlimits)
        if len(ylimits) > 0:
            ax.set_ylim(ylimits)

        if show:
            plt.show()

        return fig, ax

    def _prepare_metal_dist_args(
        self,
        metallicities,
        grid_assignment_method,
        nthreads,
    ):
        """
        Prepare the arguments for metalicity computation with the C functions.

        Args:
            log10ages (array-like, float)
                The log10 ages of the desired SFZH.
            metallicities (array-like, float)
                The metallicities of the desired SFZH.
            grid_assignment_method (string)
                The type of method used to assign particles to a SPS grid
                point. Allowed methods are cic (cloud in cell) or nearest
                grid point (ngp) or there uppercase equivalents (CIC, NGP).
                Defaults to cic.

        Returns:
            tuple
                A tuple of all the arguments required by the C extension.
        """
        # Set up the inputs to the C function.
        grid_props = [
            np.ascontiguousarray(metallicities, dtype=np.float64),
        ]
        part_props = [
            np.ascontiguousarray(self.metallicities, dtype=np.float64),
        ]
        part_mass = np.ascontiguousarray(
            self._initial_masses, dtype=np.float64
        )

        # Make sure we set the number of particles to the size of the mask
        npart = np.int32(len(part_mass))

        # Get the grid dimensions after slicing what we need
        grid_dims = np.zeros(len(grid_props), dtype=np.int32)
        for ind, g in enumerate(grid_props):
            grid_dims[ind] = len(g)

        # Convert inputs to tuples
        grid_props = tuple(grid_props)
        part_props = tuple(part_props)

        # If nthreads = -1 we will use all available
        if nthreads == -1:
            nthreads = os.cpu_count()

        return (
            grid_props,
            part_props,
            part_mass,
            grid_dims,
            len(grid_props),
            npart,
            grid_assignment_method,
            nthreads,
        )

    def get_metal_dist(
        self,
        metallicities,
        grid_assignment_method="cic",
        nthreads=0,
    ):
        """
        Generate the metallicity distribution of these stars in terms of mass.

        Args:
            metallicities (array-like, float)
                The metallicity bins of the desired metallicity distribution.
            grid_assignment_method (string)
                The type of method used to assign particles to a SPS grid
                point. Allowed methods are cic (cloud in cell) or nearest
                grid point (ngp) or their uppercase equivalents (CIC, NGP).
                Defaults to cic.
            nthreads (int)
                The number of threads to use in the computation. If set to -1
                all available threads will be used. Defaults to 0.

        Returns:
            numpy.ndarray:
                Numpy array of containing the SFH.
        """
        # Import parametric stars here to avoid circular imports
        from synthesizer.extensions.sfzh import compute_sfzh

        # Prepare the arguments for the C function.
        args = self._prepare_metal_dist_args(
            metallicities,
            grid_assignment_method=grid_assignment_method.lower(),
            nthreads=nthreads,
        )

        return compute_sfzh(*args)

    def plot_metal_dist(
        self,
        metallicities,
        nthreads=0,
        xlimits=(),
        ylimits=(),
        show=True,
    ):
        """
        Plot the metallicity distribution in terms of mass.

        Args:
            metallicities (array-like, float)
                The metallicity bins of the desired metallicity distribution.
            nthreads (int)
                The number of threads to use in the computation. If set to -1
                all available threads will be used. Defaults to 0.
            xlimits (tuple)
                The limits of the x-axis. If not set, the limits are set to the
                minimum and maximum of the log10ages.
            ylimits (tuple)
                The limits of the y-axis. If not set, the limits are set to the
                minimum and maximum of the SFH.
            show (bool)
                Should we invoke plt.show()?

        Returns:
            fig
                The Figure object contain the plot axes.
            ax
                The Axes object containing the plotted data.
        """
        # Compute the SFH
        metal_dist = self.get_metal_dist(metallicities, nthreads=nthreads)

        # Plot the SFH as a step function
        fig, ax = plt.subplots()
        ax.semilogy()
        ax.step(metallicities, metal_dist, where="mid", color="red")

        ax.fill_between(
            metallicities, metal_dist, step="mid", alpha=0.5, color="red"
        )
        ax.set_xlabel(r"$Z$")
        ax.set_ylabel(r"Z_D / M$_\odot$")

        # Apply any limits we have
        if len(xlimits) > 0:
            ax.set_xlim(xlimits)
        if len(ylimits) > 0:
            ax.set_ylim(ylimits)

        if show:
            plt.show()

        return fig, ax

    @deprecated(
        message="is now just a wrapper "
        "around get_spectra. It will be removed by v1.0.0."
    )
    def get_particle_spectra(
        self,
        emission_model,
        dust_curves=None,
        tau_v=None,
        fesc=None,
        mask=None,
        verbose=True,
        **kwargs,
    ):
        """
        Generate stellar spectra as described by the emission model.

        Note: Now deprecated in favour of get_spectra and emission models
        knowing which spectra should be per particle.

        Args:
            emission_model (EmissionModel):
                The emission model to use.
            dust_curves (dict):
                An override to the emission model dust curves. Either:
                    - None, indicating the dust_curves defined on the emission
                      models should be used.
                    - A single dust curve to apply to all emission models.
                    - A dictionary of the form {<label>: <dust_curve instance>}
                      to use a specific dust curve instance with particular
                      properties.
            tau_v (dict):
                An override to the dust model optical depth. Either:
                    - None, indicating the tau_v defined on the emission model
                      should be used.
                    - A float to use as the optical depth for all models.
                    - A dictionary of the form {<label>: float(<tau_v>)}
                      to use a specific optical depth with a particular
                      model or {<label>: str(<attribute>)} to use an attribute
                      of the component as the optical depth.
            fesc (dict):
                An override to the emission model escape fraction. Either:
                    - None, indicating the fesc defined on the emission model
                      should be used.
                    - A float to use as the escape fraction for all models.
                    - A dictionary of the form {<label>: float(<fesc>)}
                      to use a specific escape fraction with a particular
                      model or {<label>: str(<attribute>)} to use an
                      attribute of the component as the escape fraction.
            mask (dict):
                An override to the emission model mask. Either:
                    - None, indicating the mask defined on the emission model
                      should be used.
                    - A dictionary of the form {<label>: {"attr": attr,
                      "thresh": thresh, "op": op}} to add a specific mask to
                      a particular model.
            verbose (bool):
                Are we talking?
            kwargs (dict):
                Any additional keyword arguments to pass to the generator
                function.

        Returns:
            dict: A dictionary of spectra which can be attached to the
            appropriate spectra attribute of the component
            (spectra/particle_spectra).
        """
        previous_per_part = emission_model.per_particle
        emission_model.set_per_particle(True)
        spectra = self.get_spectra(
            emission_model,
            dust_curves=dust_curves,
            tau_v=tau_v,
            fesc=fesc,
            mask=mask,
            verbose=verbose,
            **kwargs,
        )
        emission_model.set_per_particle(previous_per_part)
        return spectra

    @deprecated(
        message="is now just a wrapper "
        "around get_lines. It will be removed by v1.0.0."
    )
    def get_particle_lines(
        self,
        line_ids,
        emission_model,
        dust_curves=None,
        tau_v=None,
        fesc=None,
        mask=None,
        verbose=True,
        **kwargs,
    ):
        """
        Generate stellar lines as described by the emission model.

        Note: Now deprecated in favour of get_lines and emission models
        knowing which lines should be per particle.

        Args:
            line_ids (list):
                A list of line_ids. Doublets can be specified as a nested
                list or using a comma (e.g., 'OIII4363,OIII4959').
            emission_model (EmissionModel):
                The emission model to use.
            dust_curves (dict):
                An override to the emission model dust curves. Either:
                    - None, indicating the dust_curves defined on the emission
                      models should be used.
                    - A single dust curve to apply to all emission models.
                    - A dictionary of the form {<label>: <dust_curve instance>}
                      to use a specific dust curve instance with particular
                      properties.
            tau_v (dict):
                An override to the dust model optical depth. Either:
                    - None, indicating the tau_v defined on the emission model
                      should be used.
                    - A float to use as the optical depth for all models.
                    - A dictionary of the form {<label>: float(<tau_v>)}
                      to use a specific optical depth with a particular
                      model or {<label>: str(<attribute>)} to use an attribute
                      of the component as the optical depth.
            fesc (dict):
                An override to the emission model escape fraction. Either:
                    - None, indicating the fesc defined on the emission model
                      should be used.
                    - A float to use as the escape fraction for all models.
                    - A dictionary of the form {<label>: float(<fesc>)}
                      to use a specific escape fraction with a particular
                      model or {<label>: str(<attribute>)} to use an
                      attribute of the component as the escape fraction.
            mask (dict):
                An override to the emission model mask. Either:
                    - None, indicating the mask defined on the emission model
                      should be used.
                    - A dictionary of the form {<label>: {"attr": attr,
                      "thresh": thresh, "op": op}} to add a specific mask to
                      a particular model.
            verbose (bool):
                Are we talking?
            kwargs (dict):
                Any additional keyword arguments to pass to the generator
                function.

        Returns:
            LineCollection:
                A LineCollection object containing the lines defined by the
                root model.
        """
        previous_per_part = emission_model.per_particle
        emission_model.set_per_particle(True)
        lines = self.get_lines(
            line_ids,
            emission_model,
            dust_curves=dust_curves,
            tau_v=tau_v,
            fesc=fesc,
            mask=mask,
            verbose=verbose,
            **kwargs,
        )
        emission_model.set_per_particle(previous_per_part)
        return lines


@accepts(initial_mass=Msun.in_base("galactic"))
def sample_sfzh(
    sfzh,
    log10ages,
    log10metallicities,
    nstar,
    initial_mass=1 * Msun,
    **kwargs,
):
    """
    Create "fake" stellar particles by sampling a SFZH.

    Args:
        sfhz (array-like, float)
            The Star Formation Metallicity History grid
            (from parametric.Stars).
        log10ages (array-like, float)
            The log of the SFZH age axis.
        log10metallicities (array-like, float)
            The log of the SFZH metallicities axis.
        nstar (int)
            The number of stellar particles to produce.
        intial_mass (int)
            The intial mass of the fake stellar particles.

    Returns:
        stars (Stars)
            An instance of Stars containing the fake stellar particles.
    """
    # Normalise the sfhz to produce a histogram (binned in time) between 0
    # and 1.
    hist = sfzh / np.sum(sfzh)

    # Compute the cumaltive distribution function
    cdf = np.cumsum(hist.flatten())
    cdf = cdf / cdf[-1]

    # Get a random sample from the cdf
    values = np.random.rand(nstar)
    value_bins = np.searchsorted(cdf, values)

    # Convert 1D random indices to 2D indices
    x_idx, y_idx = np.unravel_index(
        value_bins, (len(log10ages), len(log10metallicities))
    )

    # Extract the sampled ages and metallicites and create an array
    random_from_cdf = np.column_stack(
        (log10ages[x_idx], log10metallicities[y_idx])
    )

    # Extract the individual logged quantities
    log10ages, log10metallicities = random_from_cdf.T

    # Instantiate Stars object with extra keyword arguments
    stars = Stars(
        initial_mass * np.ones(nstar),
        10**log10ages * yr,
        10**log10metallicities,
        **kwargs,
    )

    return stars<|MERGE_RESOLUTION|>--- conflicted
+++ resolved
@@ -590,8 +590,6 @@
 
         This prepares the arguments for the per particle calculation.
 
-<<<<<<< HEAD
-=======
         Args:
             grid (Grid)
                 The SPS grid object to extract spectra from.
@@ -714,7 +712,6 @@
         integrated spectra since the velocity shifts are applied on a particle
         by particle basis).
 
->>>>>>> 587ede75
         Args:
             grid (Grid)
                 The SPS grid object to extract spectra from.
@@ -769,6 +766,20 @@
             dtype=np.float64,
         )
 
+        # Handle the velocities (and make sure we have velocities if a shift
+        # has been requested)
+        if self.velocities is not None:
+            part_vels = np.ascontiguousarray(
+                self._velocities[mask],
+                dtype=np.float64,
+            )
+            vel_units = self.velocities.units
+        else:
+            raise exceptions.InconsistentArguments(
+                "Velocity shifted spectra requested but no "
+                "star velocities provided."
+            )
+
         # Make sure we set the number of particles to the size of the mask
         npart = np.int32(np.sum(mask))
 
@@ -784,6 +795,12 @@
         # Apply the wavelength mask
         grid_spectra = np.ascontiguousarray(
             grid_spectra[..., lam_mask],
+            np.float64,
+        )
+
+        # Get the grid wavelength arrays (and needed for velocity shifts)
+        grid_lam = np.ascontiguousarray(
+            grid._lam[lam_mask],
             np.float64,
         )
 
@@ -807,19 +824,22 @@
 
         return (
             grid_spectra,
+            grid_lam,
             grid_props,
             part_props,
             part_mass,
             fesc,
+            part_vels,
             grid_dims,
             len(grid_props),
             npart,
             nlam,
             grid_assignment_method,
             nthreads,
-        )
-
-    def _prepare_vel_shift_sed_args(
+            c.to(vel_units).value,
+        )
+
+    def _prepare_integrated_sed_args(
         self,
         grid,
         fesc,
@@ -832,10 +852,9 @@
         """
         Prepare the arguments for SED computation with the C functions.
 
-        This prepares the arguments for the per particle calculation with
-        velocity shifts (the same set of arguments if required when getting
-        integrated spectra since the velocity shifts are applied on a particle
-        by particle basis).
+        This prepares the arguments for the integrated SED calculation. The
+        difference here is that we don't need to repeat the weight
+        calculation if it has already been done.
 
         Args:
             grid (Grid)
@@ -864,208 +883,21 @@
             tuple
                 A tuple of all the arguments required by the C extension.
         """
-        arg_start = tic()
-        # Make a dummy mask if none has been passed
-        if mask is None:
-            mask_start = tic()
-            mask = np.ones(self.nparticles, dtype=bool)
-            toc("Creating mask", mask_start)
-
-        # Set up the inputs to the C function.
-        grid_start = tic()
-        grid_props = [
-            np.ascontiguousarray(grid.log10ages, dtype=np.float64),
-            np.ascontiguousarray(grid.log10metallicities, dtype=np.float64),
-        ]
-        toc("Preparing grid properties", grid_start)
-        part_start = tic()
-        part_props = [
-            np.ascontiguousarray(self.log10ages[mask], dtype=np.float64),
-            np.ascontiguousarray(
-                self.log10metallicities[mask], dtype=np.float64
-            ),
-        ]
-        part_mass = np.ascontiguousarray(
-            self._initial_masses[mask],
-            dtype=np.float64,
-        )
-
-        # Handle the velocities (and make sure we have velocities if a shift
-        # has been requested)
-        if self.velocities is not None:
-            part_vels = np.ascontiguousarray(
-                self._velocities[mask],
-                dtype=np.float64,
-            )
-            vel_units = self.velocities.units
-        else:
-            raise exceptions.InconsistentArguments(
-                "Velocity shifted spectra requested but no "
-                "star velocities provided."
-            )
-
-        # Make sure we set the number of particles to the size of the mask
-        npart = np.int32(np.sum(mask))
-
-        toc("Preparing particle properties", part_start)
-
-        # Make sure we get the wavelength index of the grid array
-        nlam = (
-            np.int32(np.sum(lam_mask))
-            if lam_mask is not None
-            else grid.spectra[spectra_type].shape[-1]
-        )
-
-        # Slice the spectral grids and pad them with copies of the edges.
-        spec_start = tic()
-        grid_spectra = grid.spectra[spectra_type]
-
-        # Apply the wavelength mask
-        if lam_mask is not None:
-            grid_spectra = np.ascontiguousarray(
-                grid_spectra[..., lam_mask],
-                np.float64,
-            )
-        toc("Preparing grid spectra", spec_start)
-
-        # Get the grid wavelength arrays (and needed for velocity shifts)
-<<<<<<< HEAD
-        if lam_mask is not None:
-            grid_lam = np.ascontiguousarray(
-                grid._lam[lam_mask],
-                np.float32,
-            )
-        else:
-            grid_lam = grid._lam
-=======
-        grid_lam = np.ascontiguousarray(
-            grid._lam[lam_mask],
-            np.float64,
-        )
->>>>>>> 587ede75
-
-        # Get the grid dimensions after slicing what we need
-        dim_start = tic()
-        grid_dims = np.zeros(len(grid_props) + 1, dtype=np.int32)
-        for ind, g in enumerate(grid_props):
-            grid_dims[ind] = len(g)
-        grid_dims[ind + 1] = nlam
-        toc("Preparing grid dimensions", dim_start)
-
-        # If fesc isn't an array make it one
-        if not isinstance(fesc, np.ndarray):
-            fesc_start = tic()
-            fesc = np.ascontiguousarray(np.full(npart, fesc))
-            toc("Preparing fesc", fesc_start)
-
-        # Convert inputs to tuples
-        grid_props = tuple(grid_props)
-        part_props = tuple(part_props)
-
-        # If nthreads is -1 then use all available threads
-        if nthreads == -1:
-            thread_start = tic()
-            nthreads = os.cpu_count()
-            toc("Setting nthreads", thread_start)
-
-<<<<<<< HEAD
-        toc("Preparing SED arguments", arg_start)
-
-=======
->>>>>>> 587ede75
-        return (
-            grid_spectra,
-            grid_lam,
-            grid_props,
-            part_props,
-            part_mass,
-            fesc,
-            part_vels,
-            grid_dims,
-            len(grid_props),
-            npart,
-            nlam,
-            grid_assignment_method,
-            nthreads,
-            c.to(vel_units).value,
-        )
-
-    def _prepare_integrated_sed_args(
-        self,
-        grid,
-        fesc,
-        spectra_type,
-        mask,
-        grid_assignment_method,
-        lam_mask,
-        nthreads,
-    ):
-        """
-        Prepare the arguments for SED computation with the C functions.
-
-        This prepares the arguments for the integrated SED calculation. The
-        difference here is that we don't need to repeat the weight
-        calculation if it has already been done.
-
-        Args:
-            grid (Grid)
-                The SPS grid object to extract spectra from.
-            fesc (float)
-                The escape fraction.
-            spectra_type (str)
-                The type of spectra to extract from the Grid. This must match a
-                type of spectra stored in the Grid.
-            mask (bool)
-                A mask to be applied to the stars. Spectra will only be
-                computed and returned for stars with True in the mask.
-            grid_assignment_method (string)
-                The type of method used to assign particles to a SPS grid
-                point. Allowed methods are cic (cloud in cell) or nearest
-                grid point (ngp) or there uppercase equivalents (CIC, NGP).
-                Defaults to cic.
-            lam_mask (array, bool)
-                A mask to apply to the wavelength array of the grid. This
-                allows for the extraction of specific wavelength ranges.
-            nthreads (int)
-                The number of threads to use in the C extension. If -1 then
-                all available threads are used.
-
-        Returns:
-            tuple
-                A tuple of all the arguments required by the C extension.
-        """
         # Get the grid weights (if these were calculate before we can
         # reuse them but if we have a mask then we can't)
-<<<<<<< HEAD
-        if grid.grid_name in self._weights_grids and mask is None:
-            grid_weights = self._weights_grids[grid.grid_name]
-=======
         if grid.grid_name in self._grid_weights and mask is None:
             grid_weights = self._grid_weights[grid.grid_name]
->>>>>>> 587ede75
         else:
             grid_weights = self._get_grid_weights(
                 grid,
                 grid_assignment_method,
-<<<<<<< HEAD
-                mask,
-=======
->>>>>>> 587ede75
                 nthreads,
             )
 
             # Store the weights for reuse (only applicable if we don't
             # have a mask)
             if mask is None:
-<<<<<<< HEAD
-                self._weights_grids[grid.grid_name] = grid_weights
-
-        # Make a dummy mask if none has been passed
-        if mask is None:
-            mask = np.ones(self.nparticles, dtype=bool)
-=======
                 self._grid_weights[grid.grid_name] = grid_weights
->>>>>>> 587ede75
 
         # If lam_mask is None then we want all wavelengths
         if lam_mask is None:
@@ -1166,11 +998,7 @@
                 A tuple of all the arguments required by the C extension.
         """
         # Use the correct function based on the arguments
-<<<<<<< HEAD
-        if integrated:
-=======
         if integrated and not vel_shift:
->>>>>>> 587ede75
             return self._prepare_integrated_sed_args(
                 grid,
                 fesc,
