"""A module for working with arrays of stellar particles.

Contains the Stars class for use with particle based systems. This houses all
the data detailing collections of stellar particles. Each property is
stored in (N_star, ) shaped arrays for efficiency.

We also provide functions for creating "fake" stellar distributions by
sampling a SFZH.

In both cases a myriad of extra optional properties can be set by providing
them as keyword arguments.

Example usages:

    stars = Stars(initial_masses, ages, metallicities,
                  redshift=redshift, current_masses=current_masses, ...)
    stars = sample_sfhz(sfzh, n, total_initial_mass,
                        smoothing_lengths=smoothing_lengths,
                        tau_v=tau_vs, coordinates=coordinates, ...)
"""

import os

import cmasher as cmr
import matplotlib.pyplot as plt
import numpy as np
from unyt import Hz, angstrom, erg, kpc, s

from synthesizer import exceptions
from synthesizer.components import StarsComponent
from synthesizer.dust.attenuation import PowerLaw
from synthesizer.extensions.timers import tic, toc
from synthesizer.line import Line, LineCollection
from synthesizer.parametric import SFH
from synthesizer.parametric import Stars as Para_Stars
from synthesizer.particle.particles import Particles
from synthesizer.plt import single_histxy
from synthesizer.sed import Sed
from synthesizer.units import Quantity
from synthesizer.warnings import warn


class Stars(Particles, StarsComponent):
    """
    The base Stars class. This contains all data a collection of stars could
    contain. It inherits from the base Particles class holding attributes and
    methods common to all particle types.

    The Stars class can be handed to methods elsewhere to pass information
    about the stars needed in other computations. For example a Galaxy object
    can be passed a stars object for use with any of the Galaxy helper methods.

    Note that due to the many possible operations, this class has a large
    number of optional attributes which are set to None if not provided.

    Attributes:
        initial_masses (array-like, float)
            The intial stellar mass of each particle in Msun.
        ages (array-like, float)
            The age of each stellar particle in yrs.
        metallicities (array-like, float)
            The metallicity of each stellar particle.
        tau_v (array-like, float)
            V-band dust optical depth of each stellar particle.
        alpha_enhancement (array-like, float)
            The alpha enhancement [alpha/Fe] of each stellar particle.
        log10ages (array-like, float)
            Convenience attribute containing log10(age in yr).
        log10metallicities (array-like, float)
            Convenience attribute containing log10(metallicity).
        resampled (bool)
            Flag for whether the young particles have been resampled.
        current_masses (array-like, float)
            The current mass of each stellar particle in Msun.
        smoothing_lengths (array-like, float)
            The smoothing lengths (describing the sph kernel) of each stellar
            particle in simulation length units.
        s_oxygen (array-like, float)
            fractional oxygen abundance.
        s_hydrogen (array-like, float)
            fractional hydrogen abundance.
        imf_hmass_slope (float)
            The slope of high mass end of the initial mass function (WIP).
        nstars (int)
            The number of stellar particles in the object.
    """

    # Define the allowed attributes
    attrs = [
        "nparticles",
        "tau_v",
        "alpha_enhancement",
        "imf_hmass_slope",
        "log10ages",
        "log10metallicities",
        "resampled",
        "velocities",
        "s_oxygen",
        "s_hydrogen",
        "nstars",
        "tau_v",
        "_coordinates",
        "_smoothing_lengths",
        "_softening_lengths",
        "_masses",
        "_initial_masses",
        "_current_masses",
    ]

    # Define class level Quantity attributes
    initial_masses = Quantity()
    current_masses = Quantity()
    smoothing_lengths = Quantity()

    def __init__(
        self,
        initial_masses,
        ages,
        metallicities,
        redshift=None,
        tau_v=None,
        alpha_enhancement=None,
        coordinates=None,
        velocities=None,
        current_masses=None,
        smoothing_lengths=None,
        s_oxygen=None,
        s_hydrogen=None,
        softening_length=None,
        centre=None,
        metallicity_floor=1e-5,
    ):
        """
        Intialise the Stars instance. The first 3 arguments are always
        required. All other arguments are optional attributes applicable
        in different situations.

        Args:
            initial_masses (array-like, float)
                The intial stellar mass of each particle in Msun.
            ages (array-like, float)
                The age of each stellar particle in yrs.
            metallicities (array-like, float)
                The metallicity of each stellar particle.
            redshift (float)
                The redshift/s of the stellar particles.
            tau_v (array-like, float)
                V-band dust optical depth of each stellar particle.
            alpha_enhancement (array-like, float)
                The alpha enhancement [alpha/Fe] of each stellar particle.
            coordinates (array-like, float)
                The 3D positions of the particles.
            velocities (array-like, float)
                The 3D velocities of the particles.
            current_masses (array-like, float)
                The current mass of each stellar particle in Msun.
            smoothing_lengths (array-like, float)
                The smoothing lengths (describing the sph kernel) of each
                stellar particle in simulation length units.
            s_oxygen (array-like, float)
                The fractional oxygen abundance.
            s_hydrogen (array-like, float)
                The fractional hydrogen abundance.
            softening_length (float)
                The gravitational softening lengths of each stellar
                particle in simulation units
            centre (array-like, float)
                The centre of the star particle. Can be defined in
                a number of way (e.g. centre of mass)
        """

        # Instantiate parents
        Particles.__init__(
            self,
            coordinates=coordinates,
            velocities=velocities,
            masses=current_masses,
            redshift=redshift,
            softening_length=softening_length,
            nparticles=len(initial_masses),
            centre=centre,
<<<<<<< HEAD
            metallicity_floor=1e-5,
=======
            metallicity_floor=metallicity_floor,
>>>>>>> 493fc668
        )
        StarsComponent.__init__(self, ages, metallicities)

        # Ensure initial masses is an accepted type to avoid
        # issues when masking
        if isinstance(initial_masses, list):
            raise exceptions.InconsistentArguments(
                "Initial mass should be numpy or unyt array."
            )

        # Set always required stellar particle properties
        self.initial_masses = initial_masses
        self.ages = ages
        self.metallicities = metallicities

        # Define the dictionary to hold particle spectra
        self.particle_spectra = {}

        # Define the dictionary to hold particle lines
        self.particle_lines = {}

        # Set the optional keyword arguments

        # Set the SPH kernel smoothing lengths
        self.smoothing_lengths = smoothing_lengths

        # Stellar particles also have a current mass, set it
        self.current_masses = self.masses

        # Set the V band optical depths
        self.tau_v = tau_v

        # Set the metallicity floor when using log properties
        self.metallicity_floor = metallicity_floor

        # Set the alpha enhancement [alpha/Fe] (only used for >2 dimensional
        # SPS grids)
        self.alpha_enhancement = alpha_enhancement

        # Set the fractional abundance of elements
        self.s_oxygen = s_oxygen
        self.s_hydrogen = s_hydrogen

        # Set up IMF properties (updated later)
        self.imf_hmass_slope = None  # slope of the imf

        # Intialise the flag for resampling
        self.resampled = False

        # Set a frontfacing clone of the number of particles
        # with clearer naming
        self.nstars = self.nparticles

        # Check the arguments we've been given
        self._check_star_args()

        # Particle stars can calculate and attach a SFZH analogous to a
        # parametric galaxy
        self.sfzh = None

    @property
    def log10ages(self):
        """
        Return stellar particle ages in log (base 10)

        Returns:
            log10ages (array)
                log10 stellar ages
        """
        return np.log10(self.ages)

    @property
    def log10metallicities(self):
        """
        Return stellar particle ages in log (base 10).
        Zero valued metallicities are set to `metallicity_floor`,
        which is set on initialisation of this stars object. To
        check it, run `stars.metallicity_floor`.

        Returns:
            log10metallicities (array)
                log10 stellar metallicities.
        """
        mets = self.metallicities
<<<<<<< HEAD
        mets[mets == 0.] = self.metallicity_floor
=======
        mets[mets == 0.0] = self.metallicity_floor
>>>>>>> 493fc668

        return np.log10(mets)

    def _check_star_args(self):
        """
        Sanitizes the inputs ensuring all arguments agree and are compatible.

        Raises:
            InconsistentArguments
                If any arguments are incompatible or not as expected an error
                is thrown.
        """

        # Ensure all arrays are the expected length
        for key in self.attrs:
            attr = getattr(self, key)
            if isinstance(attr, np.ndarray):
                if attr.shape[0] != self.nparticles:
                    raise exceptions.InconsistentArguments(
                        "Inconsistent stellar array sizes! (nparticles=%d, "
                        "%s=%d)" % (self.nparticles, key, attr.shape[0])
                    )

    def __str__(self):
        """
        Overloads the __str__ operator, enabling the printing of a summary of
        the Stars with print(stars) syntax, where stars is an instance of
        Stars.

        Returns:
            pstr (str)
                The summary string to be printed.
        """

        # Set up string for printing
        pstr = ""

        # Add the content of the summary to the string to be printed
        pstr += "-" * 10 + "\n"
        pstr += "SUMMARY OF STAR PARTICLES" + "\n"
        pstr += f"N_stars: {self.nparticles}" + "\n"
        pstr += "log10(total mass formed/Msol): "
        pstr += f"{np.log10(np.sum(self.initial_masses)): .2f}" + "\n"
        pstr += f"median(age/Myr): {np.median(self.ages)/1E6:.1f}" + "\n"
        pstr += "-" * 10

        return pstr

    def _prepare_sed_args(
        self,
        grid,
        fesc,
        spectra_type,
        mask,
        grid_assignment_method,
        nthreads,
    ):
        """
        A method to prepare the arguments for SED computation with the C
        functions.

        Args:
            grid (Grid)
                The SPS grid object to extract spectra from.
            fesc (float)
                The escape fraction.
            spectra_type (str)
                The type of spectra to extract from the Grid. This must match a
                type of spectra stored in the Grid.
            mask (bool)
                A mask to be applied to the stars. Spectra will only be
                computed and returned for stars with True in the mask.
            grid_assignment_method (string)
                The type of method used to assign particles to a SPS grid
                point. Allowed methods are cic (cloud in cell) or nearest
                grid point (ngp) or there uppercase equivalents (CIC, NGP).
                Defaults to cic.
            nthreads (int)
                The number of threads to use in the C extension. If -1 then
                all available threads are used.

        Returns:
            tuple
                A tuple of all the arguments required by the C extension.
        """

        # Make a dummy mask if none has been passed
        if mask is None:
            mask = np.ones(self.nparticles, dtype=bool)

        # Set up the inputs to the C function.
        grid_props = [
            np.ascontiguousarray(grid.log10ages, dtype=np.float64),
            np.ascontiguousarray(grid.log10metallicities, dtype=np.float64),
        ]
        part_props = [
            np.ascontiguousarray(self.log10ages[mask], dtype=np.float64),
            np.ascontiguousarray(
                self.log10metallicities[mask], dtype=np.float64
            ),
        ]
        part_mass = np.ascontiguousarray(
            self._initial_masses[mask],
            dtype=np.float64,
        )

        # Make sure we set the number of particles to the size of the mask
        npart = np.int32(np.sum(mask))

        # Make sure we get the wavelength index of the grid array
        nlam = np.int32(grid.spectra[spectra_type].shape[-1])

        # Slice the spectral grids and pad them with copies of the edges.
        grid_spectra = np.ascontiguousarray(
            grid.spectra[spectra_type],
            np.float64,
        )

        # Get the grid dimensions after slicing what we need
        grid_dims = np.zeros(len(grid_props) + 1, dtype=np.int32)
        for ind, g in enumerate(grid_props):
            grid_dims[ind] = len(g)
        grid_dims[ind + 1] = nlam

        # If fesc isn't an array make it one
        if not isinstance(fesc, np.ndarray):
            fesc = np.ascontiguousarray(np.full(npart, fesc))

        # Convert inputs to tuples
        grid_props = tuple(grid_props)
        part_props = tuple(part_props)

        # If nthreads is -1 then use all available threads
        if nthreads == -1:
            nthreads = os.cpu_count()

        return (
            grid_spectra,
            grid_props,
            part_props,
            part_mass,
            fesc,
            grid_dims,
            len(grid_props),
            npart,
            nlam,
            grid_assignment_method,
            nthreads,
        )

    def generate_lnu(
        self,
        grid,
        spectra_name,
        fesc=0.0,
        young=None,
        old=None,
        verbose=False,
        do_grid_check=False,
        grid_assignment_method="cic",
        parametric_young_stars=None,
        parametric_sfh="constant",
        aperture=None,
        nthreads=0,
    ):
        """
        Generate the integrated rest frame spectra for a given grid key
        spectra for all stars. Can optionally apply masks.

        Args:
            grid (Grid)
                The spectral grid object.
            spectra_name (string)
                The name of the target spectra inside the grid file.
            fesc (float/array-like, float)
                Fraction of stellar emission that escapes unattenuated from
                the birth cloud. Can either be a single value
                or an value per star (defaults to 0.0).
            young (bool/float)
                If not None, specifies age in Myr at which to filter
                for young star particles.
            old (bool/float)
                If not None, specifies age in Myr at which to filter
                for old star particles.
            verbose (bool)
                Flag for verbose output.
            do_grid_check (bool)
                Whether to check how many particles lie outside the grid. This
                is True by default and provides a vital sanity check. There
                are instances when you may want to turn this off:
                - You know particles will lie outside the grid and want
                  this behaviour. In this case the check is redundant.
                - You know your particle lie within the grid but don't
                  want to waste compute checking. This case is useful when
                  working with large particle counts.
            grid_assignment_method (string)
                The type of method used to assign particles to a SPS grid
                point. Allowed methods are cic (cloud in cell) or nearest
                grid point (ngp) or there uppercase equivalents (CIC, NGP).
                Defaults to cic.
            parametric_young_stars (bool/float)
                If not None, specifies age in Myr below which we replace
                individual star particles with a parametric SFH.
            parametric_sfh (string)
                Form of the parametric SFH to use for young stars.
                Currently two are supported, `Constant` and
                `TruncatedExponential`, selected using the keyword
                arguments `constant` and `exponential`.
            aperture (float)
                If not None, specifies the radius of a spherical aperture
                to apply to the particles.
            nthreads (int)
                The number of threads to use in the C extension. If -1 then
                all available threads are used.

        Returns:
            Numpy array of integrated spectra in units of (erg / s / Hz).
        """

        # Ensure we have a key in the grid. If not error.
        if spectra_name not in list(grid.spectra.keys()):
            raise exceptions.MissingSpectraType(
                "The Grid does not contain the key '%s'" % spectra_name
            )

        # Are we checking the particles are consistent with the grid?
        if do_grid_check:
            # How many particles lie below the grid limits?
            n_below_age = self.log10ages[
                self.log10ages < grid.log10age[0]
            ].size
            n_below_metal = self.metallicities[
                self.metallicities < grid.metallicity[0]
            ].size

            # How many particles lie above the grid limits?
            n_above_age = self.log10ages[
                self.log10ages > grid.log10age[-1]
            ].size
            n_above_metal = self.metallicities[
                self.metallicities > grid.metallicity[-1]
            ].size

            # Check the fraction of particles outside of the grid (these
            # will be pinned to the edge of the grid) by finding
            # those inside
            age_inside_mask = np.logical_and(
                self.log10ages <= grid.log10age[-1],
                self.log10ages >= grid.log10age[0],
            )
            met_inside_mask = np.logical_and(
                self.metallicities < grid.metallicity[-1],
                grid.metallicity[0] < self.metallicities,
            )

            # Combine the boolean arrays for each axis
            inside_mask = np.logical_and(age_inside_mask, met_inside_mask)

            # Get the number outside
            n_out = self.metallicities[~inside_mask].size

            # Compute the ratio of those outside to total number
            ratio_out = n_out / self.nparticles

            # Tell the user if there are particles outside the grid
            if ratio_out > 0:
                print(
                    f"{ratio_out * 100:.2f}% of particles lie "
                    "outside the grid! "
                    "These will be pinned at the grid limits."
                )
                print("Of these:")
                print(
                    f"  {n_below_age / self.nparticles * 100:.2f}%"
                    f" have log10(ages/yr) > {grid.log10age[0]}"
                )
                print(
                    f"  {n_below_metal / self.nparticles * 100:.2f}%"
                    f" have metallicities < {grid.metallicity[0]}"
                )
                print(
                    f"  {n_above_age / self.nparticles * 100:.2f}%"
                    f" have log10(ages/yr) > {grid.log10age[-1]}"
                )
                print(
                    f"  {n_above_metal / self.nparticles * 100:.2f}%"
                    f" have metallicities > {grid.metallicity[-1]}"
                )

        # Get particle age masks
        mask = self._get_masks(young, old)

        # Ensure and warn that the masking hasn't removed everything
        if np.sum(mask) == 0:
            warn("Age mask has filtered out all particles")

            return np.zeros(len(grid.lam))

        if aperture is not None:
            # Get aperture mask
            aperture_mask = self._aperture_mask(aperture_radius=aperture)

            # Ensure and warn that the masking hasn't removed everything
            if np.sum(aperture_mask) == 0:
                warn("Aperture mask has filtered out all particles")

                return np.zeros(len(grid.lam))
        else:
            aperture_mask = np.ones(self.nparticles, dtype=bool)

        if parametric_young_stars:
            # Get mask for particles we're going to replace with parametric
            pmask = self._get_masks(parametric_young_stars, None)

            # Update the young/old mask to ignore those we're replacing
            mask[pmask] = False

            lnu_parametric = self._parametric_young_stars(
                pmask=pmask & aperture_mask,
                age=parametric_young_stars,
                parametric_sfh=parametric_sfh,
                grid=grid,
                spectra_name=spectra_name,
            )

        from ..extensions.integrated_spectra import compute_integrated_sed

        # Prepare the arguments for the C function.
        args = self._prepare_sed_args(
            grid,
            fesc=fesc,
            spectra_type=spectra_name,
            mask=mask & aperture_mask,
            grid_assignment_method=grid_assignment_method.lower(),
            nthreads=nthreads,
        )

        # Get the integrated spectra in grid units (erg / s / Hz)
        lnu_particle = compute_integrated_sed(*args)

        if parametric_young_stars:
            return lnu_particle + lnu_parametric
        else:
            return lnu_particle

    def _aperture_mask(self, aperture_radius):
        """
        Mask for particles within spherical aperture.

        Args:
            aperture_radius (float)
                Radius of spherical aperture in kpc
        """

        distance = np.sqrt(
            np.sum(
                (self.coordinates - self.centre).to(kpc) ** 2,
                axis=1,
            )
        )

        return distance < aperture_radius

    def _parametric_young_stars(
        self,
        pmask,
        age,
        parametric_sfh,
        grid,
        spectra_name,
    ):
        """
        Replace young stars with individual parametric SFH's. Can be either a
        constant or truncated exponential, selected with the `parametric_sfh`
        argument. Returns the emission from these replaced particles assuming
        this SFH. The metallicity is set to the metallicity of the parent
        star particle.

        Args:
            pmask (bool array)
                Star particles to replace
            age (float)
                Age in Myr below which we replace Star particles.
                Used to set the duration of parametric SFH
            parametric_sfh (string)
                Form of the parametric SFH to use for young stars.
                Currently two are supported, `Constant` and
                `TruncatedExponential`, selected using the keyword
                arguments `constant` and `exponential`.
            grid (Grid)
                The spectral grid object.
            spectra_name (string)
                The name of the target spectra inside the grid file.

        Returns:
            Numpy array of integrated spectra in units of (erg / s / Hz).
        """

        # initialise SFH object
        if parametric_sfh == "constant":
            sfh = SFH.Constant(duration=age)
        elif parametric_sfh == "exponential":
            sfh = SFH.TruncatedExponential(tau=age / 2, max_age=age)
        else:
            raise ValueError(
                (
                    "Value of `parametric_sfh` provided, "
                    f"`{parametric_sfh}`, is not supported."
                    "Please use 'constant' or 'exponential'."
                )
            )

        stars = [None] * np.sum(pmask)

        # Loop through particles to be replaced
        for i, _pmask in enumerate(np.where(pmask)[0]):
            # Create a parametric Stars object
            stars[i] = Para_Stars(
                grid.log10age,
                grid.metallicity,
                sf_hist=sfh,
                metal_dist=self.metallicities[_pmask],
                initial_mass=self.initial_masses[_pmask],
            )

        # Combine the individual parametric forms for each particle
        stars = sum(stars[1:], stars[0])

        # Get the spectra for this parametric form
        return stars.generate_lnu(grid=grid, spectra_name=spectra_name)

    def _prepare_line_args(
        self,
        grid,
        line_id,
        fesc,
        mask,
        grid_assignment_method,
        nthreads,
    ):
        """
        Generate the arguments for the C extension to compute lines.

        Args:
            grid (Grid)
                The SPS grid object to extract spectra from.
            line_id (str)
                The id of the line to extract.
            fesc (float/array-like, float)
                Fraction of stellar emission that escapes unattenuated from
                the birth cloud. Can either be a single value
                or an value per star (defaults to 0.0).
            mask (bool)
                A mask to be applied to the stars. Spectra will only be
                computed and returned for stars with True in the mask.
            grid_assignment_method (string)
                The type of method used to assign particles to a SPS grid
                point. Allowed methods are cic (cloud in cell) or nearest
                grid point (ngp) or there uppercase equivalents (CIC, NGP).
                Defaults to cic.
            nthreads (int)
                The number of threads to use in the C extension. If -1 then
                all available threads are used.
        """
        # Make a dummy mask if none has been passed
        if mask is None:
            mask = np.ones(self.nparticles, dtype=bool)

        # Set up the inputs to the C function.
        grid_props = [
            np.ascontiguousarray(grid.log10ages, dtype=np.float64),
            np.ascontiguousarray(grid.log10metallicities, dtype=np.float64),
        ]
        part_props = [
            np.ascontiguousarray(self.log10ages[mask], dtype=np.float64),
            np.ascontiguousarray(
                self.log10metallicities[mask], dtype=np.float64
            ),
        ]
        part_mass = np.ascontiguousarray(
            self._initial_masses[mask],
            dtype=np.float64,
        )

        # Make sure we set the number of particles to the size of the mask
        npart = np.int32(np.sum(mask))

        # Get the line grid and continuum
        grid_line = np.ascontiguousarray(
            grid.lines[line_id]["luminosity"],
            np.float64,
        )
        grid_continuum = np.ascontiguousarray(
            grid.lines[line_id]["continuum"],
            np.float64,
        )

        # Get the grid dimensions after slicing what we need
        grid_dims = np.zeros(len(grid_props) + 1, dtype=np.int32)
        for ind, g in enumerate(grid_props):
            grid_dims[ind] = len(g)

        # If fesc isn't an array make it one
        if not isinstance(fesc, np.ndarray):
            fesc = np.ascontiguousarray(np.full(npart, fesc))

        # Convert inputs to tuples
        grid_props = tuple(grid_props)
        part_props = tuple(part_props)

        # If nthreads is -1 then use all available threads
        if nthreads == -1:
            nthreads = os.cpu_count()

        return (
            grid_line,
            grid_continuum,
            grid_props,
            part_props,
            part_mass,
            fesc,
            grid_dims,
            len(grid_props),
            npart,
            grid_assignment_method,
            nthreads,
        )

    def generate_line(
        self, grid, line_id, fesc, mask=None, method="cic", nthreads=0
    ):
        """
        Calculate rest frame line luminosity and continuum from an SPS Grid.

        This is a flexible base method which extracts the rest frame line
        luminosity of this stellar population from the SPS grid based on the
        passed arguments.

        Args:
            grid (Grid):
                A Grid object.
            line_id (list/str):
                A list of line_ids or a str denoting a single line.
                Doublets can be specified as a nested list or using a
                comma (e.g. 'OIII4363,OIII4959').
            fesc (float/array-like, float)
                Fraction of stellar emission that escapes unattenuated from
                the birth cloud. Can either be a single value
                or an value per star (defaults to 0.0).
            mask (array)
                A mask to apply to the particles (only applicable to particle)
            method (str)
                The method to use for the interpolation. Options are:
                'cic' - Cloud in cell
                'ngp' - Nearest grid point
            nthreads (int)
                The number of threads to use in the C extension. If -1 then
                all available threads are used.

        Returns:
            Line
                An instance of Line contain this lines wavelenth, luminosity,
                and continuum.
        """
        from synthesizer.extensions.integrated_line import (
            compute_integrated_line,
        )

        # Ensure line_id is a string
        if not isinstance(line_id, str):
            raise exceptions.InconsistentArguments("line_id must be a string")

        # Set up a list to hold each individual Line
        lines = []

        # Loop over the ids in this container
        for line_id_ in line_id.split(","):
            # Strip off any whitespace (can be left by split)
            line_id_ = line_id_.strip()

            # Get this line's wavelength
            # TODO: The units here should be extracted from the grid but aren't
            # yet stored.
            lam = grid.lines[line_id_]["wavelength"] * angstrom

            # Get the luminosity and continuum
            lum, cont = compute_integrated_line(
                *self._prepare_line_args(
                    grid,
                    line_id_,
                    fesc,
                    mask=mask,
                    grid_assignment_method=method,
                    nthreads=nthreads,
                )
            )

            # Append this lines values to the containers
            lines.append(
                Line(
                    line_id=line_id_,
                    wavelength=lam,
                    luminosity=lum * erg / s,
                    continuum=cont * erg / s / Hz,
                )
            )

        # Don't init another line if there was only 1 in the first place
        if len(lines) == 1:
            return lines[0]
        else:
            return Line(*lines)

    def generate_particle_lnu(
        self,
        grid,
        spectra_name,
        fesc=0.0,
        young=None,
        old=None,
        verbose=False,
        do_grid_check=False,
        grid_assignment_method="cic",
        nthreads=0,
    ):
        """
        Generate the particle rest frame spectra for a given grid key spectra
        for all stars. Can optionally apply masks.

        Args:
            grid (Grid)
                The spectral grid object.
            spectra_name (string)
                The name of the target spectra inside the grid file.
            fesc (float/array-like, float)
                Fraction of stellar emission that escapes unattenuated from
                the birth cloud. Can either be a single value
                or an value per star (defaults to 0.0).
            young (bool/float)
                If not None, specifies age in Myr at which to filter
                for young star particles.
            old (bool/float)
                If not None, specifies age in Myr at which to filter
                for old star particles.
            verbose (bool)
                Flag for verbose output. By default False.
            do_grid_check (bool)
                Whether to check how many particles lie outside the grid. This
                is True by default and provides a vital sanity check. There
                are instances when you may want to turn this off:
                    - You know particles will lie outside the grid and want
                      this behaviour. In this case the check is redundant.
                    - You know your particle lie within the grid but don't
                      want to waste compute checking. This case is useful when
                      working with large particle counts.
            grid_assignment_method (string)
                The type of method used to assign particles to a SPS grid
                point. Allowed methods are cic (cloud in cell) or nearest
                grid point (ngp) or there uppercase equivalents (CIC, NGP).
                Defaults to cic.
            nthreads (int)
                The number of threads to use in the C extension. If -1 then
                all available threads are used.

        Returns:
            Numpy array of integrated spectra in units of (erg / s / Hz).
        """

        start = tic()

        # Ensure we have a total key in the grid. If not error.
        if spectra_name not in list(grid.spectra.keys()):
            raise exceptions.MissingSpectraType(
                f"The Grid does not contain the key '{spectra_name}'"
            )

        # Are we checking the particles are consistent with the grid?
        if do_grid_check:
            # How many particles lie below the grid limits?
            n_below_age = self.log10ages[
                self.log10ages < grid.log10age[0]
            ].size
            n_below_metal = self.metallicities[
                self.metallicities < grid.metallicity[0]
            ].size

            # How many particles lie above the grid limits?
            n_above_age = self.log10ages[
                self.log10ages > grid.log10age[-1]
            ].size
            n_above_metal = self.metallicities[
                self.metallicities > grid.metallicity[-1]
            ].size

            # Check the fraction of particles outside of the grid (these will
            # be pinned to the edge of the grid) by finding those inside
            age_inside_mask = np.logical_and(
                self.log10ages <= grid.log10age[-1],
                self.log10ages >= grid.log10age[0],
            )
            met_inside_mask = np.logical_and(
                self.metallicities < grid.metallicity[-1],
                grid.metallicity[0] < self.metallicities,
            )

            # Combine the boolean arrays for each axis
            inside_mask = np.logical_and(age_inside_mask, met_inside_mask)

            # Get the number outside
            n_out = self.metallicities[~inside_mask].size

            # Compute the ratio of those outside to total number
            ratio_out = n_out / self.nparticles

            # Tell the user if there are particles outside the grid
            if ratio_out > 0:
                print(
                    f"{ratio_out * 100:.2f}% of particles "
                    "lie outside the grid! "
                    "These will be pinned at the grid limits."
                )
                print("Of these:")
                print(
                    f"  {n_below_age / self.nparticles * 100:.2f}%"
                    f" have log10(ages/yr) < {grid.log10age[0]}"
                )
                print(
                    f"  {n_below_metal / self.nparticles * 100:.2f}% "
                    f"have metallicities < {grid.metallicity[0]}"
                )
                print(
                    f"  {n_above_age / self.nparticles * 100:.2f}% "
                    f"have log10(ages/yr) > {grid.log10age[-1]}"
                )
                print(
                    f"  {n_above_metal / self.nparticles * 100:.2f}% "
                    f"have metallicities > {grid.metallicity[-1]}"
                )

        # Get particle age masks
        mask = self._get_masks(young, old)

        # Ensure and warn that the masking hasn't removed everything
        if np.sum(mask) == 0:
            warn("Age mask has filtered out all particles")

            return np.zeros((self.nstars, len(grid.lam)))

        from ..extensions.particle_spectra import compute_particle_seds

        # Prepare the arguments for the C function.
        args = self._prepare_sed_args(
            grid,
            fesc=fesc,
            spectra_type=spectra_name,
            mask=mask,
            grid_assignment_method=grid_assignment_method.lower(),
            nthreads=nthreads,
        )
        toc("Preparing C args", start)

        # Get the integrated spectra in grid units (erg / s / Hz)
        masked_spec = compute_particle_seds(*args)

        start = tic()

        # If there's no mask we're done
        if mask is None:
            return masked_spec

        # If we have a mask we need to account for the zeroed spectra
        spec = np.zeros((self.nstars, masked_spec.shape[-1]))
        spec[mask] = masked_spec

        toc("Masking spectra and adding contribution", start)

        return spec

    def generate_particle_line(
        self,
        grid,
        line_id,
        fesc,
        mask=None,
        method="cic",
        nthreads=0,
    ):
        """
        Calculate rest frame line luminosity and continuum from an SPS Grid.

        This is a flexible base method which extracts the rest frame line
        luminosity of this stellar population from the SPS grid based on the
        passed arguments and calculate the luminosity and continuum for
        each individual particle.

        Args:
            grid (Grid):
                A Grid object.
            line_id (list/str):
                A list of line_ids or a str denoting a single line.
                Doublets can be specified as a nested list or using a
                comma (e.g. 'OIII4363,OIII4959').
            fesc (float/array-like, float)
                Fraction of stellar emission that escapes unattenuated from
                the birth cloud. Can either be a single value
                or an value per star (defaults to 0.0).
            mask (array)
                A mask to apply to the particles (only applicable to particle)
            method (str)
                The method to use for the interpolation. Options are:
                'cic' - Cloud in cell
                'ngp' - Nearest grid point
            nthreads (int)
                The number of threads to use in the C extension. If -1 then
                all available threads are used.

        Returns:
            Line
                An instance of Line contain this lines wavelenth, luminosity,
                and continuum.
        """
        from synthesizer.extensions.particle_line import (
            compute_particle_line,
        )

        # Ensure line_id is a string
        if not isinstance(line_id, str):
            raise exceptions.InconsistentArguments("line_id must be a string")

        # Set up a list to hold each individual Line
        lines = []

        # Loop over the ids in this container
        for line_id_ in line_id.split(","):
            # Strip off any whitespace (can be left by split)
            line_id_ = line_id_.strip()

            # Get this line's wavelength
            # TODO: The units here should be extracted from the grid but aren't
            # yet stored.
            lam = grid.lines[line_id_]["wavelength"] * angstrom

            # Get the luminosity and continuum
            lum, cont = compute_particle_line(
                *self._prepare_line_args(
                    grid,
                    line_id_,
                    fesc,
                    mask=mask,
                    grid_assignment_method=method,
                    nthreads=nthreads,
                )
            )

            # Append this lines values to the containers
            lines.append(
                Line(
                    line_id=line_id_,
                    wavelength=lam,
                    luminosity=lum * erg / s,
                    continuum=cont * erg / s / Hz,
                )
            )

        # Don't init another line if there was only 1 in the first place
        if len(lines) == 1:
            return lines[0]
        else:
            return Line(*lines)

    def _get_masks(self, young=None, old=None):
        """
        Get masks for which components we are handling, if a sub-component
        has not been requested it's necessarily all particles.

        Args:
            young (float):
                Age in Myr at which to filter for young star particles.
            old (float):
                Age in Myr at which to filter for old star particles.

        Raises:
            InconsistentParameter
                Can't select for both young and old components
                simultaneously

        """

        # We can't have both young and old set
        if young and old:
            raise exceptions.InconsistentParameter(
                "Galaxy sub-component can not be simultaneously young and old"
            )

        # Get the appropriate mask
        if young:
            # Mask out old stars
            s = self.log10ages <= np.log10(young.to("yr"))
        elif old:
            # Mask out young stars
            s = self.log10ages > np.log10(old.to("yr"))
        else:
            # Nothing to mask out
            s = np.ones(self.nparticles, dtype=bool)

        return s

    def renormalise_mass(self, stellar_mass):
        """
        Renormalises and overwrites the initial masses. Useful when rescaling
        the mass of the system of stellar particles.

        Args:
            stellar_mass (array-like, float)
                The stellar mass array to be renormalised.
        """

        self.initial_masses *= stellar_mass / np.sum(self.initial_masses)

    def _power_law_sample(self, low_lim, upp_lim, g, size=1):
        """
        Sample from a power law over an interval not containing zero.

        Power-law gen for pdf(x) propto x^{g-1} for a<=x<=b

        Args:
            low_lim (float)
                The lower bound of the interval over which to calulcate the
                power law.
            upp_lim (float)
                The upper bound of the interval over which to calulcate the
                power law.
            g (float)
                The power law index.
            size (int)
                The number of samples in the interval.

        Returns:
            array-like (float)
                The samples derived from the power law.
        """

        # Get a random sample
        rand = np.random.random(size=size)

        # Compute the value of the power law at the lower and upper bounds
        low_lim_g, upp_lim_g = low_lim**g, low_lim**g

        return (low_lim_g + (upp_lim_g - low_lim_g) * rand) ** (1 / g)

    def resample_young_stars(
        self,
        min_age=1e8,
        min_mass=700,
        max_mass=1e6,
        power_law_index=-1.3,
        n_samples=1e3,
        force_resample=False,
        verbose=False,
    ):
        """
        Resample young stellar particles into individual HII regions, with a
        power law distribution of masses. A young stellar particle is a
        stellar particle with an age < min_age (defined in Myr?).

        This function overwrites the properties stored in attributes with the
        resampled properties.

        Note: Resampling and imaging are not supported. If attempted an error
              is thrown.

        Args:
            min_age (float)
                The age below which stars will be resampled, in yrs.
            min_mass (float)
                The lower bound of the mass interval used in the power law
                sampling, in Msun.
            max_mass (float)
                The upper bound of the mass interval used in the power law
                sampling, in Msun.
            power_law_index (float)
                The index of the power law from which to sample stellar
            n_samples (int)
                The number of samples to generate for each stellar particles
                younger than min_age.
            force_resample (bool)
                A flag for whether resampling should be forced. Only applicable
                if trying to resample and already resampled Stars object.
            verbose (bool)
                Are we talking?
        """

        # Warn the user we are resampling a resampled population
        if self.resampled and not force_resample:
            warn(
                "Galaxy stars already resampled. "
                "To force resample, set force_resample=True. Returning..."
            )
            return None

        if verbose:
            print("Masking resample stars")

        # Get the indices of young stars for resampling
        resample_idxs = np.where(self.ages < min_age)[0]

        # No work to do here, stars are too old
        if len(resample_idxs) == 0:
            return None

        # Set up container for the resample stellar particles
        new_ages = {}
        new_masses = {}

        if verbose:
            print("Loop through resample stars")

        # Loop over the young stars we need to resample
        for _idx in resample_idxs:
            # Sample the power law
            rvs = self._power_law_sample(
                min_mass, max_mass, power_law_index, int(n_samples)
            )

            # If not enough mass has been sampled, repeat
            while np.sum(rvs) < self.masses[_idx]:
                n_samples *= 2
                rvs = self._power_law_sample(
                    min_mass, max_mass, power_law_index, int(n_samples)
                )

            # Sum masses up to the total mass limit
            _mask = np.cumsum(rvs) < self.masses[_idx]
            _masses = rvs[_mask]

            # Scale up to the original mass
            _masses *= self.masses[_idx] / np.sum(_masses)

            # Sample uniform distribution of ages
            _ages = np.random.rand(len(_masses)) * min_age

            # Store our resampled properties
            new_ages[_idx] = _ages
            new_masses[_idx] = _masses

        # Unpack the resample properties and make note of how many particles
        # were produced
        new_lens = [len(new_ages[_idx]) for _idx in resample_idxs]
        new_ages = np.hstack([new_ages[_idx] for _idx in resample_idxs])
        new_masses = np.hstack([new_masses[_idx] for _idx in resample_idxs])

        if verbose:
            print("Concatenate new arrays to existing")

        # Include the resampled particles in the attributes
        for attr, new_arr in zip(["masses", "ages"], [new_masses, new_ages]):
            attr_array = getattr(self, attr)
            setattr(self, attr, np.append(attr_array, new_arr))

        if verbose:
            print("Duplicate existing attributes")

        # Handle the other propertys that need duplicating
        for attr in Stars.attrs:
            # Skip unset attributes
            if getattr(self, attr) is None:
                continue

            # Include resampled stellar particles in this attribute
            attr_array = getattr(self, attr)[resample_idxs]
            setattr(
                self,
                attr,
                np.append(
                    getattr(self, attr),
                    np.repeat(attr_array, new_lens, axis=0),
                ),
            )

        if verbose:
            print("Delete old particles")

        # Loop over attributes
        for attr in Stars.attrs:
            # Skip unset attributes
            if getattr(self, attr) is None:
                continue

            # Delete the original stellar particles that have been resampled
            attr_array = getattr(self, attr)
            attr_array = np.delete(attr_array, resample_idxs)
            setattr(self, attr, attr_array)

        # Recalculate log attributes
        self.log10ages = np.log10(self.ages)
        self.log10metallicities = np.log10(self.metallicities)

        # Set resampled flag
        self.resampled = True

    def get_particle_spectra_linecont(
        self,
        grid,
        fesc=0.0,
        fesc_LyA=1.0,
        young=None,
        old=None,
        **kwargs,
    ):
        """
        Generate the line contribution spectra. This is only invoked if
        fesc_LyA < 1.

        Args:
            grid (obj):
                Spectral grid object.
            fesc (float/array-like, float)
                Fraction of stellar emission that escapes unattenuated from
                the birth cloud. Can either be a single value
                or an value per star (defaults to 0.0).
            fesc_LyA (float)
                Fraction of Lyman-alpha emission that can escape unimpeded
                by the ISM/IGM.
            young (unyt_quantity):
                If not None, specifies age in Myr at which to filter
                for young star particles.
            old (unyt_quantity):
                If not None, specifies age in Myr at which to filter
                for old star particles.
            kwargs
                Any keyword arguments which can be passed to
                generate_particle_lnu.

        Returns:
            numpy.ndarray
                The line contribution spectra.
        """

        # Generate contribution of line emission alone and reduce the
        # contribution of Lyman-alpha
        linecont = self.generate_particle_lnu(
            grid,
            spectra_name="linecont",
            old=old,
            young=young,
            **kwargs,
        )

        # Multiply by the Lyamn-continuum escape fraction
        linecont *= 1 - fesc

        # Get index of Lyman-alpha
        idx = grid.get_nearest_index(1216.0, grid.lam)
        linecont[idx] *= fesc_LyA  # reduce the contribution of Lyman-alpha

        return linecont

    def get_particle_spectra_incident(
        self,
        grid,
        young=None,
        old=None,
        label="",
        **kwargs,
    ):
        """
        Generate the incident (equivalent to pure stellar for stars) spectra
        using the provided Grid.

        Args:
            grid (obj):
                Spectral grid object.
            young (unyt_quantity):
                If not None, specifies age in Myr at which to filter
                for young star particles.
            old (unyt_quantity):
                If not None, specifies age in Myr at which to filter
                for old star particles.
            label (string)
                A modifier for the spectra dictionary key such that the
                key is label + "_incident".
            kwargs
                Any keyword arguments which can be passed to
                generate_particle_lnu.


        Returns:
            Sed
                An Sed object containing the stellar spectra.
        """

        # Get the incident spectra
        lnu = self.generate_particle_lnu(
            grid,
            "incident",
            young=young,
            old=old,
            **kwargs,
        )

        # Create the Sed object
        sed = Sed(grid.lam, lnu)

        # Store the Sed object
        self.particle_spectra[label + "incident"] = sed

        return sed

    def get_particle_spectra_transmitted(
        self,
        grid,
        fesc=0.0,
        young=None,
        old=None,
        label="",
        **kwargs,
    ):
        """
        Generate the transmitted spectra using the provided Grid. This is the
        emission which is transmitted through the gas as calculated by the
        photoionisation code.

        Args:
            grid (obj):
                Spectral grid object.
            fesc (float/array-like, float)
                Fraction of stellar emission that escapes unattenuated from
                the birth cloud. Can either be a single value
                or an value per star (defaults to 0.0).
            young (unyt_quantity):
                If not None, specifies age in Myr at which to filter
                for young star particles.
            old (unyt_quantity):
                If not None, specifies age in Myr at which to filter
                for old star particles.
            label (string)
                A modifier for the spectra dictionary key such that the
                key is label + "_transmitted".
            kwargs
                Any keyword arguments which can be passed to
                generate_particle_lnu.

        Returns:
            Sed
                An Sed object containing the transmitted spectra.
        """

        # Get the transmitted spectra
        lnu = (1.0 - fesc) * self.generate_particle_lnu(
            grid,
            "transmitted",
            young=young,
            old=old,
            **kwargs,
        )

        # Create the Sed object
        sed = Sed(grid.lam, lnu)

        # Store the Sed object
        self.particle_spectra[label + "transmitted"] = sed

        return sed

    def get_particle_spectra_nebular(
        self,
        grid,
        fesc=0.0,
        young=None,
        old=None,
        label="",
        **kwargs,
    ):
        """
        Generate nebular spectra from a grid object and star particles.
        The grid object must contain a nebular component.

        Args:
            grid (obj):
                Spectral grid object.
            fesc (float/array-like, float)
                Fraction of stellar emission that escapes unattenuated from
                the birth cloud. Can either be a single value
                or an value per star (defaults to 0.0).
            young (unyt_quantity):
                If not None, specifies age in Myr at which to filter
                for young star particles.
            old (unyt_quantity):
                If not None, specifies age in Myr at which to filter
                for old star particles.
            label (string)
                A modifier for the spectra dictionary key such that the
                key is label + "_nebular".
            kwargs
                Any keyword arguments which can be passed to
                generate_particle_lnu.

        Returns:
            Sed
                An Sed object containing the nebular spectra.
        """

        # Get the nebular emission spectra
        lnu = self.generate_particle_lnu(
            grid, "nebular", young=young, old=old, **kwargs
        )

        # Apply the escape fraction
        lnu *= 1 - fesc

        # Create the Sed object
        sed = Sed(grid.lam, lnu)

        # Store the Sed object
        self.particle_spectra[label + "nebular"] = sed

        return sed

    def get_particle_spectra_reprocessed(
        self,
        grid,
        fesc=0.0,
        fesc_LyA=1.0,
        young=None,
        old=None,
        label="",
        **kwargs,
    ):
        """
        Generates the intrinsic spectra, this is the sum of the escaping
        radiation (if fesc>0), the transmitted emission, and the nebular
        emission. The transmitted emission is the emission that is
        transmitted through the gas. In addition to returning the intrinsic
        spectra this saves the incident, nebular, and escaped spectra if
        update is set to True.

        Args:
            grid (obj):
                Spectral grid object.
            fesc (float/array-like, float)
                Fraction of stellar emission that escapes unattenuated from
                the birth cloud. Can either be a single value
                or an value per star (defaults to 0.0).
            fesc_LyA (float)
                Fraction of Lyman-alpha emission that can escape unimpeded
                by the ISM/IGM.
            young (unyt_quantity):
                If not None, specifies age in Myr at which to filter
                for young star particles.
            old (unyt_quantity):
                If not None, specifies age in Myr at which to filter
                for old star particles.
            label (string)
                A modifier for the spectra dictionary key such that the
                key is label + "_transmitted".
            kwargs
                Any keyword arguments which can be passed to
                generate_particle_lnu.

        Updates:
            incident:
            transmitted
            nebular
            reprocessed
            intrinsic

            if fesc>0:
                escaped

        Returns:
            Sed
                An Sed object containing the intrinsic spectra.
        """

        # add underscore to label if it doesn't have one
        if len(label) > 0 and label[-1] != "_":
            label = f"{label}_"

        # The incident emission
        incident = self.get_particle_spectra_incident(
            grid,
            young=young,
            old=old,
            label=label,
            **kwargs,
        )

        # The emission which escapes the gas
        if fesc > 0:
            escaped = Sed(grid.lam, fesc * incident._lnu)

        # The stellar emission which **is** reprocessed by the gas
        transmitted = self.get_particle_spectra_transmitted(
            grid,
            fesc,
            young=young,
            old=old,
            label=label,
            **kwargs,
        )

        # The nebular emission
        nebular = self.get_particle_spectra_nebular(
            grid, fesc, young=young, old=old, label=label, **kwargs
        )

        # If the Lyman-alpha escape fraction is <1.0 suppress it.
        if fesc_LyA < 1.0:
            # Get the new line contribution to the spectrum
            linecont = self.get_particle_spectra_linecont(
                grid,
                fesc=fesc,
                fesc_LyA=fesc_LyA,
                **kwargs,
            )

            # Get the nebular continuum emission
            nebular_continuum = self.generate_particle_lnu(
                grid,
                "nebular_continuum",
                young=young,
                old=old,
                **kwargs,
            )
            nebular_continuum *= 1 - fesc

            # Redefine the nebular emission
            nebular._lnu = linecont + nebular_continuum

        # The reprocessed emission, the sum of transmitted, and nebular
        reprocessed = nebular + transmitted

        # The intrinsic emission, the sum of escaped, transmitted, and nebular
        # if escaped exists other its simply the reprocessed
        if fesc > 0:
            intrinsic = reprocessed + escaped
        else:
            intrinsic = reprocessed

        if fesc > 0:
            self.particle_spectra[label + "escaped"] = escaped
        self.particle_spectra[label + "reprocessed"] = reprocessed
        self.particle_spectra[label + "intrinsic"] = intrinsic

        return reprocessed

    def get_particle_spectra_screen(
        self,
        grid=None,
        fesc=0.0,
        tau_v=None,
        dust_curve=PowerLaw(slope=-1.0),
        young=None,
        old=None,
        label="",
    ):
        """
        Generates the dust attenuated spectra. First generates the intrinsic
        spectra if this hasn't already been calculated.

        Args:
            grid (obj):
                Spectral grid object.
            fesc (float/array-like, float)
                Fraction of stellar emission that escapes unattenuated from
                the birth cloud. Can either be a single value
                or an value per star (defaults to 0.0).
            kwargs
                Any keyword arguments which can be passed to
                generate_particle_lnu.

        Updates:
            incident:
            transmitted
            nebular
            reprocessed
            intrinsic
            attenuated

            if fesc>0:
                escaped

        Returns:
            Sed
                An Sed object containing the attenuated spectra.
        """

        # add underscore to label if it doesn't have one
        if len(label) > 0 and label[-1] != "_":
            label = f"{label}_"

        # If the reprocessed spectra haven't already been calculated and saved
        # then generate them.

        if label + "intrinsic" not in self.particle_spectra:
            self.get_particle_spectra_reprocessed(
                grid,
                fesc=fesc,
                young=young,
                old=old,
                label=label,
            )

        # we need the mask based on young old arguments for this to work
        mask = self._get_masks(young, old)

        # If tau_v is None use the tau_v on stars otherwise raise exception.
        if tau_v is not None:
            if hasattr(self, "tau_v"):
                tau_v = self.tau_v[mask]
            else:
                raise exceptions.InconsistentArguments(
                    "tau_v must either be provided or exist on stars for"
                    "attenuated spectra to be calculated."
                )

        intrinsic_spectra = self.particle_spectra[label + "intrinsic"]

        # apply attenuated and save Sed object
        self.particle_spectra[label + "attenuated"] = (
            intrinsic_spectra.apply_attenuation(
                tau_v=tau_v,
                dust_curve=dust_curve,
            )
        )

        return self.particle_spectra[label + "attenuated"]

    def get_particle_line_intrinsic(
        self,
        grid,
        line_ids,
        fesc=0.0,
        mask=None,
        method="cic",
        label="",
    ):
        """
        Get a LineCollection containing intrinsic lines for each particle.

        The resulting LineCollection contains the intrinsic lines for each
        individual particle.

        Args:
            grid (Grid):
                A Grid object.
            line_ids (list/str):
                A list of line_ids or a str denoting a single line.
                Doublets can be specified as a nested list or using a
                comma (e.g. 'OIII4363,OIII4959').
            fesc (float):
                The Lyman continuum escaped fraction, the fraction of
                ionising photons that entirely escaped.
            mask (array)
                A mask to apply to the particles (only applicable to particle)
            method (str)
                The method to use for the interpolation. Options are:
                'cic' - Cloud in cell
                'ngp' - Nearest grid point

        Returns:
            LineCollection
                A dictionary like object containing line objects.
        """

        # add underscore to label if it doesn't have one
        if len(label) > 0 and label[-1] != "_":
            label = f"{label}_"

        # Handle the line ids
        if isinstance(line_ids, str):
            # If only one line specified convert to a list
            line_ids = [
                line_ids,
            ]
        elif isinstance(line_ids, (list, tuple)):
            # Convert all tuple or list line_ids to strings
            line_ids = [
                ", ".join(line_id)
                if isinstance(line_id, (list, tuple))
                else line_id
                for line_id in line_ids
            ]
        else:
            raise exceptions.InconsistentArguments(
                "line_ids must be a list, tuple or string"
            )

        # Dictionary holding Line objects
        lines = {}

        # Loop over the lines
        for line_id in line_ids:
            # Compute the line object
            line = self.generate_particle_line(
                grid=grid,
                line_id=line_id,
                fesc=fesc,
                mask=mask,
                method=method,
            )

            # Store this line
            lines[line.id] = line

        # Create a line collection
        line_collection = LineCollection(lines)

        # Associate that line collection with the Stars object
        if "intrinsic" not in self.particle_lines:
            self.particle_lines["intrinsic"] = line_collection
        else:
            self.particle_lines["intrinsic"] = self.particle_lines[
                "intrinsic"
            ].concatenate(line_collection)

        return line_collection

    def get_particle_line_attenuated(
        self,
        grid,
        line_ids,
        fesc=0.0,
        tau_v_nebular=None,
        tau_v_stellar=None,
        dust_curve_nebular=PowerLaw(slope=-1.0),
        dust_curve_stellar=PowerLaw(slope=-1.0),
        mask=None,
        method="cic",
        label="",
    ):
        """
        Get a LineCollection containing attenuated lines for each particle.

        Calculates attenuated properties (luminosity, continuum, EW) for a
        set of lines. Allows the nebular and stellar attenuation to be set
        separately.

        Args:
            grid (Grid)
                The Grid object.
            line_ids (list/str)
                A list of line_ids or a str denoting a single line. Doublets
                can be specified as a nested list or using a comma
                (e.g. 'OIII4363,OIII4959').
            fesc (float)
                The Lyman continuum escaped fraction, the fraction of
                ionising photons that entirely escaped.
            tau_v_BS (float)
                V-band optical depth of the nebular emission.
            tau_v_stellar (float)
                V-band optical depth of the stellar emission.
            dust_curve_nebular (dust_curve)
                A dust_curve object specifying the dust curve.
                for the nebular emission
            dust_curve_stellar (dust_curve)
                A dust_curve object specifying the dust curve
                for the stellar emission.
            mask (array)
                A mask to apply to the particles (only applicable to particle)
            method (str)
                The method to use for the interpolation. Options are:
                'cic' - Cloud in cell
                'ngp' - Nearest grid point

        Returns:
            LineCollection
                A dictionary like object containing line objects.
        """

        # add underscore to label if it doesn't have one
        if len(label) > 0 and label[-1] != "_":
            label = f"{label}_"

        # Make a dummy mask if none has been passed
        if mask is None:
            mask = np.ones(self.nparticles, dtype=bool)

        # If the intrinsic lines haven't already been calculated and saved
        # then generate them
        if "intrinsic" not in self.particle_lines:
            self.get_particle_line_intrinsic(
                grid,
                line_ids,
                fesc=fesc,
                mask=mask,
                method=method,
            )
        else:
            old_lines = self.particle_lines["intrinsic"]

            # Ok, well are all the requested lines in it?
            old_line_ids = set(old_lines.line_ids)
            if isinstance(line_ids, str):
                new_line_ids = set([line_ids]) - old_line_ids
            else:
                new_line_ids = set(line_ids) - old_line_ids

            # Combine the old collection with the newly requested lines
            self.get_particle_line_intrinsic(
                grid,
                list(new_line_ids),
                fesc,
                mask=mask,
                method=method,
            )

        # Get the intrinsic lines now we're sure they are there
        intrinsic_lines = self.particle_lines["intrinsic"]

        # Dictionary holding lines
        lines = {}

        # Loop over the intrinsic lines
        for line_id, intrinsic_line in intrinsic_lines.lines.items():
            # Skip lines we haven't been asked for
            if line_id not in line_ids:
                continue

            # Calculate attenuation
            T_nebular = dust_curve_nebular.get_transmission(
                tau_v_nebular, intrinsic_line._wavelength
            )
            T_stellar = dust_curve_stellar.get_transmission(
                tau_v_stellar, intrinsic_line._wavelength
            )

            # Apply attenuation
            luminosity = intrinsic_line.luminosity * T_nebular
            continuum = intrinsic_line.continuum * T_stellar

            # Create the line object
            line = Line(
                line_id=line_id,
                wavelength=intrinsic_line.wavelength,
                luminosity=luminosity,
                continuum=continuum,
            )
            lines[line_id] = line

        # Create a line collection
        line_collection = LineCollection(lines)

        # Associate that line collection with the Stars object
        if "attenuated" not in self.particle_lines:
            self.particle_lines["attenuated"] = line_collection
        else:
            self.particle_lines["attenuated"] = self.particle_lines[
                "attenuated"
            ].concatenate(line_collection)

        return line_collection

    def get_particle_line_screen(
        self,
        grid,
        line_ids,
        fesc=0.0,
        tau_v=None,
        dust_curve=PowerLaw(slope=-1.0),
        mask=None,
        method="cic",
        label="",
    ):
        """
        Get a LineCollection with screen attenuated lines for each particle.

        Calculates attenuated properties (luminosity, continuum, EW) for a set
        of lines assuming a simple dust screen (i.e. both nebular and stellar
        emission feels the same dust attenuation). This is a wrapper around
        the more general method above.

        Args:
            grid (Grid)
                The Grid object.
            line_ids (list/str)
                A list of line_ids or a str denoting a single line. Doublets
                can be specified as a nested list or using a comma
                (e.g. 'OIII4363,OIII4959').
            fesc (float)
                The Lyman continuum escaped fraction, the fraction of
                ionising photons that entirely escaped.
            tau_v (float)
                V-band optical depth.
            dust_curve (dust_curve)
                A dust_curve object specifying the dust curve.
            mask (array)
                A mask to apply to the particles (only applicable to particle)
            method (str)
                The method to use for the interpolation. Options are:
                'cic' - Cloud in cell
                'ngp' - Nearest grid point

        Returns:
            LineCollection
                A dictionary like object containing line objects.
        """
        return self.get_particle_line_attenuated(
            grid,
            line_ids,
            fesc=fesc,
            tau_v_nebular=tau_v,
            tau_v_stellar=tau_v,
            dust_curve_nebular=dust_curve,
            dust_curve_stellar=dust_curve,
            mask=mask,
            method=method,
            label=label,
        )

    def _prepare_sfzh_args(
        self,
        grid,
        grid_assignment_method,
        nthreads,
    ):
        """
        Prepare the arguments for SFZH computation with the C functions.

        Args:
            grid (Grid)
                The SPS grid object to extract spectra from.
            grid_assignment_method (string)
                The type of method used to assign particles to a SPS grid
                point. Allowed methods are cic (cloud in cell) or nearest
                grid point (ngp) or there uppercase equivalents (CIC, NGP).
                Defaults to cic.

        Returns:
            tuple
                A tuple of all the arguments required by the C extension.
        """
        # Set up the inputs to the C function.
        grid_props = [
            np.ascontiguousarray(grid.log10age, dtype=np.float64),
            np.ascontiguousarray(grid.metallicity, dtype=np.float64),
        ]
        part_props = [
            np.ascontiguousarray(self.log10ages, dtype=np.float64),
            np.ascontiguousarray(self.metallicities, dtype=np.float64),
        ]
        part_mass = np.ascontiguousarray(
            self._initial_masses, dtype=np.float64
        )

        # Make sure we set the number of particles to the size of the mask
        npart = np.int32(len(part_mass))

        # Get the grid dimensions after slicing what we need
        grid_dims = np.zeros(len(grid_props), dtype=np.int32)
        for ind, g in enumerate(grid_props):
            grid_dims[ind] = len(g)

        # Convert inputs to tuples
        grid_props = tuple(grid_props)
        part_props = tuple(part_props)

        # If nthreads = -1 we will use all available
        if nthreads == -1:
            nthreads = os.cpu_count()

        return (
            grid_props,
            part_props,
            part_mass,
            grid_dims,
            len(grid_props),
            npart,
            grid_assignment_method,
            nthreads,
        )

    def get_sfzh(
        self,
        grid,
        grid_assignment_method="cic",
        nthreads=0,
    ):
        """
        Generate the binned SFZH history of this collection of particles.

        The binned SFZH produced by this method is equivalent to the weights
        used to extract spectra from the grid.

        Args:
            grid (Grid)
                The spectral grid object.
            grid_assignment_method (string)
                The type of method used to assign particles to a SPS grid
                point. Allowed methods are cic (cloud in cell) or nearest
                grid point (ngp) or there uppercase equivalents (CIC, NGP).
                Defaults to cic.
            nthreads (int)
                The number of threads to use in the computation. If set to -1
                all available threads will be used.

        Returns:
            Numpy array of containing the SFZH.
        """

        from synthesizer.extensions.sfzh import compute_sfzh

        # Prepare the arguments for the C function.
        args = self._prepare_sfzh_args(
            grid,
            grid_assignment_method=grid_assignment_method.lower(),
            nthreads=nthreads,
        )

        # Get the SFZH
        self.sfzh = compute_sfzh(*args)

        return self.sfzh

    def plot_sfzh(self, grid, grid_assignment_method="cic", show=True):
        """
        Plot the binned SZFH.

        Args:
            show (bool)
                Should we invoke plt.show()?

        Returns:
            fig
                The Figure object contain the plot axes.
            ax
                The Axes object containing the plotted data.
        """

        # Ensure we have the SFZH
        if self.sfzh is None:
            self.get_sfzh(grid, grid_assignment_method)

        # Get the grid axes
        log10ages = grid.log10age
        log10metallicities = np.log10(grid.metallicity)

        # Create the figure and extra axes for histograms
        fig, ax, haxx, haxy = single_histxy()

        # Visulise the SFZH grid
        ax.pcolormesh(
            log10ages,
            log10metallicities,
            self.sfzh.T,
            cmap=cmr.sunburst,
        )

        # Add binned Z to right of the plot
        metal_dist = np.sum(self.sfzh, axis=0)
        haxy.fill_betweenx(
            log10metallicities,
            metal_dist / np.max(metal_dist),
            step="mid",
            color="k",
            alpha=0.3,
        )

        # Add binned SF_HIST to top of the plot
        sf_hist = np.sum(self.sfzh, axis=1)
        haxx.fill_between(
            log10ages,
            sf_hist / np.max(sf_hist),
            step="mid",
            color="k",
            alpha=0.3,
        )

        # Set plot limits
        haxy.set_xlim([0.0, 1.2])
        haxy.set_ylim(log10metallicities[0], log10metallicities[-1])
        haxx.set_ylim([0.0, 1.2])
        haxx.set_xlim(log10ages[0], log10ages[-1])

        # Set labels
        ax.set_xlabel(r"$\log_{10}(\mathrm{age}/\mathrm{yr})$")
        ax.set_ylabel(r"$\log_{10}Z$")

        # Set the limits so all axes line up
        ax.set_ylim(log10metallicities[0], log10metallicities[-1])
        ax.set_xlim(log10ages[0], log10ages[-1])

        # Shall we show it?
        if show:
            plt.show()

        return fig, ax


def sample_sfhz(
    sfzh,
    log10ages,
    log10metallicities,
    nstar,
    initial_mass=1,
    **kwargs,
):
    """
    Create "fake" stellar particles by sampling a SFZH.

    Args:
        sfhz (array-like, float)
            The Star Formation Metallicity History grid
            (from parametric.Stars).
        log10ages (array-like, float)
            The log of the SFZH age axis.
        log10metallicities (array-like, float)
            The log of the SFZH metallicities axis.
        nstar (int)
            The number of stellar particles to produce.
        intial_mass (int)
            The intial mass of the fake stellar particles.

    Returns:
        stars (Stars)
            An instance of Stars containing the fake stellar particles.
    """

    # Normalise the sfhz to produce a histogram (binned in time) between 0
    # and 1.
    hist = sfzh / np.sum(sfzh)

    # Compute the cumaltive distribution function
    cdf = np.cumsum(hist.flatten())
    cdf = cdf / cdf[-1]

    # Get a random sample from the cdf
    values = np.random.rand(nstar)
    value_bins = np.searchsorted(cdf, values)

    # Convert 1D random indices to 2D indices
    x_idx, y_idx = np.unravel_index(
        value_bins, (len(log10ages), len(log10metallicities))
    )

    # Extract the sampled ages and metallicites and create an array
    random_from_cdf = np.column_stack(
        (log10ages[x_idx], log10metallicities[y_idx])
    )

    # Extract the individual logged quantities
    log10ages, log10metallicities = random_from_cdf.T

    # Instantiate Stars object with extra keyword arguments
    stars = Stars(
        initial_mass * np.ones(nstar),
        10**log10ages,
        10**log10metallicities,
        **kwargs,
    )

    return stars<|MERGE_RESOLUTION|>--- conflicted
+++ resolved
@@ -179,11 +179,7 @@
             softening_length=softening_length,
             nparticles=len(initial_masses),
             centre=centre,
-<<<<<<< HEAD
-            metallicity_floor=1e-5,
-=======
             metallicity_floor=metallicity_floor,
->>>>>>> 493fc668
         )
         StarsComponent.__init__(self, ages, metallicities)
 
@@ -268,11 +264,7 @@
                 log10 stellar metallicities.
         """
         mets = self.metallicities
-<<<<<<< HEAD
-        mets[mets == 0.] = self.metallicity_floor
-=======
         mets[mets == 0.0] = self.metallicity_floor
->>>>>>> 493fc668
 
         return np.log10(mets)
 
