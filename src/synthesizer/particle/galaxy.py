""" A module containing all the funtionality for Particle based galaxies.

Like it's parametric variant this module contains the Galaxy object definition
from which all galaxy focused functionality can be performed. This variant uses
Particle objects, which can either be derived from simulation data or generated
from parametric models. A Galaxy can contain Stars, Gas, and / or BlackHoles.

Despite its name a Particle based Galaxy can be used for any collection of
particles to enable certain functionality (e.g. imaging of a galaxy group, or
spectra for all particles in a simulation.)

Example usage:

    galaxy = Galaxy(stars, gas, black_holes, ...)
    galaxystars.get_spectra_incident(...)

"""
import numpy as np
from unyt import kpc, Myr, unyt_quantity
from scipy.spatial import cKDTree

from synthesizer.particle import Stars
from synthesizer.particle import Gas
from synthesizer.sed import Sed
from synthesizer.dust.attenuation import PowerLaw
from synthesizer.base_galaxy import BaseGalaxy
from synthesizer import exceptions
from synthesizer.imaging.images import ParticleImage
from synthesizer.parametric import Stars as ParametricStars


class Galaxy(BaseGalaxy):
    """The Particle based Galaxy object.

    When working with particles this object provides interfaces for calculating
    spectra, galaxy properties and images. A galaxy can be composed of any
    combination of particle.Stars, particle.Gas, or particle.BlackHoles objects.

    Attributes:

    """

<<<<<<< HEAD
    # __slots__ = [
    #     "spectra",
    #     "spectra_array",
    #     "lam",
    #     "stars",
    #     "gas",
    #     "sf_gas_metallicity",
    #     "sf_gas_mass",
    #     "gas_mass",
    # ]
=======
    attrs = [
        "lam",
        "stars",
        "gas",
        "sf_gas_metallicity",
        "sf_gas_mass",
        "gas_mass",
    ]
>>>>>>> ebe30795

    def __init__(
        self,
        name="particle galaxy",
        stars=None,
        gas=None,
        black_holes=None,
        redshift=None,
    ):
        """Initialise a particle based Galaxy with objects derived from
           Particles.

        Args:
            name (str)
                A name to identify the galaxy. Only used for external labelling,
                has no internal use.
            stars (object, Stars/Stars)
                An instance of Stars containing the stellar particle data
            gas (object, Gas)
                An instance of Gas containing the gas particle data.
            black_holes (object, BlackHoles)
                An instance of BlackHoles containing the black hole particle
                data.
            redshift (float)
                The redshift of the galaxy.

        Raises:
            InconsistentArguments
        """

        # Check we haven't been given a SFZH
        if isinstance(stars, ParametricStars):
            raise exceptions.InconsistentArguments(
                "Parametric Stars passed instead of particle based Stars object."
                " Did you mean synthesizer.parametric.Galaxy instead?"
            )

        # Set the type of galaxy
        self.galaxy_type = "Particle"

        # Instantiate the parent
        BaseGalaxy.__init__(
            self,
            stars=stars,
            gas=gas,
            black_holes=black_holes,
            redshift=redshift,
        )

        # Define a name for this galaxy
        self.name = name

        # If we have them, record how many stellar / gas particles there are
        if self.stars:
            self.calculate_integrated_stellar_properties()

        if self.gas:
            self.calculate_integrated_gas_properties()

        # Ensure all attributes are initialised to None
        for attr in Galaxy.attrs:
            try:
                getattr(self, attr)
            except AttributeError:
                setattr(self, attr, None)

    def calculate_integrated_stellar_properties(self):
        """
        Calculate integrated stellar properties
        """

        # Define integrated properties of this galaxy
        if self.stars.current_masses is not None:
            self.stellar_mass = np.sum(self.stars.current_masses)

    def calculate_integrated_gas_properties(self):
        """
        Calculate integrated gas properties
        """

        # Define integrated properties of this galaxy
        if self.gas.masses is not None:
            self.gas_mass = np.sum(self.gas.masses)

        if self.gas.star_forming is not None:
            mask = self.gas.star_forming
            if np.sum(mask) == 0:
                self.sf_gas_mass = 0.0
                self.sf_gas_metallicity = 0.0
            else:
                self.sf_gas_mass = np.sum(self.gas.masses[mask])

                # mass weighted gas phase metallicity
                self.sf_gas_metallicity = (
                    np.sum(self.gas.masses[mask] * self.gas.metallicities[mask])
                    / self.sf_gas_mass
                )

    def load_stars(self, initial_masses, ages, metals, **kwargs):
        """
        Load arrays for star properties into a `Stars`  object,
        and attach to this galaxy object

        Args:
        initial_masses : array_like (float)
            initial stellar particle masses (mass at birth), Msol
        ages : array_like (float)
            star particle age, Myr
        metals : array_like (float)
            star particle metallicity (total metal fraction)
        **kwargs

        Returns:
        None

        # TODO: this should be able to take a pre-existing stars object!
        """
        self.stars = Stars(initial_masses, ages, metals, **kwargs)
        self.calculate_integrated_stellar_properties()

        # Assign the redshift
        self.stars.redshift = self.redshift

    def load_gas(self, masses, metals, **kwargs):
        """
        Load arrays for gas particle properties into a `Gas` object,
        and attach to this galaxy object

        Args:
            masses : array_like (float)
                gas particle masses, Msol
            metals : array_like (float)
                gas particle metallicity (total metal fraction)
        **kwargs

        Returns:
        None

        # TODO: this should be able to take a pre-existing stars object!
        """
        self.gas = Gas(masses, metals, **kwargs)
        self.calculate_integrated_gas_properties()

    def calculate_black_hole_metallicity(self, default_metallicity=0.012):
        """
        Calculates the metallicity of the region surrounding a black hole. This
        is defined as the mass weighted average metallicity of all gas particles
        whose SPH kernels intersect the black holes position.

        Args:
            default_metallicity (float)
                The metallicity value used when no gas particles are in range
                of the black hole. The default is solar metallcity.
        """

        # Ensure we actually have Gas and black holes
        if self.gas is None:
            raise exceptions.InconsistentArguments(
                "Calculating the metallicity of the region surrounding the black"
                " hole requires a Galaxy to be intialised with a Gas object!"
            )
        if self.black_holes is None:
            raise exceptions.InconsistentArguments(
                "This Galaxy does not have a black holes object!"
            )

        # Construct a KD-Tree to efficiently get all gas particles which
        # intersect the black hole
        tree = cKDTree(self.gas._coordinates)

        # Query the tree for gas particles in range of each black hole, here
        # we use the maximum smoothing length to get all possible intersections
        # without calculating the distance for every gas particle.
        inds = tree.query_ball_point(
            self.black_holes._coordinates, r=self.gas._smoothing_lengths.max()
        )

        # Loop over black holes
        metals = np.zeros(self.black_holes.nbh)
        for ind, gas_in_range in enumerate(inds):
            # Handle black holes with no neighbouring gas
            if len(gas_in_range) == 0:
                metals[ind] = default_metallicity

            # Calculate the separation between the black hole and gas particles
            sep = (
                self.gas._coordinates[gas_in_range, :]
                - self.black_holes._coordinates[ind, :]
            )

            dists = np.sqrt(sep[:, 0] ** 2 + sep[:, 1] ** 2 + sep[:, 2] ** 2)

            # Get only the gas particles with smoothing lengths that intersect
            okinds = dists < self.gas._smoothing_lengths[gas_in_range]
            gas_in_range = np.array(gas_in_range, dtype=int)[okinds]

            # The above operation can remove all gas neighbours...
            if len(gas_in_range) == 0:
                metals[ind] = default_metallicity
                continue

            # Calculate the mass weight metallicity of this black holes region
            metals[ind] = np.average(
                self.gas.metallicities[gas_in_range],
                weights=self.gas._masses[gas_in_range],
            )

        # Assign the metallicity we have found
        self.black_holes.metallicities = metals

    def _prepare_los_args(self, kernel, mask, threshold, force_loop):
        """
        A method to prepare the arguments for line of sight metal surface
        density computation with the C function.

        Args:
            kernel (array_like, float)
                A 1D description of the SPH kernel. Values must be in ascending
                order such that a k element array can be indexed for the value of
                impact parameter q via kernel[int(k*q)]. Note, this can be an
                arbitrary kernel.
            mask (bool)
                A mask to be applied to the stars. Surface densities will only be
                computed and returned for stars with True in the mask.
            threshold (float)
                The threshold above which the SPH kernel is 0. This is normally
                at a value of the impact parameter of q = r / h = 1.
        """

        # If we have no gas, throw an error
        if self.gas is None:
            raise exceptions.InconsistentArguments(
                "No Gas object has been provided! We can't calculate line of "
                "sight dust attenuation without a Gas object containing the "
                "dust!"
            )

        # Ensure we actually have the properties needed
        if self.stars.coordinates is None:
            raise exceptions.InconsistentArguments(
                "Star object is missing coordinates!"
            )
        if self.gas.coordinates is None:
            raise exceptions.InconsistentArguments("Gas object is missing coordinates!")
        if self.gas.smoothing_lengths is None:
            raise exceptions.InconsistentArguments(
                "Gas object is missing smoothing lengths!"
            )
        if self.gas.metallicities is None:
            raise exceptions.InconsistentArguments(
                "Gas object is missing metallicities!"
            )
        if self.gas.masses is None:
            raise exceptions.InconsistentArguments("Gas object is missing masses!")
        if self.gas.dust_to_metal_ratio is None:
            raise exceptions.InconsistentArguments(
                "Gas object is missing DTMs (dust_to_metal_ratio)!"
            )

        # Set up the kernel inputs to the C function.
        kernel = np.ascontiguousarray(kernel, dtype=np.float64)
        kdim = kernel.size

        # Set up the stellar inputs to the C function.
        star_pos = np.ascontiguousarray(
            self.stars._coordinates[mask, :], dtype=np.float64
        )
        nstar = self.stars._coordinates[mask, :].shape[0]

        # Set up the gas inputs to the C function.
        gas_pos = np.ascontiguousarray(self.gas._coordinates, dtype=np.float64)
        gas_sml = np.ascontiguousarray(self.gas._smoothing_lengths, dtype=np.float64)
        gas_met = np.ascontiguousarray(self.gas.metallicities, dtype=np.float64)
        gas_mass = np.ascontiguousarray(self.gas._masses, dtype=np.float64)
        if isinstance(self.gas.dust_to_metal_ratio, float):
            gas_dtm = np.ascontiguousarray(
                np.full_like(gas_mass, self.gas.dust_to_metal_ratio), dtype=np.float64
            )
        else:
            gas_dtm = np.ascontiguousarray(
                self.gas.dust_to_metal_ratio, dtype=np.float64
            )
        ngas = gas_mass.size

        return (
            kernel,
            star_pos,
            gas_pos,
            gas_sml,
            gas_met,
            gas_mass,
            gas_dtm,
            nstar,
            ngas,
            kdim,
            threshold,
            np.max(gas_sml),
            force_loop,
        )

    def get_line_los():
        """
        ParticleGalaxy specific method for obtaining the line luminosities
        subject to line of sight attenuation to each star particle.
        """

        pass

    def get_particle_line_intrinsic(self, grid):
        # """
        # Calculate line luminosities from individual young stellar particles

        # Warning: slower than calculating integrated line luminosities,
        # particularly where young particles are resampled, as it does
        # not use vectorisation.

        # Args:
        #     grid (object):
        #         `Grid` object.
        # """
        # age_mask = self.stars.log10ages < grid.max_age
        # lum = np.zeros((np.sum(age_mask), len(grid.lines)))

        # if np.sum(age_mask) == 0:
        #     return lum
        # else:
        #     for i, (mass, age, metal) in enumerate(zip(
        #             self.stars.initial_masses[age_mask],
        #             self.stars.log10ages[age_mask],
        #             self.stars.log10metallicities[age_mask])):

        #         weights_temp = self._calculate_weights(grid, metal, age, mass,
        #                                                young_stars=True)
        #         lum[i] = np.sum(grid.line_luminosities * weights_temp,
        #                         axis=(1, 2))

        # return lum

        pass

    def get_particle_line_attenuated():
        pass

    def get_particle_line_screen():
        pass

    def get_particle_line_los():
        pass

    def calculate_los_tau_v(
        self,
        kappa,
        kernel,
        mask=None,
        threshold=1,
        force_loop=0,
    ):
        """
        Calculate tau_v for each star particle based on the distribution of
        stellar and gas particles.

        Note: the resulting tau_vs will be associated to the stars object at
        self.stars.tau_v.

        Args:
            kappa (float)
                ...
            kernel (array_like/float)
                A 1D description of the SPH kernel. Values must be in ascending
                order such that a k element array can be indexed for the value of
                impact parameter q via kernel[int(k*q)]. Note, this can be an
                arbitrary kernel.
            mask (bool)
                A mask to be applied to the stars. Surface densities will only be
                computed and returned for stars with True in the mask.
            threshold (float)
                The threshold above which the SPH kernel is 0. This is normally
                at a value of the impact parameter of q = r / h = 1.
        """

        from ..extensions.los import compute_dust_surface_dens

        # If we don't have a mask make a fake one for consistency
        if mask is None:
            mask = np.ones(self.stars.nparticles, dtype=bool)

        # Prepare the arguments
        args = self._prepare_los_args(kernel, mask, threshold, force_loop)

        # Compute the dust surface densities
        los_dustsds = compute_dust_surface_dens(*args)

        # Finalise the calculation
        tau_v = kappa * los_dustsds

        # Store the result in self.stars
        if self.stars.tau_v is None:
            self.stars.tau_v = np.zeros(self.stars.nparticles)
        self.stars.tau_v[mask] = tau_v

        return tau_v

    def screen_dust_gamma_parameter(
        self,
        gamma_min=0.01,
        gamma_max=1.8,
        beta=0.1,
        Z_norm=0.035,
        sf_gas_metallicity=None,
        sf_gas_mass=None,
        stellar_mass=None,
    ):
        """
        Calculate the gamma parameter, controlling the optical depth
        due to dust dependent on the mass and metallicity of star forming
        gas.

        gamma = gamma_max - (gamma_max - gamma_min) / C

        C = 1 + (Z_SF / Z_MW) * (M_SF / M_star) * (1 / beta)

        gamma_max and gamma_min set the upper and lower bounds to which gamma
        asymptotically approaches where the star forming gas mass is high (low)
        and the star forming gas metallicity is high (low), respectively.

        Z_SF is the star forming gas metallicity, Z_MW is the Milky
        Way value (defaults to value from Zahid+14), M_SF is the star forming
        gas mass, M_star is the stellar mass, and beta is a normalisation value.

        The gamma array can be used directly in attenuation methods.

        Zahid+14:
        https://iopscience.iop.org/article/10.1088/0004-637X/791/2/130

        Args:
            gamma_min (float):
                Lower limit of the gamma parameter.
            gamma_max (float):
                Upper limit of the gamma parameter.
            beta (float):
                Normalisation value, default 0.1
            Z_norm (float):
                Metallicity normsalition value, defaults to Zahid+14
                value for the Milky Way (0.035)
            sf_gas_metallicity (array):
                Custom star forming gas metallicity array. If None,
                defaults to value attached to this galaxy object.
            sf_gas_mass (array):
                Custom star forming gas mass array, units Msun. If
                None, defaults to value attached to this galaxy object.
            stellar_mass (array):
                Custom stellar mass array, units Msun. If None,
                defaults to value attached to this galaxy object.

        Returns:
            gamma (array):
                Dust attentuation scaling parameter for this galaxy
        """

        if sf_gas_metallicity is None:
            if self.sf_gas_metallicity is None:
                raise ValueError("No sf_gas_metallicity provided")
            else:
                sf_gas_metallicity = self.sf_gas_metallicity

        if sf_gas_mass is None:
            if self.sf_gas_mass is None:
                raise ValueError("No sf_gas_mass provided")
            else:
                sf_gas_mass = self.sf_gas_mass  # Msun

        if stellar_mass is None:
            if self.stellar_mass is None:
                raise ValueError("No stellar_mass provided")
            else:
                stellar_mass = self.stellar_mass  # Msun

        if sf_gas_mass == 0.0:
            gamma = gamma_min
        elif stellar_mass == 0.0:
            gamma = gamma_min
        else:
            C = 1 + (sf_gas_metallicity / Z_norm) * (sf_gas_mass / stellar_mass) * (
                1.0 / beta
            )
            gamma = gamma_max - (gamma_max - gamma_min) / C

        return gamma

    def make_images(
        self,
        resolution,
        fov,
        img_type="hist",
        sed=None,
        filters=(),
        pixel_values=None,
        psfs=None,
        depths=None,
        snrs=None,
        aperture=None,
        noises=None,
        rest_frame=True,
        cosmo=None,
        psf_resample_factor=1,
        kernel=None,
        kernel_threshold=1,
    ):
        """
        Makes images, either one or one per filter. This is a generic method
        that will make every sort of image using every possible combination of
        arguments allowed by the ParticleImage class. These methods can be
        either a simple histogram or smoothing particles over a kernel. Either
        of these operations can be done with or without a PSF and noise.

        Args:
            resolution (Quantity, float)
                The size of a pixel.
                (Ignoring any supersampling defined by psf_resample_factor)
            fov : float
                The width of the image in image coordinates.
            img_type : str
                The type of image to be made, either "hist" -> a histogram, or
                "smoothed" -> particles smoothed over a kernel.
            sed : obj (SED)
                An sed object containing the spectra for this image.
            filters : obj (FilterCollection)
                An imutable collection of Filter objects. If provided images are
                made for each filter.
            pixel_values : array-like (float)
                The values to be sorted/smoothed into pixels. Only needed if an sed
                and filters are not used.
            psfs : dict
                A dictionary containing the psf in each filter where the key is
                each filter code and the value is the psf in that filter.
            depths : dict
                A dictionary containing the depth of an observation in each filter
                where the key is each filter code and the value is the depth in
                that filter.
            aperture : float/dict
                Either a float describing the size of the aperture in which the
                depth is defined or a dictionary containing the size of the depth
                aperture in each filter.
            rest_frame : bool
                Are we making an observation in the rest frame?
            cosmo : obj (astropy.cosmology)
                A cosmology object from astropy, used for cosmological calculations
                when converting rest frame luminosity to flux.
            psf_resample_factor : float
                The factor by which the image should be resampled for robust PSF
                convolution. Note the images after PSF application will be
                downsampled to the native pixel scale.
            kernel (array-like, float)
                The values from one of the kernels from the kernel_functions module.
                Only used for smoothed images.
            kernel_threshold (float)
                The kernel's impact parameter threshold (by default 1).

        Returns
        -------
        Image : array-like
            A 2D array containing the image.
        """

        # Handle a super resolution image
        if psf_resample_factor is not None:
            if psf_resample_factor != 1:
                resolution /= psf_resample_factor

        # Instantiate the Image object.
        img = ParticleImage(
            resolution=resolution,
            fov=fov,
            sed=sed,
            filters=filters,
            coordinates=self.stars._coordinates,
            smoothing_lengths=self.stars._smoothing_lengths,
            pixel_values=pixel_values,
            rest_frame=rest_frame,
            redshift=self.redshift,
            cosmo=cosmo,
            psfs=psfs,
            depths=depths,
            apertures=aperture,
            snrs=snrs,
            kernel=kernel,
            kernel_threshold=kernel_threshold,
        )

        # Make the image, handling incorrect image types
        if img_type == "hist":
            # Compute the image
            img.get_hist_imgs()

            if psfs is not None:
                # Convolve the image/images
                img.get_psfed_imgs()

                # Downsample to the native resolution if we need to.
                if psf_resample_factor is not None:
                    if psf_resample_factor != 1:
                        img.downsample(1 / psf_resample_factor)

            if depths is not None or noises is not None:
                img.get_noisy_imgs(noises)

            return img

        elif img_type == "smoothed":
            # Compute image
            img.get_imgs()

            if psfs is not None:
                # Convolve the image/images
                img.get_psfed_imgs()

                # Downsample to the native resolution if we need to.
                if psf_resample_factor is not None:
                    if psf_resample_factor != 1:
                        img.downsample(1 / psf_resample_factor)

            if depths is not None or noises is not None:
                img.get_noisy_imgs(noises)

            return img

        else:
            raise exceptions.UnknownImageType(
                "Unknown img_type %s. (Options are 'hist' or " "'smoothed')" % img_type
            )

    def make_stellar_mass_map(
        self,
        resolution,
        fov,
        img_type="hist",
        cosmo=None,
        kernel=None,
        kernel_threshold=1,
    ):
        """
        Makes a mass map, either with or without smoothing.

        Args:
            resolution (float)
                The size of a pixel.
            fov (float)
                The width of the image in image coordinates.
            img_type (str)
                The type of image to be made, either "hist" -> a histogram, or
                "smoothed" -> particles smoothed over a kernel.
            cosmo (astropy.cosmology)
                A cosmology object from astropy, used for cosmological calculations
                when converting rest frame luminosity to flux.
            kernel (array-like, float)
                The values from one of the kernels from the kernel_functions module.
                Only used for smoothed images.
            kernel_threshold (float)
                The kernel's impact parameter threshold (by default 1).

        Returns:
            Image
        """

        # Instantiate the Image object.
        img = ParticleImage(
            resolution=resolution,
            fov=fov,
            coordinates=self.stars._coordinates,
            smoothing_lengths=self.stars._smoothing_lengths,
            pixel_values=self.stars._current_masses,
            redshift=self.redshift,
            cosmo=cosmo,
            kernel=kernel,
            kernel_threshold=kernel_threshold,
        )

        # Make the image, handling incorrect image types
        if img_type == "hist":
            # Compute the image
            img.get_hist_imgs()

        elif img_type == "smoothed":
            # Compute image
            img.get_imgs()

        else:
            raise exceptions.UnknownImageType(
                "Unknown img_type %s. (Options are 'hist' or " "'smoothed')" % img_type
            )

        return img

    def make_gas_mass_map(
        self,
        resolution,
        fov,
        img_type="hist",
        cosmo=None,
        kernel=None,
        kernel_threshold=1,
    ):
        """
        Makes a mass map, either with or without smoothing.

        Args:
            resolution (float)
                The size of a pixel.
            fov (float)
                The width of the image in image coordinates.
            img_type (str)
                The type of image to be made, either "hist" -> a histogram, or
                "smoothed" -> particles smoothed over a kernel.
            cosmo (astropy.cosmology)
                A cosmology object from astropy, used for cosmological calculations
                when converting rest frame luminosity to flux.
            kernel (array-like, float)
                The values from one of the kernels from the kernel_functions module.
                Only used for smoothed images.
            kernel_threshold (float)
                The kernel's impact parameter threshold (by default 1).

        Returns:
            Image
        """

        # Instantiate the Image object.
        img = ParticleImage(
            resolution=resolution,
            fov=fov,
            coordinates=self.gas._coordinates,
            smoothing_lengths=self.gas._smoothing_lengths,
            pixel_values=self.gas._masses,
            redshift=self.redshift,
            cosmo=cosmo,
            kernel=kernel,
            kernel_threshold=kernel_threshold,
        )

        # Make the image, handling incorrect image types
        if img_type == "hist":
            # Compute the image
            img.get_hist_imgs()

        elif img_type == "smoothed":
            # Compute image
            img.get_imgs()

        else:
            raise exceptions.UnknownImageType(
                "Unknown img_type %s. (Options are 'hist' or " "'smoothed')" % img_type
            )

        return img

    def make_stellar_age_map(
        self,
        resolution,
        fov,
        img_type="hist",
        cosmo=None,
        kernel=None,
        kernel_threshold=1,
    ):
        """
        Makes a age map, either with or without smoothing. The
        age in a pixel is the initial mass weighted average age in that
        pixel.

        Args:
            resolution (float)
                The size of a pixel.
            fov (float)
                The width of the image in image coordinates.
            img_type (str)
                The type of image to be made, either "hist" -> a histogram, or
                "smoothed" -> particles smoothed over a kernel.
            cosmo (astropy.cosmology)
                A cosmology object from astropy, used for cosmological calculations
                when converting rest frame luminosity to flux.
            kernel (array-like, float)
                The values from one of the kernels from the kernel_functions module.
                Only used for smoothed images.
            kernel_threshold (float)
                The kernel's impact parameter threshold (by default 1).

        Returns:
            Image
        """

        # Instantiate the Image object.
        img = ParticleImage(
            resolution=resolution,
            fov=fov,
            coordinates=self.stars._coordinates,
            smoothing_lengths=self.stars._smoothing_lengths,
            pixel_values=self.stars._ages * self.stars._initial_masses,
            redshift=self.redshift,
            cosmo=cosmo,
            kernel=kernel,
            kernel_threshold=kernel_threshold,
        )

        # Make the image, handling incorrect image types
        if img_type == "hist":
            # Compute the image
            img.get_hist_imgs()

        elif img_type == "smoothed":
            # Compute image
            img.get_imgs()

        else:
            raise exceptions.UnknownImageType(
                "Unknown img_type %s. (Options are 'hist' or " "'smoothed')" % img_type
            )

        # Set up the initial mass image
        mass_img = ParticleImage(
            resolution=resolution,
            fov=fov,
            coordinates=self.stars._coordinates,
            smoothing_lengths=self.stars._smoothing_lengths,
            pixel_values=self.stars._initial_masses,
            redshift=self.redshift,
            cosmo=cosmo,
            kernel=kernel,
            kernel_threshold=kernel_threshold,
        )

        # Make the initial mass map
        if img_type == "hist":
            # Compute the image
            mass_img.get_hist_imgs()

        else:
            # Compute image
            mass_img.get_imgs()

            # Divide out the mass contribution to get the mean metallicity
        img.img[img.img > 0] /= mass_img.img[mass_img.img > 0]

        return img

    def make_stellar_metallicity_map(
        self,
        resolution,
        fov,
        img_type="hist",
        cosmo=None,
        kernel=None,
        kernel_threshold=1,
    ):
        """
        Makes a stellar metallicity map, either with or without smoothing. The
        metallicity in a pixel is the mass weighted average metallicity in that
        pixel.

        Args:
            resolution (float)
                The size of a pixel.
            fov (float)
                The width of the image in image coordinates.
            img_type (str)
                The type of image to be made, either "hist" -> a histogram, or
                "smoothed" -> particles smoothed over a kernel.
            cosmo (astropy.cosmology)
                A cosmology object from astropy, used for cosmological calculations
                when converting rest frame luminosity to flux.
            kernel (array-like, float)
                The values from one of the kernels from the kernel_functions module.
                Only used for smoothed images.
            kernel_threshold (float)
                The kernel's impact parameter threshold (by default 1).

        Returns:
            Image
        """

        # Instantiate the Image object.
        img = ParticleImage(
            resolution=resolution,
            fov=fov,
            coordinates=self.stars._coordinates,
            smoothing_lengths=self.stars._smoothing_lengths,
            pixel_values=self.stars.metallicities * self.stars._current_masses,
            redshift=self.redshift,
            cosmo=cosmo,
            kernel=kernel,
            kernel_threshold=kernel_threshold,
        )

        # Make the image, handling incorrect image types
        if img_type == "hist":
            # Compute the image
            img.get_hist_imgs()

        elif img_type == "smoothed":
            # Compute image
            img.get_imgs()

        else:
            raise exceptions.UnknownImageType(
                f"Unknown img_type {img_type}. (Options are 'hist' or 'smoothed')"
            )

        # Make the mass image
        mass_img = self.make_stellar_mass_map(
            resolution, fov, img_type, cosmo, kernel, kernel_threshold
        )

        # Divide out the mass contribution to get the mean metallicity
        img.img[img.img > 0] /= mass_img.img[mass_img.img > 0]

        return img

    def make_gas_metallicity_map(
        self,
        resolution,
        fov,
        img_type="hist",
        cosmo=None,
        kernel=None,
        kernel_threshold=1,
    ):
        """
        Makes a gas metallicity map, either with or without smoothing. The
        metallicity in a pixel is the mass weighted average metallicity in that
        pixel.

        TODO: make dust map!

        Args:
            resolution (float)
                The size of a pixel.
            fov (float)
                The width of the image in image coordinates.
            img_type (str)
                The type of image to be made, either "hist" -> a histogram, or
                "smoothed" -> particles smoothed over a kernel.
            cosmo (astropy.cosmology)
                A cosmology object from astropy, used for cosmological calculations
                when converting rest frame luminosity to flux.
            kernel (array-like, float)
                The values from one of the kernels from the kernel_functions module.
                Only used for smoothed images.
            kernel_threshold (float)
                The kernel's impact parameter threshold (by default 1).

        Returns:
            Image
        """

        # Instantiate the Image object.
        img = ParticleImage(
            resolution=resolution,
            fov=fov,
            coordinates=self.gas._coordinates,
            smoothing_lengths=self.gas._smoothing_lengths,
            pixel_values=self.gas.metallicities * self.gas._masses,
            redshift=self.redshift,
            cosmo=cosmo,
            kernel=kernel,
            kernel_threshold=kernel_threshold,
        )

        # Make the image, handling incorrect image types
        if img_type == "hist":
            # Compute the image
            img.get_hist_imgs()

        elif img_type == "smoothed":
            # Compute image
            img.get_imgs()

        else:
            raise exceptions.UnknownImageType(
                f"Unknown img_type {img_type}. (Options are 'hist' or 'smoothed')"
            )

        # Make the mass image
        mass_img = self.make_gas_mass_map(
            resolution, fov, img_type, cosmo, kernel, kernel_threshold
        )

        # Divide out the mass contribution to get the mean metallicity
        img.img[img.img > 0] /= mass_img.img[mass_img.img > 0]

        return img

    def make_stellar_metal_mass_map(
        self,
        resolution,
        fov,
        img_type="hist",
        cosmo=None,
        kernel=None,
        kernel_threshold=1,
    ):
        """
        Makes a stellar metal mass map, either with or without smoothing.

        Args:
            resolution (float)
                The size of a pixel.
            fov (float)
                The width of the image in image coordinates.
            img_type (str)
                The type of image to be made, either "hist" -> a histogram, or
                "smoothed" -> particles smoothed over a kernel.
            cosmo (astropy.cosmology)
                A cosmology object from astropy, used for cosmological calculations
                when converting rest frame luminosity to flux.
            kernel (array-like, float)
                The values from one of the kernels from the kernel_functions module.
                Only used for smoothed images.
            kernel_threshold (float)
                The kernel's impact parameter threshold (by default 1).

        Returns:
            Image
        """

        # Instantiate the Image object.
        img = ParticleImage(
            resolution=resolution,
            fov=fov,
            coordinates=self.stars._coordinates,
            smoothing_lengths=self.stars._smoothing_lengths,
            pixel_values=self.stars.metallicities * self.stars._current_masses,
            redshift=self.redshift,
            cosmo=cosmo,
            kernel=kernel,
            kernel_threshold=kernel_threshold,
        )

        # Make the image, handling incorrect image types
        if img_type == "hist":
            # Compute the image
            img.get_hist_imgs()

        elif img_type == "smoothed":
            # Compute image
            img.get_imgs()

        else:
            raise exceptions.UnknownImageType(
                f"Unknown img_type {img_type}. (Options are 'hist' or 'smoothed')"
            )

        return img

    def make_gas_metal_mass_map(
        self,
        resolution,
        fov,
        img_type="hist",
        cosmo=None,
        kernel=None,
        kernel_threshold=1,
    ):
        """
        Makes a gas metal mass map, either with or without smoothing.

        TODO: make dust map!

        Args:
            resolution (float)
                The size of a pixel.
            fov (float)
                The width of the image in image coordinates.
            img_type (str)
                The type of image to be made, either "hist" -> a histogram, or
                "smoothed" -> particles smoothed over a kernel.
            cosmo (astropy.cosmology)
                A cosmology object from astropy, used for cosmological calculations
                when converting rest frame luminosity to flux.
            kernel (array-like, float)
                The values from one of the kernels from the kernel_functions module.
                Only used for smoothed images.
            kernel_threshold (float)
                The kernel's impact parameter threshold (by default 1).

        Returns:
            Image
        """

        # Instantiate the Image object.
        img = ParticleImage(
            resolution=resolution,
            fov=fov,
            coordinates=self.gas._coordinates,
            smoothing_lengths=self.gas._smoothing_lengths,
            pixel_values=self.gas.metallicities * self.gas._masses,
            redshift=self.redshift,
            cosmo=cosmo,
            kernel=kernel,
            kernel_threshold=kernel_threshold,
        )

        # Make the image, handling incorrect image types
        if img_type == "hist":
            # Compute the image
            img.get_hist_imgs()

        elif img_type == "smoothed":
            # Compute image
            img.get_imgs()

        else:
            raise exceptions.UnknownImageType(
                f"Unknown img_type {img_type}. (Options are 'hist' or 'smoothed')"
            )

        return img

    def make_sfr_map(
        self,
        resolution,
        fov,
        img_type="hist",
        cosmo=None,
        kernel=None,
        kernel_threshold=1,
        age_bin=100 * Myr,
    ):
        """
        Makes a SFR map, either with or without smoothing. Only stars younger
        than age_bin are included in the map. This is calculated by computing
        the initial mass map for stars in the age bin and then dividing by the
        size of the age bin.

        Args:
            resolution (float)
                The size of a pixel.
            fov (float)
                The width of the image in image coordinates.
            img_type (str)
                The type of image to be made, either "hist" -> a histogram, or
                "smoothed" -> particles smoothed over a kernel.
            cosmo (astropy.cosmology)
                A cosmology object from astropy, used for cosmological calculations
                when converting rest frame luminosity to flux.
            kernel (array-like, float)
                The values from one of the kernels from the kernel_functions module.
                Only used for smoothed images.
            kernel_threshold (float)
                The kernel's impact parameter threshold (by default 1).
            age_bin (unyt_quantity/float)
                The size of the age bin used to calculate the star formation
                rate. If supplied without units, the unit system is assumed.

        Returns:
            Image
        """

        # Convert the age bin if necessary
        if isinstance(age_bin, unyt_quantity):
            if age_bin.units != self.stars.ages.units:
                age_bin = age_bin.to(self.stars.ages.units)
        else:
            age_bin *= self.stars.ages.units

        # Get the mask for stellar particles in the age bin
        mask = self.stars.ages < age_bin

        #  Warn if we have stars to plot in this bin
        if self.stars.ages[mask].size == 0:
            print("The SFR is 0! (there are 0 stars in the age bin)")

        # Instantiate the Image object.
        img = ParticleImage(
            resolution=resolution,
            fov=fov,
            coordinates=self.stars._coordinates[mask, :],
            smoothing_lengths=self.stars._smoothing_lengths[mask],
            pixel_values=self.stars._initial_masses[mask],
            redshift=self.redshift,
            cosmo=cosmo,
            kernel=kernel,
            kernel_threshold=kernel_threshold,
        )

        # Make the initial mass map, handling incorrect image types
        if img_type == "hist":
            # Compute the image
            img.get_hist_imgs()

        elif img_type == "smoothed":
            # Compute image
            img.get_imgs()

        else:
            raise exceptions.UnknownImageType(
                "Unknown img_type %s. (Options are 'hist' or " "'smoothed')" % img_type
            )

        # Convert the initial mass map to SFR
        img.img /= age_bin

        return img

    def make_ssfr_map(
        self,
        resolution,
        fov,
        img_type="hist",
        cosmo=None,
        kernel=None,
        kernel_threshold=1,
        age_bin=100 * Myr,
    ):
        """
        Makes a SFR map, either with or without smoothing. Only stars younger
        than age_bin are included in the map. This is calculated by computing
        the initial mass map for stars in the age bin and then dividing by the
        size of the age bin.

        Args:
            resolution (float)
                The size of a pixel.
            fov (float)
                The width of the image in image coordinates.
            img_type (str)
                The type of image to be made, either "hist" -> a histogram, or
                "smoothed" -> particles smoothed over a kernel.
            cosmo (astropy.cosmology)
                A cosmology object from astropy, used for cosmological calculations
                when converting rest frame luminosity to flux.
            kernel (array-like, float)
                The values from one of the kernels from the kernel_functions module.
                Only used for smoothed images.
            kernel_threshold (float)
                The kernel's impact parameter threshold (by default 1).
            age_bin (unyt_quantity/float)
                The size of the age bin used to calculate the star formation
                rate. If supplied without units, the unit system is assumed.

        Returns:
            Image
        """

        # Get the SFR map
        img = self.make_sfr_map(
            resolution=resolution,
            fov=fov,
            img_type=img_type,
            cosmo=cosmo,
            kernel=kernel,
            kernel_threshold=kernel_threshold,
            age_bin=age_bin,
        )

        # Convert the SFR map to sSFR
        img.img /= self.stellar_mass

        return img<|MERGE_RESOLUTION|>--- conflicted
+++ resolved
@@ -40,27 +40,13 @@
 
     """
 
-<<<<<<< HEAD
-    # __slots__ = [
-    #     "spectra",
-    #     "spectra_array",
-    #     "lam",
-    #     "stars",
-    #     "gas",
-    #     "sf_gas_metallicity",
-    #     "sf_gas_mass",
-    #     "gas_mass",
-    # ]
-=======
     attrs = [
-        "lam",
         "stars",
         "gas",
         "sf_gas_metallicity",
         "sf_gas_mass",
         "gas_mass",
     ]
->>>>>>> ebe30795
 
     def __init__(
         self,
