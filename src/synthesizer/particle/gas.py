"""A module for working with arrays of gas particles.

Contains the Gas class for use with particle based systems. This houses all
the data detailing collections of gas particles. Each property is
stored in (N_gas, ) shaped arrays for efficiency.

Extra optional properties can be set by providing
them as keyword arguments.

Example usages:

    gas = Gas(masses, metallicities,
              redshift=redshift, coordinates=coordinates, ...)
"""
import numpy as np

from synthesizer.particle.particles import Particles
from synthesizer.units import Quantity
from synthesizer import exceptions


class Gas(Particles):
    """
    The base Gas class. This contains all data a collection of gas particles
    could contain. It inherits from the base Particles class holding
    attributes and methods common to all particle types.

    The Gas class can be handed to methods elsewhere to pass information
    about the gas particles needed in other computations. A galaxy object should
    have a link to the Gas object containing its gas particles, for example.

    Note that due to the wide range of possible properties and operations,
    this class has a large number of optional attributes which are set to
    None if not provided.

    Attributes:
        metallicities (array-like, float)
            The gas phase metallicity of each particle (integrated)
        star_forming (array-like, bool)
            Flag for whether each gas particle is star forming or not.
        log10metallicities (float)
            Convnience attribute containing log10(metallicity).
        smoothing_lengths (array-like, float)
            The smoothing lengths (describing the sph kernel) of each gas
            particle in simulation length units.
    """

    # Define the allowed attributes
<<<<<<< HEAD
    # __slots__ = [
    #     "metallicities",
    #     "star_forming",
    #     "log10metallicities",
    #     "dust_to_metal_ratio",
    #     "_dust_masses",
    #     "_coordinates",
    #     "_velocities",
    #     "_smoothing_lengths",
    #     "_softening_lengths",
    #     "_masses",
    # ]
=======
    attrs = [
        "metallicities",
        "star_forming",
        "log10metallicities",
        "dust_to_metal_ratio",
        "_dust_masses",
        "_coordinates",
        "_velocities",
        "_smoothing_lengths",
        "_softening_lengths",
        "_masses",
    ]
>>>>>>> c8672e9f

    # Define class level Quantity attributes
    smoothing_lengths = Quantity()
    dust_masses = Quantity()

    def __init__(
        self,
        masses,
        metallicities,
        star_forming=None,
        redshift=None,
        coordinates=None,
        velocities=None,
        smoothing_lengths=None,
        softening_length=None,
        dust_to_metal_ratio=None,
        dust_masses=None,
        verbose=False,
    ):
        """
        Initialise the gas object.

        Args:
            masses (array-like, float)
                The mass of each particle in Msun.
            metallicities (array-like, float)
                The metallicity of each gas particle.
            star_forming (array-like, bool)
                Flag for whether each gas particle is star forming or not.
            redshift (float)
                The redshift/s of the stellar particles.
            coordinates (array-like, float)
                The 3D positions of the particles.
            velocities (array-like, float)
                The 3D velocities of the particles.
            smoothing_lengths (array-like, float)
                The smoothing lengths (describing the sph kernel) of each
                gas particle in simulation length units.
            dust_to_metal_ratio (array_like, float or float)
                The ratio between dust and total metal content in a gas
                particle. This can either be a single float or an array of
                values for each gas particle.
            dust_masses (array_like, float)
                Mass of dust in each particle in Msun.
        """

        # Instantiate parent
        Particles.__init__(
            self,
            coordinates=coordinates,
            velocities=velocities,
            masses=masses,
            redshift=redshift,
            softening_length=softening_length,
            nparticles=len(masses),
        )

        # Set the metallicites and log10 equivalent
        self.metallicities = metallicities
        self.log10metallicities = np.log10(self.metallicities)

        # Set the star forming boolean mask array
        self.star_forming = star_forming

        # Set the smoothing lengths for these gas particles
        self.smoothing_lengths = smoothing_lengths

        #
        if (dust_to_metal_ratio is None) & (dust_masses is None):
            if verbose:
                print(
                    (
                        "Neither dust mass nor dust to metal ratio "
                        "provided. Assuming dust to metal ratio = 0.3"
                    )
                )
            self.dust_to_metal_ratio = 0.3
            self.calculate_dust_mass()
        elif dust_to_metal_ratio is not None:
            # The dust to metal ratio for gas particles. Either a scalar
            # or an array of values for each gas particle
            self.dust_to_metal_ratio = dust_to_metal_ratio
            self.calculate_dust_mass()
        else:  # if dust_masses is not None:
            self.dust_masses = dust_masses

            # TODO: this should be removed when dust masses are
            # properly propagated to LOS calculation
            self.dust_to_metal_ratio = self.dust_masses / (
                self.masses * self.metallicities
            )

            self.dust_to_metal_ratio[self.dust_masses == 0.0] = 0.0
            self.dust_to_metal_ratio[self.metallicities == 0.0] = 0.0

        # Check the arguments we've been given
        self._check_gas_args()

    def _check_gas_args(self):
        """
        Sanitizes the inputs ensuring all arguments agree and are compatible.

        Raises:
            InconsistentArguments
                If any arguments are incompatible or not as expected an error
                is thrown.
        """

        # Ensure all arrays are the expected length
        for key in self.attrs:
            attr = getattr(self, key)
            if isinstance(attr, np.ndarray):
                if attr.shape[0] != self.nparticles:
                    raise exceptions.InconsistentArguments(
                        "Inconsistent gas array sizes! (nparticles=%d, "
                        "%s=%d)" % (self.nparticles, key, attr.shape[0])
                    )

    def calculate_dust_mass(self):
        """
        Calculate dust mass from a given dust-to-metals ratio
        and gas particle properties (mass and metallicity)
        """
        self.dust_masses = self.masses * self.metallicities * self.dust_to_metal_ratio<|MERGE_RESOLUTION|>--- conflicted
+++ resolved
@@ -46,20 +46,6 @@
     """
 
     # Define the allowed attributes
-<<<<<<< HEAD
-    # __slots__ = [
-    #     "metallicities",
-    #     "star_forming",
-    #     "log10metallicities",
-    #     "dust_to_metal_ratio",
-    #     "_dust_masses",
-    #     "_coordinates",
-    #     "_velocities",
-    #     "_smoothing_lengths",
-    #     "_softening_lengths",
-    #     "_masses",
-    # ]
-=======
     attrs = [
         "metallicities",
         "star_forming",
@@ -72,7 +58,6 @@
         "_softening_lengths",
         "_masses",
     ]
->>>>>>> c8672e9f
 
     # Define class level Quantity attributes
     smoothing_lengths = Quantity()
