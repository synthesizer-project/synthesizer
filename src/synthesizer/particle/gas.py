--- conflicted
+++ resolved
@@ -137,10 +137,6 @@
             # or an array of values for each gas particle
             self.dust_to_metal_ratio = dust_to_metal_ratio
             self.calculate_dust_mass()
-<<<<<<< HEAD
-
-=======
->>>>>>> b8bada07
         else:  # if dust_masses is not None:
             self.dust_masses = dust_masses
 
