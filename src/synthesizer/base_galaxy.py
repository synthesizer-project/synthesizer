--- conflicted
+++ resolved
@@ -64,52 +64,6 @@
                 "`parametric.galaxy.Galaxy`"
             )
 
-<<<<<<< HEAD
-=======
-    def get_spectra_dust(self, emissionmodel):
-        """
-        Calculates dust emission spectra using the attenuated and intrinsic
-        spectra that have already been generated and an emission model.
-
-        Parameters
-        ----------
-        emissionmodel : obj
-            The spectral frid
-
-        Returns
-        -------
-        obj (Sed)
-             A Sed object containing the dust attenuated spectra
-        """
-
-        # use wavelength grid from attenuated spectra
-        # NOTE: in future it might be good to allow a custom wavelength grid
-
-        lam = self.spectra["emergent"].lam
-
-        # calculate the bolometric dust lunminosity as the difference between
-        # the intrinsic and attenuated
-
-        dust_bolometric_luminosity = (
-            self.spectra["intrinsic"].measure_bolometric_luminosity()
-            - self.spectra["emergent"].measure_bolometric_luminosity()
-        )
-
-        # get the spectrum and normalise it properly
-        lnu = dust_bolometric_luminosity.to("erg/s").value * emissionmodel.lnu(
-            lam
-        )
-
-        # create new Sed object containing dust spectra
-        sed = Sed(lam, lnu=lnu)
-
-        # associate that with the component's spectra dictionarity
-        self.spectra["dust"] = sed
-        self.spectra["total"] = self.spectra["dust"] + self.spectra["emergent"]
-
-        return sed
-
->>>>>>> 86f72bed
     def get_equivalent_width(self, feature, blue, red, spectra_to_plot=None):
         """
         Gets all equivalent widths associated with a sed object
