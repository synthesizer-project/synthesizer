--- conflicted
+++ resolved
@@ -105,7 +105,6 @@
 
         return sed
 
-<<<<<<< HEAD
     def transmission(self):
         """
         Calculate transmission as a function of wavelength
@@ -162,7 +161,7 @@
         """
 
         return self.A(1500.0)
-=======
+
     def get_equivalent_width(self, feature, blue, red, spectra_to_plot=None):
         """
         Gets all equivalent widths associated with a sed object
@@ -192,7 +191,6 @@
             equivalent_width = sed.measure_index(feature, blue, red)
 
         return equivalent_width
->>>>>>> 1d99911c
 
     def get_observed_spectra(self, cosmo, igm=Inoue14):
         """
