"""
The definitions for Synthesizer specific errors.
"""


class MissingArgument(Exception):
    """
    Generic exception class for when an argument is missing.
    """

    def __init__(self, *args):
        if args:
            self.message = args[0]
        else:
            self.message = None

    def __str__(self):
        if self.message:
            return "{0} ".format(self.message)
        return "Missing argument"


class IncorrectUnits(Exception):
    """
    Generic exception class for when incorrect units are provided.
    """

    def __init__(self, *args):
        if args:
            self.message = args[0]
        else:
            self.message = None

    def __str__(self):
        if self.message:
            return "{0} ".format(self.message)
        return "Inconsistent units"


class MissingUnits(Exception):
    """
    Generic exception class for when expected units aren't provided.
    """

    def __init__(self, *args):
        if args:
            self.message = args[0]
        else:
            self.message = None

    def __str__(self):
        if self.message:
            return "{0} ".format(self.message)
        return "Units are missing"


class InconsistentParameter(Exception):
    """
    Generic exception class for inconsistent parameters.
    """

    def __init__(self, *args):
        if args:
            self.message = args[0]
        else:
            self.message = None

    def __str__(self):
        if self.message:
            return "{0} ".format(self.message)
        return "Inconsistent parameter choice"


class InconsistentArguments(Exception):
    """
    Generic exception class for inconsistent combinations of arguments.
    """

    def __init__(self, *args):
        if args:
            self.message = args[0]
        else:
            self.message = None

    def __str__(self):
        if self.message:
            return "{0} ".format(self.message)
        return "Inconsistent parameter choice"


class UnimplementedFunctionality(Exception):
    """
    Generic exception class for functionality not yet implemented.
    """

    def __init__(self, *args):
        if args:
            self.message = args[0]
        else:
            self.message = None

    def __str__(self):
        if self.message:
            return "{0} ".format(self.message)
        return "Unimplemented functionality!"


class UnknownImageType(Exception):
    """
    Generic exception class for functionality not yet implemented.
    """

    def __init__(self, *args):
        if args:
            self.message = args[0]
        else:
            return "Inconsistent parameter choice"


class InconsistentAddition(Exception):
    """
    Generic exception class for when adding two objects is impossible.
    """

    def __init__(self, *args):
        if args:
            self.message = args[0]
        else:
            self.message = None

    def __str__(self):
        if self.message:
            return "{0} ".format(self.message)
        else:
            return "Unable to add"


class InconsistentMultiplication(Exception):
    """
    Generic exception class for when multiplying two objects is impossible.
    """

    def __init__(self, *args):
        if args:
            self.message = args[0]
        else:
            self.message = None

    def __str__(self):
        if self.message:
            return "{0} ".format(self.message)
        else:
            return "Unable to multiply"


class InconsistentCoordinates(Exception):
    """
    Generic exception class for when coordinates are inconsistent.
    """

    def __init__(self, *args):
        if args:
            self.message = args[0]
        else:
            self.message = None

    def __str__(self):
        if self.message:
            return "{0} ".format(self.message)
        else:
            return "Coordinates are inconsistent"


class SVOFilterNotFound(Exception):
    """
    Exception class for when an SVO filter code does not match one in
    the database.
    """

    def __init__(self, *args):
        if args:
            self.message = args[0]
        else:
            self.message = None

    def __str__(self):
        if self.message:
            return "{0} ".format(self.message)
        else:
            return "Filter not found!"


class SVOTransmissionHasUnits(Exception):
    """
    Exception class for when an SVO filter returns units, which should not be
    the case for the transmission. For example, where the effective area is
    provided.
    """

    def __init__(self, *args):
        if args:
            self.message = args[0]
        else:
            self.message = None

    def __str__(self):
        if self.message:
            return "{0} ".format(self.message)
        else:
            return "Filter provides units, but transmission is dimensionless!"


class InconsistentWavelengths(Exception):
    """
    Exception class for when array dimensions don't
    """

    def __init__(self, *args):
        if args:
            self.message = args[0]
        else:
            self.message = None

    def __str__(self):
        if self.message:
            return "{0} ".format(self.message)
        else:
            return "Coordinates are inconsistent"


class MissingSpectraType(Exception):
    """
    Exception class for when an SPS grid is missing
    """

    def __init__(self, *args):
        if args:
            self.message = args[0]
        else:
            self.message = None

    def __str__(self):
        if self.message:
            return "{0} ".format(self.message)
        else:
            return "Spectra type not in grid!"


class MissingLines(Exception):
    """
    Exception class for when a line is missing from a spectrum
    """

    def __init__(self, *args):
        if args:
            self.message = args[0]
        else:
            self.message = None

    def __str__(self):
        if self.message:
            return "{0} ".format(self.message)
        else:
            return "Line not in grid!"


class MissingImage(Exception):
    """
    Exception class for when an image has not yet been made
    """

    def __init__(self, *args):
        if args:
            self.message = args[0]
        else:
            self.message = None

    def __str__(self):
        if self.message:
            return "{0} ".format(self.message)
        else:
            return "Image not yet created!"


<<<<<<< HEAD
class MissingModelSettings(Exception):
    """Exception class for when a model is missing settings."""
=======
class MissingIFU(Exception):
    """Exception class for when an IFU has not yet been made."""
>>>>>>> ee844840

    def __init__(self, *args):
        if args:
            self.message = args[0]
        else:
            self.message = None

    def __str__(self):
<<<<<<< HEAD
        return "Model is missing settings!"
=======
        if self.message:
            return "{0} ".format(self.message)
        else:
            return "IFU not yet created!"
>>>>>>> ee844840


class WavelengthOutOfRange(Exception):
    """
    Exception class for when a wavelength is not accessible to
    Filters in a FilterCollection.
    """

    def __init__(self, *args):
        if args:
            self.message = args[0]
        else:
            self.message = None

    def __str__(self):
        if self.message:
            return "{0} ".format(self.message)
        else:
            return "The provided wavelength is out of the filter range!"


class SVOInaccessible(Exception):
    """
    Generic exception class for when SVO is inaccessible.
    """

    def __init__(self, *args):
        if args:
            self.message = args[0]
        else:
            self.message = None

    def __str__(self):
        if self.message:
            return "{0} ".format(self.message)
        return "SVO database is down!"


class UnrecognisedOption(Exception):
    """
    Generic exception class for when a string argument is not a recognised
    option.
    """

    def __init__(self, *args):
        if args:
            self.message = args[0]
        else:
            self.message = None

    def __str__(self):
        if self.message:
            return "{0} ".format(self.message)
        return "Unrecognised option."


class MissingAttribute(Exception):
    """
    Generic exception class for when a required attribute is missing on an
    object.
    """

    def __init__(self, *args):
        if args:
            self.message = args[0]
        else:
            self.message = None

    def __str__(self):
        if self.message:
            return "{0} ".format(self.message)
        return "Missing attribute"


class GridError(Exception):
    """
    Generic exception class for anything to with grid issues, such as particles
    not lying within a grid, missing axes etc.
    """

    def __init__(self, *args):
        if args:
            self.message = args[0]
        else:
            self.message = None

    def __str__(self):
        if self.message:
            return "{0} ".format(self.message)
        return "Theres an issues with the grid."


class UnmetDependency(Exception):
    """
    Generic exception class for anything to do with not having specific
    packages not mentioned in the requirements. This is usually when there
    are added dependency due to including extraneous capabilities.
    """

    def __init__(self, *args):
        if args:
            self.message = args[0]
        else:
            self.message = None

    def __str__(self):
        if self.message:
            return "{0} ".format(self.message)
        return "There are unmet package dependencies."


class DownloadError(Exception):
    """
    Generic exception class for anything to do with not having specific
    packages not mentioned in the requirements. This is usually when there
    are added dependency due to including extraneous capabilities.
    """

    def __init__(self, *args):
        if args:
            self.message = args[0]
        else:
            self.message = None

    def __str__(self):
        if self.message:
            return "{0} ".format(self.message)
        return "There was an error downloading the data."


class MissingPartition(Exception):
    """
    Exception class for when the partition hasn't been run for a Pipeline.
    """

    def __init__(self, *args):
        if args:
            self.message = args[0]
        else:
            self.message = None

    def __str__(self):
        if self.message:
            return "{0} ".format(self.message)
        return "Partition hasn't been done yet."


class PipelineNotReady(Exception):
    """
    Exception class for when a required pipeline step hasn't been run.
    """

    def __init__(self, *args):
        if args:
            self.message = args[0]
        else:
            self.message = None

    def __str__(self):
        if self.message:
            return "{0} ".format(self.message)
        return "Pipeline isn't ready to run current operation."


class BadResult(Exception):
    """Exception class for when a result is not as expected."""

    def __init__(self, *args):
        if args:
            self.message = args[0]
        else:
            self.message = None

    def __str__(self):
        if self.message:
            return "{0} ".format(self.message)
        return "Result is not as expected."


class MissingMaskAttribute(Exception):
    """Exception class for when the masking attribute is missing."""

    def __init__(self, *args):
        if args:
            self.message = args[0]
        else:
            self.message = None

    def __str__(self):
        if self.message:
            return "{0} ".format(self.message)
        return "Mask is missing an attribute."<|MERGE_RESOLUTION|>--- conflicted
+++ resolved
@@ -282,29 +282,33 @@
             return "Image not yet created!"
 
 
-<<<<<<< HEAD
 class MissingModelSettings(Exception):
     """Exception class for when a model is missing settings."""
-=======
+    
+    def __init__(self, *args):
+        if args:
+            self.message = args[0]
+        else:
+            self.message = None
+
+    def __str__(self):
+        return "Model is missing settings!"
+
+    
 class MissingIFU(Exception):
     """Exception class for when an IFU has not yet been made."""
->>>>>>> ee844840
-
-    def __init__(self, *args):
-        if args:
-            self.message = args[0]
-        else:
-            self.message = None
-
-    def __str__(self):
-<<<<<<< HEAD
-        return "Model is missing settings!"
-=======
+
+    def __init__(self, *args):
+        if args:
+            self.message = args[0]
+        else:
+            self.message = None
+
+    def __str__(self):
         if self.message:
             return "{0} ".format(self.message)
         else:
             return "IFU not yet created!"
->>>>>>> ee844840
 
 
 class WavelengthOutOfRange(Exception):
