--- conflicted
+++ resolved
@@ -95,12 +95,11 @@
         Args:
             metallicity (float):
                 Mass fraction in metals, default is reference metallicity.
-<<<<<<< HEAD
                 Can not be set with oxygen_to_hydrogen.
-            alpha (float)
-=======
+            oxygen_to_hydrogen (float):
+                The logarithmic oxygen to hydrogen ratio, i.e. 12 + log10(O/H).
+                Can not be set with metallicity.
             alpha (float):
->>>>>>> 105654f7
                 Enhancement of the alpha elements relative to the reference
                 abundance pattern.
             abundances (dict, float/str):
@@ -119,8 +118,6 @@
                 some models (e.g. Jenkins (2009)) it's more complex.
 
         """
-<<<<<<< HEAD
-
         # Raise an exception if someone tries to set both metallicity and
         # oxygen abundance.
         if (metallicity is not None) and (oxygen_to_hydrogen is not None):
@@ -141,9 +138,6 @@
             )
 
         # basic element info
-=======
-        # Basic element info
->>>>>>> 105654f7
         self.metals = elements.Elements().metals
         self.non_metals = elements.Elements().non_metals
         self.all_elements = elements.Elements().all_elements
@@ -188,25 +182,9 @@
             metallicity = self.reference.metallicity
             self.metallicity = metallicity
 
-<<<<<<< HEAD
         # Initially, set the abundances of the other elements to match the
         # reference abundance pattern
         total = {}
-=======
-        # Logathrimic total abundance of element relative to H
-        total = {}
-
-        # Hydrogen is by definition 0.0
-        total["H"] = 0.0
-        total["He"] = np.log10(
-            self.helium_mass_fraction
-            / self.hydrogen_mass_fraction
-            / self.atomic_mass["He"]
-        )
-
-        # Scale elemental abundances from reference abundances based on given
-        # metallicity
->>>>>>> 105654f7
         for e in self.metals:
             total[e] = self.reference.abundance[e]
 
@@ -234,7 +212,6 @@
                     # labelled with the full name PEP8 reasons.
                     element_name = self.element_name[element]
 
-<<<<<<< HEAD
                     # If we're scaling by metallicity set the element abundance
                     # using the metallicity
                     if metallicity:
@@ -250,11 +227,6 @@
                         # here we record the elements which have changed. See
                         # below for the rescaling.
                         unscaled_metals.add(element)
-=======
-                    # Get the specific function request by value
-                    scaling_function = getattr(scaling_study, element_name)
-                    total[element] = scaling_function(metallicity)
->>>>>>> 105654f7
 
                     # If we're using oxygen_to_hydrogen we need to instead use
                     # corresponding function.
@@ -319,15 +291,11 @@
                         if isinstance(value, float):
                             total[element] = value
 
-<<<<<<< HEAD
                             # Since we're fixing the value we shouldn't
                             # rescale later
                             unscaled_metals.add(element)
 
                         # if value is a str use this to call the specific
-=======
-                        # If value is a str use this to call the specific
->>>>>>> 105654f7
                         # function to calculate the abundance from the
                         # metallicity.
                         elif isinstance(value, str):
@@ -340,7 +308,6 @@
                             # are labelled with the full name PEP8 reasons.
                             element_name = self.element_name[element]
 
-<<<<<<< HEAD
                             # If we're scaling by metallicity set the element
                             # abundance using the metallicity
                             if metallicity:
@@ -368,12 +335,6 @@
 
         # If an element has been set directly then it shouldn't be rescaled.
         scaled_metals = set(self.metals) - unscaled_metals
-=======
-                            # Get the specific function request by value
-                            scaling_function = getattr(
-                                scaling_study, element_name
-                            )
->>>>>>> 105654f7
 
         # If oxygen_to_hydrogen is set then we simply need to scale all
         # elements as this scales.
@@ -737,14 +698,10 @@
                 The mass in those elements. Normally this needs to be
                 normalised to be useful.
         """
-<<<<<<< HEAD
-
         # if the component is not provided, assume it's the total
         if not a:
             a = self.total
 
-=======
->>>>>>> 105654f7
         # calculate the total mass
         total_mass = self.calculate_mass(self.all_elements, a=a)
 
