--- conflicted
+++ resolved
@@ -33,11 +33,8 @@
     average_over,
     gam,
     low_thresh,
-<<<<<<< HEAD
     doppler,
-=======
     paper_style,
->>>>>>> 49beeb4f
 ):
     """Profile the cpu time usage of the particle spectra calculation."""
     # Define the grid
@@ -188,9 +185,6 @@
         args.average_over,
         args.grid_assign,
         args.low_thresh,
-<<<<<<< HEAD
         args.doppler,
-=======
         args.paper_style,
->>>>>>> 49beeb4f
     )