--- conflicted
+++ resolved
@@ -16,18 +16,10 @@
     grid_dir = None
 
 # first load a spectral grid
-<<<<<<< HEAD
-_grid = grid.Grid('bc03_chabrier03-0.1,100', grid_dir=grid_dir)
-
-# now load some example CAMELS data using the dedicated data loader
-# gals = load_CAMELS_SIMBA('data/', snap='033')
-gals = load_CAMELS_SIMBA('/users/clovell//code/learningtheuniverse/synthobs/synthesizer_example/data/', snap='033')
-=======
 _grid = grid.Grid('bc03_chabrier03', grid_dir=grid_dir)
 
 # now load some example CAMELS data using the dedicated data loader
 gals = load_CAMELS_SIMBA('data/', snap='033')
->>>>>>> b153b363
 
 """ calculate the spectra for a single galaxy
     here we set the `sed_object` flag to automatically assign
@@ -41,22 +33,13 @@
 plt.loglog(_spec.lam, _spec.lnu)
 plt.xlabel('$\lambda \,/\, \\AA$')
 plt.ylabel('$L_{\\nu} \,/\, \mathrm{erg \; s^{-1} \; Hz^{-1}}$')
-<<<<<<< HEAD
-plt.show()
-# plt.savefig('../../docs/source/images/camels_single_spec.png', dpi=200); plt.close()
-=======
 # plt.show()
 plt.savefig('../../docs/source/images/camels_single_spec.png', dpi=200); plt.close()
->>>>>>> b153b363
 
 """ multiple galaxies
     Here we leave the `sed_object` flag as the default (False), 
     and combine into a single sed object afterwards """
-<<<<<<< HEAD
 _specs = np.vstack([_g.generate_intrinsic_spectra(_grid)
-=======
-_specs = np.vstack([_g.integrated_stellar_spectrum(_grid)
->>>>>>> b153b363
                     for _g in gals[:10]])
 
 _specs = Sed(lam=_grid.lam, lnu=_specs)
@@ -64,13 +47,9 @@
 plt.loglog(_grid.lam, _specs.lnu.T)
 plt.xlabel('$\lambda \,/\, \\AA$')
 plt.ylabel('$L_{\\nu} \,/\, \mathrm{erg \; s^{-1} \; Hz^{-1}}$')
-<<<<<<< HEAD
-plt.show()
-# plt.savefig('../../docs/source/images/camels_multiple_spec.png', dpi=200); plt.close()
-=======
 # plt.show()
 plt.savefig('../../docs/source/images/camels_multiple_spec.png', dpi=200); plt.close()
->>>>>>> b153b363
+
 
 """ calculate broadband luminosities """
 
@@ -89,11 +68,7 @@
 mstar = np.log10(np.array([np.sum(_g.stars.initial_masses) for _g in gals]) * 1e10)
 mask = np.where(mstar > 8)[0]
 
-<<<<<<< HEAD
 _specs = np.vstack([gals[_g].generate_intrinsic_spectra(_grid)
-=======
-_specs = np.vstack([gals[_g].integrated_stellar_spectrum(_grid)
->>>>>>> b153b363
                     for _g in mask])
 
 _specs = Sed(lam=_grid.lam, lnu=_specs)
@@ -106,11 +81,6 @@
 plt.scatter(VJ, UV, c=mstar[mask], s=4)
 plt.xlabel('VJ')
 plt.ylabel('UV')
-<<<<<<< HEAD
 plt.colorbar(label='$\mathrm{log_{10}} \, M_{\star} \,/\, \mathrm{M_{\odot}}$')
-plt.show()
-# plt.savefig('../../docs/source/images/camels_UVJ.png', dpi=200); plt.close()
-=======
 # plt.show()
-plt.savefig('../../docs/source/images/camels_UVJ.png', dpi=200); plt.close()
->>>>>>> b153b363
+plt.savefig('../../docs/source/images/camels_UVJ.png', dpi=200); plt.close()