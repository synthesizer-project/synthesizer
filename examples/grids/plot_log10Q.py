"""
Create a model SED
"""
import os
import matplotlib.pyplot as plt

from synthesizer.grid import Grid

if __name__ == '__main__':

    # Get the location of this script, __file__ is the absolute path of this
    # script, however we just want to directory
    script_path = os.path.abspath(os.path.dirname(__file__))

    # Define the grid
    grid_name = "test_grid"
    grid_dir = script_path + "/../../tests/test_grid/"

    grid = Grid(grid_name, grid_dir=grid_dir)

<<<<<<< HEAD
    fig, ax = grid.plot_log10Q()
    # plt.show()
=======
    fig, ax = grid.plot_log10Q(ion='HI')
    plt.show()

    fig, ax = grid.plot_log10Q(ion='HeII')
    plt.show()
>>>>>>> ffbedd1a
<|MERGE_RESOLUTION|>--- conflicted
+++ resolved
@@ -18,13 +18,8 @@
 
     grid = Grid(grid_name, grid_dir=grid_dir)
 
-<<<<<<< HEAD
-    fig, ax = grid.plot_log10Q()
-    # plt.show()
-=======
     fig, ax = grid.plot_log10Q(ion='HI')
     plt.show()
 
     fig, ax = grid.plot_log10Q(ion='HeII')
-    plt.show()
->>>>>>> ffbedd1a
+    plt.show()