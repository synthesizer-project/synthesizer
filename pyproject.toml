[project]
name = "cosmos-synthesizer"

# Dynamic version numbers from git
dynamic = ["version"]

# Tagline for Synthesizer
description = "A package for synthetic observations of the Universe"

# A longer description of Synthesizer
readme = "README.md"

# Minimum Python version
requires-python = ">=3.8"

# The licence
license = {file = "LICENSE.md"}

# Project keywords
keywords = [
  "galaxy",
  "modelling",
  "smoothed particle hydrodynamics",
  "particles",
  "nbody",
  "galaxy formation",
  "parametric",
  "theory",
  "sph",
  "cosmology",
  "galaxy evolution",
  "survey",
  "space telescope",
  "SED",
  "sed",
  "spectral energy distribution",
  "stellar population",
  "synthesis",
]

# Synthesizer authors
authors = [
  {name = "C. S. Fournier", email = "connor.sant.17@um.edu.mt"},
  {name = "C. C. Lovell", email = "christopher.lovell@port.ac.uk" },
  {name = "W. J. Roper", email = "w.roper@sussex.ac.uk" },
  {name = "L. Seeyave", email = "L.Seeyave@sussex.ac.uk"},
  {name = "A. P. Vijayan", email = "apavi@space.dtu.dk" },
  {name = "S. M. Wilkins", email = "s.wilkins@sussex.ac.uk" },
]

# Synthesizer maintainers
maintainers = [
  {name = "C. C. Lovell", email = "christopher.lovell@port.ac.uk" },
  {name = "W. J. Roper", email = "w.roper@sussex.ac.uk" },
  {name = "A. P. Vijayan", email = "apavi@space.dtu.dk" },
  {name = "S. M. Wilkins", email = "s.wilkins@sussex.ac.uk" },
]

# Classifiers
classifiers = [  # Optional
  # How mature is this project? Common values are
  #   3 - Alpha
  #   4 - Beta
  #   5 - Production/Stable
  "Development Status :: 3 - Alpha",  # 3 Alpha/4 Beta/5 Production/Stable
  "Intended Audience :: Astronomers",
  "Topic :: Synthetic Observations",
  "License :: GNU GENERAL PUBLIC LICENSE v3.0",

  # Supported Python versions
  "Programming Language :: Python :: 3.8",
  "Programming Language :: Python :: 3.9",
  "Programming Language :: Python :: 3.10",
  "Programming Language :: Python :: 3.11",
  "Programming Language :: Python :: 3 :: Only",
]

# Dependancies
dependencies = [
<<<<<<< HEAD
=======
  "setuptools",
  "nbmake",
>>>>>>> 29966b7b
  "astropy",
  "h5py",
  "numpy >= 1.23",
  "packaging",
  "scipy",
  "unyt",
  "cmasher",
  "dust_extinction",
  "matplotlib",
  "spectres",
  "tqdm",
  "requests",
]

# Optional dependancies for specific use cases
[project.optional-dependencies]
# Development
dev = [
    "ruff>=0.3.0",
]
# Testing
test = [
    "nbmake",
    "pytest",
    "ruff>=0.3.0",
    "mypy>=0.910",
]
# Documentation building
docs = [
    "sphinx==7.1.1",
    "pandoc==2.2",
    "furo",
    "sphinx_autodoc_typehints",
    "ipython",
    "sphinx_gallery",
    "pillow",
    "sphinx-toolbox",
    "nbsphinx",
]


# Project urls
[project.urls]
"Homepage" = "https://github.com/flaresimulations/synthesizer"
"Bug Reports" = "https://github.com/flaresimulations/synthesizer/issues"
"Source" = "https://github.com/flaresimulations/synthesizer"
"Documentation" = "https://flaresimulations.github.io/synthesizer/"

# Entry points
[project.scripts]
synthesizer-download="synthesizer.download_data:download"

# Package data
[tool.setuptools.package-data]
data = ["src/synthesizer/data/*.txt", "src/synthesizer/data/*.npz"]

# Set up the build system
[build-system]

# Use latest setuotools, setuptools_scm for git versioning and
# numpy (numpy includes are needed for compilation of C extensions)
requires = ["setuptools>=64", "setuptools_scm>=8", "numpy>=1.23"]
build-backend = "setuptools.build_meta"

[tool.setuptools_scm]

# Make a version file at build time
version_file = "src/synthesizer/_version.py"

# Configure the linter and formatter
[tool.ruff]

# Exclude a variety of commonly ignored directories.
exclude = [
    ".bzr",
    ".direnv",
    ".eggs",
    ".git",
    ".git-rewrite",
    ".hg",
    ".ipynb_checkpoints",
    ".mypy_cache",
    ".nox",
    ".pants.d",
    ".pyenv",
    ".pytest_cache",
    ".pytype",
    ".ruff_cache",
    ".svn",
    ".tox",
    ".venv",
    ".vscode",
    "__pypackages__",
    ".DS_Store",
    "_build",
    "buck-out",
    "build",
    "dist",
    "node_modules",
    "site-packages",
    "venv",
    "*__init__.py"  # ignore all init files
]

# PEP-8 line length
line-length = 79
indent-width = 4


# Assume Python 3.8 by default regardless
target-version = "py38"

[tool.ruff.lint]
# Enable Pyflakes (`F`) and pycodestyle (`E`)  codes by default.
select = ["F", "E", "W"]
ignore = [
       "E402",  # "module level import not at top of file" (isolate C imports in case python alternatives exist)
       "F811",  # "redefinition of unused name from line N" (breaks quantity objects)
       ]

# Sort imports alphabetically
extend-select = ["I"]

# Allow fix for all enabled rules (when `--fix`) is provided.
fixable = ["ALL"]
unfixable = []

# Allow unused variables when underscore-prefixed.
dummy-variable-rgx = "^(_+|(_+[a-zA-Z0-9_]*[a-zA-Z0-9]+?))$"

[tool.ruff.format]
# Like Black, use double quotes for strings.
quote-style = "double"

# Like Black, indent with spaces, rather than tabs.
indent-style = "space"

# Like Black, respect magic trailing commas.
skip-magic-trailing-comma = false

# Like Black, automatically detect the appropriate line ending.
line-ending = "auto"<|MERGE_RESOLUTION|>--- conflicted
+++ resolved
@@ -77,11 +77,7 @@
 
 # Dependancies
 dependencies = [
-<<<<<<< HEAD
-=======
   "setuptools",
-  "nbmake",
->>>>>>> 29966b7b
   "astropy",
   "h5py",
   "numpy >= 1.23",
