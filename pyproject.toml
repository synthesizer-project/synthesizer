--- conflicted
+++ resolved
@@ -92,12 +92,9 @@
   "spectres",
   "tqdm",
   "requests",
-<<<<<<< HEAD
   "pathos",
-=======
   "dense_basis@git+https://github.com/kartheikiyer/dense_basis",
   "statsmodels",
->>>>>>> 60d49741
 ]
 
 # Optional dependencies for specific use cases
