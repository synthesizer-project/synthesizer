--- conflicted
+++ resolved
@@ -28,11 +28,7 @@
       run: |
         python -m pip install --upgrade pip
         pip install wheel
-<<<<<<< HEAD
-        pip install -e .[test]
-=======
         pip install .[test]
->>>>>>> b2329f11
     - uses: chartboost/ruff-action@v1  # Lint with Ruff
     - name: Download test data
       run: |
