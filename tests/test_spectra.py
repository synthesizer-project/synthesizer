--- conflicted
+++ resolved
@@ -116,13 +116,6 @@
         grid_assignment_method="cic",
     )
 
-<<<<<<< HEAD
-    # Ensure that the integrated spectra are different
-    assert np.allclose(integrated_spec._lnu, per_particle_spec._lnu), (
-        "The integrated and summed per particle spectra are not the same. "
-        f"(integrated={np.sum(integrated_spec._lnu)} vs"
-        f" per particle={np.sum(per_particle_spec._lnu)})"
-=======
     assert np.allclose(
         integrated_spec._lnu,
         numpy_integrated_spec._lnu,
@@ -130,7 +123,6 @@
         "The integrated and numpy summed per particle spectra are not"
         f" the same (integrated={np.sum(integrated_spec._lnu)} vs "
         f"explicit={np.sum(numpy_integrated_spec._lnu)})."
->>>>>>> 941777d9
     )
 
 
