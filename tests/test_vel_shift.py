--- conflicted
+++ resolved
@@ -13,20 +13,12 @@
         vel_shift=True,
         grid_assignment_method="cic",
     )
-<<<<<<< HEAD
-    with_shift_spec = random_part_stars.spectra["nebular_line"]
-=======
->>>>>>> c40785d7
     random_part_stars.clear_all_emissions()
     without_shift_spec = random_part_stars.get_spectra(
         nebular_emission_model,
         vel_shift=False,
         grid_assignment_method="cic",
     )
-<<<<<<< HEAD
-    without_shift_spec = random_part_stars.spectra["nebular_line"]
-=======
->>>>>>> c40785d7
     random_part_stars.clear_all_emissions()
 
     # Get and print a seed for reproducibility
@@ -48,20 +40,12 @@
         vel_shift=True,
         grid_assignment_method="cic",
     )
-<<<<<<< HEAD
-    with_shift_spec = random_part_stars.spectra["nebular_line"]
-=======
->>>>>>> c40785d7
     random_part_stars.clear_all_emissions()
     without_shift_spec = random_part_stars.get_spectra(
         nebular_emission_model,
         vel_shift=False,
         grid_assignment_method="cic",
     )
-<<<<<<< HEAD
-    without_shift_spec = random_part_stars.spectra["nebular_line"]
-=======
->>>>>>> c40785d7
     random_part_stars.clear_all_emissions()
 
     # Get and print a seed for reproducibility
