--- conflicted
+++ resolved
@@ -194,55 +194,7 @@
    "source": [
     "Now we can plot the spectra we've generated using the ``plot_spectra`` method. Unlike the component versions of this method, we need to also flag which type of spectra we'd like to plot from the galaxy. \n",
     "\n",
-<<<<<<< HEAD
     "We can plot only stellar spectra, only black hole spectra or the combined spectra. Below we show the combined."
-=======
-    "We can plot only stellar spectra."
-   ]
-  },
-  {
-   "cell_type": "code",
-   "execution_count": null,
-   "metadata": {},
-   "outputs": [],
-   "source": [
-    "galaxy.plot_spectra(\n",
-    "    combined_spectra=False,\n",
-    "    stellar_spectra=True,\n",
-    "    black_hole_spectra=False,\n",
-    "    show=True,\n",
-    "    figsize=(10, 8),\n",
-    ")"
-   ]
-  },
-  {
-   "cell_type": "markdown",
-   "metadata": {},
-   "source": [
-    "We can plot only black hole spectra."
-   ]
-  },
-  {
-   "cell_type": "code",
-   "execution_count": null,
-   "metadata": {},
-   "outputs": [],
-   "source": [
-    "galaxy.plot_spectra(\n",
-    "    combined_spectra=False,\n",
-    "    stellar_spectra=False,\n",
-    "    black_hole_spectra=True,\n",
-    "    show=True,\n",
-    "    figsize=(8, 6),\n",
-    ")"
-   ]
-  },
-  {
-   "cell_type": "markdown",
-   "metadata": {},
-   "source": [
-    "We can plot only the combined spectra."
->>>>>>> c06c0c3c
    ]
   },
   {
@@ -264,32 +216,6 @@
    "cell_type": "markdown",
    "metadata": {},
    "source": [
-<<<<<<< HEAD
-=======
-    "Or everything."
-   ]
-  },
-  {
-   "cell_type": "code",
-   "execution_count": null,
-   "metadata": {},
-   "outputs": [],
-   "source": [
-    "galaxy.plot_spectra(\n",
-    "    combined_spectra=True,\n",
-    "    stellar_spectra=True,\n",
-    "    black_hole_spectra=True,\n",
-    "    show=True,\n",
-    "    figsize=(12, 10),\n",
-    "    xlimits=(0.1, 10**14.0),\n",
-    ")"
-   ]
-  },
-  {
-   "cell_type": "markdown",
-   "metadata": {},
-   "source": [
->>>>>>> c06c0c3c
     "## Getting observed spectra\n",
     "\n",
     "If we want to get the observed spectra for all spectra on a galaxy we can use the ``get_observed_spectra`` method.\n",
