--- conflicted
+++ resolved
@@ -27,11 +27,7 @@
     "### Transformation\n",
     "For *transformation* operations you need:\n",
     "\n",
-<<<<<<< HEAD
-    "- The transformer (e.g. a [dust curve](attenuation/dust_attenuation.ipynb) or [igm](attenuation/igm.ipynb) attenuation model) to apply (``transformer``/``dust_curve``/``igm``, arguments are interchangable).\n",
-=======
-    "- The transformer (e.g. a [dust curve](attenuation/attenuation.rst) or [igm](attenuation/igm.ipynb)) to apply (``transformer``/``dust_curve``/``igm``, arguments are interchangable).\n",
->>>>>>> c4f2dbba
+    "- The transformer (e.g. a [dust curve](../attenuation/attenuation.rst) or [igm](../attenuation/igm.ipynb)) to apply (``transformer``/``dust_curve``/``igm``, arguments are interchangable).\n",
     "- The model to apply the transformation to (``apply_to``).\n",
     "\n",
     "### Combination\n",
@@ -225,11 +221,7 @@
     "We'll cover this in greater detail in the [emissions](../emissions/emissions.rst) docs, but to generate an emission from an ``EmissionModel`` you need to:\n",
     "\n",
     "- Set up your model as shown in the other ``EmissionModel`` docs.\n",
-<<<<<<< HEAD
-    "- Set up an \"emitter\" (e.g. a component or galaxy containing components) as shown in the [component](../galaxy_components/components.rst) docs.\n",
-=======
-    "- Set up an \"emitter\" (e.g. a component or galaxy containing components) as shown in the [component docs](../galaxy_components/components.rst).\n",
->>>>>>> c4f2dbba
+    "- Set up an \"emitter\" (e.g. a component or galaxy containing components) as shown in the [component docs](../components/components.rst).\n",
     "- Call the emitter's ``get_spectra`` method passing in your model.\n",
     "\n",
     "This will return the spectra/lines at the root of your emission model and store all generated spectra in the emitter.\n",
