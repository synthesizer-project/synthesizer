--- conflicted
+++ resolved
@@ -276,120 +276,6 @@
   },
   {
    "cell_type": "code",
-<<<<<<< HEAD
-   "execution_count": 24,
-   "metadata": {},
-   "outputs": [
-    {
-     "name": "stdout",
-     "output_type": "stream",
-     "text": [
-      "--------------------\n",
-      "ABUNDANCE PATTERN SUMMARY\n",
-      "X: 0.708\n",
-      "Y: 0.276\n",
-      "Z: 0.016\n",
-      "Z/Z_sol: 1\n",
-      "alpha: 0.000\n",
-      "dust-to-metal ratio: 0.42417292545271285\n",
-      "----------\n",
-      "element log10(X/H)_total (log10(X/H)+12) [[X/H]] |depletion| log10(X/H)_gas log10(X/H)_dust \n",
-      "Lithium: -10.98 (1.02) [0.01] |0.00| -10.98 -inf\n",
-      "Beryllium: -10.62 (1.38) [0.01] |0.00| -10.62 -inf\n",
-      "Boron: -9.46 (2.54) [0.01] |0.00| -9.46 -inf\n",
-      "Carbon: -3.52 (8.48) [0.01] |0.62| -3.93 -3.73\n",
-      "Nitrogen: -4.31 (7.69) [0.01] |0.78| -4.96 -4.42\n",
-      "Oxygen: -3.16 (8.84) [0.01] |0.57| -3.52 -3.40\n",
-      "Fluorine: -7.43 (4.57) [0.01] |0.00| -7.43 -inf\n",
-      "Neon: -4.00 (8.00) [0.01] |0.00| -4.00 -inf\n",
-      "Sodium: -5.69 (6.31) [0.01] |0.00| -5.69 -inf\n",
-      "Magnesium: -4.44 (7.56) [0.01] |0.05| -4.46 -5.71\n",
-      "Aluminium: -5.55 (6.45) [0.01] |0.00| -5.55 -inf\n",
-      "Silicon: -4.47 (7.53) [0.01] |0.04| -4.48 -5.82\n",
-      "Phosphorus: -6.56 (5.44) [0.01] |0.22| -6.66 -7.21\n",
-      "Sulphur: -4.86 (7.14) [0.01] |0.19| -4.95 -5.57\n",
-      "Chlorine: -6.52 (5.48) [0.01] |0.16| -6.59 -7.31\n",
-      "Argon: -5.62 (6.38) [0.01] |0.00| -5.62 -inf\n",
-      "Potassium: -6.91 (5.09) [0.01] |0.00| -6.91 -inf\n",
-      "Calcium: -5.66 (6.34) [0.01] |0.00| -5.66 -inf\n",
-      "Scandium: -8.85 (3.15) [0.01] |0.00| -8.85 -inf\n",
-      "Titanium: -7.00 (5.00) [0.01] |0.00| -7.00 -10.12\n",
-      "Vanadium: -8.02 (3.98) [0.01] |0.00| -8.02 -inf\n",
-      "Chromium: -6.35 (5.65) [0.01] |0.01| -6.35 -8.62\n",
-      "Manganese: -6.63 (5.37) [0.01] |0.02| -6.63 -8.39\n",
-      "Iron: -4.50 (7.50) [0.01] |0.01| -4.50 -6.73\n",
-      "Cobalt: -7.10 (4.90) [0.01] |0.00| -7.10 -inf\n",
-      "Nickel: -5.77 (6.23) [0.01] |0.00| -5.77 -8.19\n",
-      "Copper: -7.81 (4.19) [0.01] |0.05| -7.83 -9.11\n",
-      "Zinc: -7.42 (4.58) [0.01] |0.28| -7.56 -7.96\n",
-      "Hydrogen: 0.00 (12.00) [0.00] |0.00| 0.00 -inf\n",
-      "Helium: -1.01 (10.99) [-0.00] |0.00| -1.01 -inf\n",
-      "--------------------\n"
-     ]
-    }
-   ],
-   "source": [
-    "a5 = Abundances(metallicity=0.0156, solar=SolarAbundances.Gutkin2016, depletion_model=DepletionPatterns.Jenkins2009, depletion_scale=1.0)\n",
-    "print(a5)"
-   ]
-  },
-  {
-   "cell_type": "code",
-   "execution_count": 11,
-   "metadata": {},
-   "outputs": [
-    {
-     "name": "stdout",
-     "output_type": "stream",
-     "text": [
-      "--------------------\n",
-      "ABUNDANCE PATTERN SUMMARY\n",
-      "X: 0.724\n",
-      "Y: 0.266\n",
-      "Z: 0.010\n",
-      "Z/Z_sol: 0.75\n",
-      "alpha: 0.000\n",
-      "dust-to-metal ratio: 0.2109067889005814\n",
-      "----------\n",
-      "element log10(X/H)_total (log10(X/H)+12) [[X/H]] |depletion| log10(X/H)_gas log10(X/H)_dust \n",
-      "Lithium: -11.07 (0.93) [-0.12] |0.42| -11.31 -11.45\n",
-      "Beryllium: -10.74 (1.26) [-0.12] |0.20| -10.84 -11.44\n",
-      "Boron: -9.42 (2.58) [-0.12] |0.43| -9.67 -9.78\n",
-      "Carbon: -3.69 (8.31) [-0.12] |0.25| -3.82 -4.29\n",
-      "Nitrogen: -4.29 (7.71) [-0.12] |0.00| -4.29 -inf\n",
-      "Oxygen: -3.43 (8.57) [-0.12] |0.15| -3.50 -4.26\n",
-      "Fluorine: -7.56 (4.44) [-0.12] |0.35| -7.75 -8.02\n",
-      "Neon: -4.19 (7.81) [-0.12] |0.00| -4.19 -inf\n",
-      "Sodium: -5.19 (6.81) [-0.12] |0.38| -5.40 -5.62\n",
-      "Magnesium: -4.52 (7.48) [-0.12] |0.40| -4.74 -4.92\n",
-      "Aluminium: -5.67 (6.33) [-0.12] |0.49| -5.97 -5.98\n",
-      "Silicon: -4.61 (7.39) [-0.12] |0.45| -4.87 -4.96\n",
-      "Phosphorus: -6.71 (5.29) [-0.12] |0.38| -6.92 -7.14\n",
-      "Sulphur: -5.00 (7.00) [-0.12] |0.00| -5.00 -inf\n",
-      "Chlorine: -6.62 (5.38) [-0.12] |0.25| -6.75 -7.22\n",
-      "Argon: -5.72 (6.28) [-0.12] |0.00| -5.72 -inf\n",
-      "Potassium: -7.09 (4.91) [-0.12] |0.35| -7.28 -7.55\n",
-      "Calcium: -5.78 (6.22) [-0.12] |0.50| -6.08 -6.08\n",
-      "Scandium: -8.97 (3.03) [-0.12] |0.50| -9.27 -9.28\n",
-      "Titanium: -7.17 (4.83) [-0.12] |0.50| -7.47 -7.48\n",
-      "Vanadium: -8.19 (3.81) [-0.12] |0.50| -8.49 -8.50\n",
-      "Chromium: -6.48 (5.52) [-0.12] |0.50| -6.78 -6.79\n",
-      "Manganese: -6.69 (5.31) [-0.12] |0.47| -6.97 -7.02\n",
-      "Iron: -4.62 (7.38) [-0.12] |0.49| -4.92 -4.93\n",
-      "Cobalt: -7.13 (4.87) [-0.12] |0.49| -7.43 -7.44\n",
-      "Nickel: -5.90 (6.10) [-0.12] |0.48| -6.19 -6.22\n",
-      "Copper: -7.93 (4.07) [-0.12] |0.45| -8.19 -8.28\n",
-      "Zinc: -7.56 (4.44) [-0.12] |0.38| -7.77 -7.99\n",
-      "Hydrogen: 0.00 (12.00) [0.00] |0.00| 0.00 -inf\n",
-      "Helium: -1.04 (10.96) [0.03] |0.00| -1.04 -inf\n",
-      "--------------------\n"
-     ]
-    }
-   ],
-   "source": [
-    "a6 = Abundances(metallicity=0.01, depletion_model=DepletionPatterns.Gutkin2016, depletion_scale=0.5)\n",
-    "print(a6)"
-=======
    "execution_count": null,
    "metadata": {},
    "outputs": [],
@@ -397,7 +283,6 @@
     "for fstar in [0.0, 0.1, 0.25, 0.5, 1.0]:\n",
     "    a = Abundances(metallicity=0.0156, solar=SolarAbundances.Gutkin2016, depletion_model=DepletionPatterns.Jenkins2009, depletion_scale=fstar)\n",
     "    print(fstar, f'{a.dust_mass_fraction:.4f}', f'{a.dust_to_metal_ratio:.2f}')\n"
->>>>>>> 72fee6fa
    ]
   },
   {
