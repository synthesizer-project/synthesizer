--- conflicted
+++ resolved
@@ -368,12 +368,8 @@
    "metadata": {},
    "outputs": [],
    "source": [
-<<<<<<< HEAD
     "\n",
     "from synthesizer.dust.emission import Greybody, IR_templates\n",
-=======
-    "from synthesizer.dust.emission import Greybody\n",
->>>>>>> f633b73c
     "from unyt import K"
    ]
   },
@@ -395,17 +391,10 @@
     "dust_emission_model = Greybody(30 * K, 1.2)\n",
     "\n",
     "galaxy.spectra = {}  # reset spectra\n",
-<<<<<<< HEAD
     "galaxy.stars.get_spectra_pacman(grid, tau_v = 0.5, alpha=-1, dust_emission_model = dust_emission_model)\n",
     "galaxy.stars.plot_spectra(spectra_to_plot = ['emergent', 'dust', 'total'])\n",
     "\n",
     "print (\"Dust luminosity =\", galaxy.stars.spectra['total'].measure_window_luminosity(window=[1e4*Angstrom, 1e7*Angstrom]))"
-=======
-    "galaxy.stars.get_spectra_pacman(\n",
-    "    grid, tau_v=0.5, alpha=-1, dust_emission_model=dust_emission_model\n",
-    ")\n",
-    "galaxy.stars.plot_spectra(spectra_to_plot=[\"emergent\", \"dust\", \"total\"])"
->>>>>>> f633b73c
    ]
   },
   {
@@ -440,7 +429,6 @@
     ")\n",
     "\n",
     "\n",
-<<<<<<< HEAD
     "galaxy.stars.plot_spectra(spectra_to_plot = ['old_dust', 'young_dust_BC', 'young_dust_ISM', 'young_dust', 'dust'])\n",
     "galaxy.stars.plot_spectra(spectra_to_plot = ['old_total', 'young_total', 'total'])\n",
     "plt.xlim(1e4,5e7)\n",
@@ -488,20 +476,6 @@
     "plt.xlim(1e4,5e7)\n",
     "\n",
     "print (\"Dust luminosity =\", galaxy.stars.spectra['total'].measure_window_luminosity(window=[1e4*Angstrom, 1e7*Angstrom]))"
-=======
-    "galaxy.stars.plot_spectra(\n",
-    "    spectra_to_plot=[\n",
-    "        \"old_dust\",\n",
-    "        \"young_dust_BC\",\n",
-    "        \"young_dust_ISM\",\n",
-    "        \"young_dust\",\n",
-    "        \"dust\",\n",
-    "    ]\n",
-    ")\n",
-    "galaxy.stars.plot_spectra(\n",
-    "    spectra_to_plot=[\"old_total\", \"young_total\", \"total\"]\n",
-    ")"
->>>>>>> f633b73c
    ]
   },
   {
@@ -576,11 +550,7 @@
    "name": "python",
    "nbconvert_exporter": "python",
    "pygments_lexer": "ipython3",
-<<<<<<< HEAD
    "version": "3.10.12"
-=======
-   "version": "3.12.1"
->>>>>>> f633b73c
   },
   "vscode": {
    "interpreter": {
