--- conflicted
+++ resolved
@@ -13,8 +13,4 @@
    overview
    downloading_grids
    contributing
-<<<<<<< HEAD
-=======
    getting_help
-
->>>>>>> 1e8a1647
